--- conflicted
+++ resolved
@@ -348,6 +348,22 @@
                 <model-class>edu.cmu.tetradapp.model.DataWrapper</model-class>
                 <editor-class>edu.cmu.tetradapp.editor.DataEditor</editor-class>
             </model>
+            
+            <!-- Merge Deterministic Variables for interventional data, added by Zhou -->
+            <model name="Merge Deterministic Interventional Variables" acronym="Determinism" help="data" category="Manipulation of Data">
+                <logger>
+                    <event id="info" description="Information" default="on"/>
+                    <event id="data" description="Data"/>
+                </logger>
+                <model-class>
+                    edu.cmu.tetradapp.model.datamanip.DeterminismWraper
+                </model-class>
+                <editor-class>edu.cmu.tetradapp.editor.DataEditor</editor-class>
+                <params-editor-class>
+                    edu.cmu.tetradapp.editor.datamanip.DeterminismEditor
+                </params-editor-class>
+            </model>
+            
             <model name="Discretize Dataset" acronym="Discretize" help="data"
                    category="Manipulation of Data">
                 <logger>
@@ -520,7 +536,7 @@
                     edu.cmu.tetradapp.editor.datamanip.TimeSeriesParamsEditor
                 </params-editor-class>
             </model>
-            <model name="Add an index predictor" acronym="Add Index"
+            <model name="Add an index variable" acronym="Add Index"
                    help="data" category="Conversion of Data">
                 <logger>
                     <event id="info" description="Information" default="on"/>
@@ -658,16 +674,6 @@
                 <params-editor-class>
                     edu.cmu.tetradapp.editor.MissingDataInjectorParamsEditor
                 </params-editor-class>
-            </model>
-            <model name="Jitter Data" acronym="Jitter"
-                   help="data" category="Missing Values">
-                <logger>
-                    <event id="info" description="Information" default="on"/>
-                    <event id="data" description="Data"/>
-                </logger>
-                <model-class>edu.cmu.tetradapp.model.JitterData
-                </model-class>
-                <editor-class>edu.cmu.tetradapp.editor.DataEditor</editor-class>
             </model>
             <model name="Standardize Data" acronym="Standardized"
                    help="data" category="Conversion of Data">
@@ -1518,20 +1524,6 @@
             <!--</model>-->
 
             <!--Restored Mimbuild on 6/20/2017 -->
-<<<<<<< HEAD
-            <model name="MIMBuild" acronym="MIMBuild" help="mimbuild"
-                   category="Multiple Indicator Model searches">
-                <logger>
-                    <event id="info" description="Information" default="on"/>
-                    <event id="details" description="Misc Fine Details" default="on"/>
-                    <event id="maxmodel" description="Max P Value Model" default="on"/>
-                </logger>
-                <model-class>edu.cmu.tetradapp.model.MimBuildRunner
-                </model-class>
-                <editor-class>edu.cmu.tetradapp.editor.MimbuildEditor
-                </editor-class>
-            </model>
-=======
             <!--Removing again Mimbuild on 4/9/2019; folded into FOFC -->
             <!--<model name="MIMBuild" acronym="MIMBuild" help="mimbuild"-->
                    <!--category="Multiple Indicator Model searches">-->
@@ -1545,7 +1537,6 @@
                 <!--<editor-class>edu.cmu.tetradapp.editor.MimbuildEditor-->
                 <!--</editor-class>-->
             <!--</model>-->
->>>>>>> 69ecca1e
 
             <!--<model name="MIMTrekBuild" acronym="MIMTrekBuild" help="mimbuild"-->
             <!--category="Multiple Indicator Model searches">-->
