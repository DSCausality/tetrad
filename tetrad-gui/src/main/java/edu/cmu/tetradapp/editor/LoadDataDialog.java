///////////////////////////////////////////////////////////////////////////////
// For information as to what this class does, see the Javadoc, below.       //
// Copyright (C) 1998, 1999, 2000, 2001, 2002, 2003, 2004, 2005, 2006,       //
// 2007, 2008, 2009, 2010, 2014, 2015 by Peter Spirtes, Richard Scheines, Joseph   //
// Ramsey, and Clark Glymour.                                                //
//                                                                           //
// This program is free software; you can redistribute it and/or modify      //
// it under the terms of the GNU General Public License as published by      //
// the Free Software Foundation; either version 2 of the License, or         //
// (at your option) any later version.                                       //
//                                                                           //
// This program is distributed in the hope that it will be useful,           //
// but WITHOUT ANY WARRANTY; without even the implied warranty of            //
// MERCHANTABILITY or FITNESS FOR A PARTICULAR PURPOSE.  See the             //
// GNU General Public License for more details.                              //
//                                                                           //
// You should have received a copy of the GNU General Public License         //
// along with this program; if not, write to the Free Software               //
// Foundation, Inc., 59 Temple Place, Suite 330, Boston, MA  02111-1307  USA //
///////////////////////////////////////////////////////////////////////////////
package edu.cmu.tetradapp.editor;

import edu.cmu.tetrad.data.DataModel;
import edu.cmu.tetrad.data.DataModelList;
import edu.cmu.tetrad.util.JOptionUtils;
<<<<<<< HEAD
import edu.pitt.dbmi.data.reader.preview.BasicDataPreviewer;
import edu.pitt.dbmi.data.reader.preview.DataPreviewer;
import edu.pitt.dbmi.data.reader.validation.ValidationResult;
import java.awt.*;
=======
import edu.pitt.dbmi.data.preview.BasicDataPreviewer;
import edu.pitt.dbmi.data.preview.DataPreviewer;
import edu.pitt.dbmi.data.validation.DataValidation;
import edu.pitt.dbmi.data.validation.ValidationResult;
import java.awt.BorderLayout;
import java.awt.Component;
import java.awt.Dimension;
import java.awt.Font;
import java.awt.Frame;
import java.awt.Point;
import java.awt.Window;
>>>>>>> 2e31b2e3
import java.awt.event.ActionEvent;
import java.awt.event.MouseAdapter;
import java.awt.event.MouseEvent;
import java.io.File;
import java.io.IOException;
import java.util.ArrayList;
import java.util.Arrays;
import java.util.LinkedList;
import java.util.List;
import java.util.logging.Level;
import java.util.logging.Logger;
import java.util.prefs.Preferences;
import javax.swing.BorderFactory;
import javax.swing.Box;
import javax.swing.DefaultListModel;
import javax.swing.JButton;
import javax.swing.JDialog;
import javax.swing.JFileChooser;
import javax.swing.JLabel;
import javax.swing.JList;
import javax.swing.JMenuItem;
import javax.swing.JOptionPane;
import javax.swing.JPanel;
import javax.swing.JPopupMenu;
import javax.swing.JProgressBar;
import javax.swing.JScrollPane;
import javax.swing.JTextArea;
import javax.swing.JTextPane;
import javax.swing.ListSelectionModel;
import javax.swing.SwingUtilities;
import javax.swing.border.CompoundBorder;
import javax.swing.border.EmptyBorder;
import static org.apache.commons.lang3.StringEscapeUtils.escapeHtml4;

/**
 * Panel (to be put in a dialog) for letting the user choose how a data file
 * should be loaded.
 *
 * @author Joseph Ramsey
 */
public final class LoadDataDialog extends JPanel {

    private static final long serialVersionUID = 2299304318793152418L;

    private final List<File> loadedFiles;

    private final List<String> validationResults;

    private final List<String> failedFiles;

    private LoadDataSettings loadDataSettings;

    private final DataModelList dataModelList;

    private final JTextPane validationResultTextPane;

    private final JTextArea filePreviewTextArea;

    private final int previewFromLine;

    private final int previewToLine;

    private final int previewNumOfCharactersPerLine;

    private JList fileList;

    private JList validationFileList;

    private JDialog loadingIndicatorDialog;

    private JScrollPane filesToValidateScrollPane;

    private final DefaultListModel fileListModel;

    private final DefaultListModel validatedFileListModel;

    private Box filePreviewBox;

    private Box validationResultsBox;

    private String previewBoxBorderTitle;

    private String validationResultsContainerBorderTitle;

    private final String defaulyPreviewBoxBorderTitle;

    private Box container;

    private Box settingsContainer;

    private Box previewContainer;

    private Box buttonsContainer;

    private Box fileListBox;

    private Box basicSettingsBox;

    private Box advancedSettingsBox;

    private Box validationResultsContainer;

    private Box filesToValidateBox;

    private Box validationSummaryBox;

    private Box validationMessageBox;

    private final int validationWarnErrMsgThreshold = 10;

    private Box buttonsBox;

    private JButton addFileButton;

    private JButton settingsButton;

    private JButton validateButton;

    private JButton loadButton;

    //================================CONSTRUCTOR=======================//
    public LoadDataDialog(File... files) {
        // Add all files into the loadedFiles list - Zhou
        // Arrays.asList: Returns a fixed-size list backed by the specified array.
        // You can't add to it; you can't remove from it. You can't structurally modify the List.
        // Create a LinkedList, which supports remove().
        this.loadedFiles = new LinkedList<>(Arrays.asList(files));

        // List is an Interface, you cannot instantiate an Interface
        // ArrayList is an implementation of List which can be instantiated
        // The default size of ArrayList if 10
        // Here we define validationResults as ArrayList for quick retrival by index
        this.validationResults = new ArrayList<>();

        this.failedFiles = new ArrayList<>();

        this.filePreviewTextArea = new JTextArea();

        // Show preview from the first line to line 20,
        // only display up to 100 chars per line,
        // apend ... if longer than that
        this.previewFromLine = 1;
        this.previewToLine = 20;
        this.previewNumOfCharactersPerLine = 100;

        this.fileListModel = new DefaultListModel();

        this.validatedFileListModel = new DefaultListModel();

        this.defaulyPreviewBoxBorderTitle = "Data Preview: ";

        this.dataModelList = new DataModelList();

        this.validationResultTextPane = new JTextPane();

        this.loadingIndicatorDialog = new JDialog();
    }

    //==============================PUBLIC METHODS=========================//
    public void showDataLoaderDialog() throws IOException {
        // Overall container
        // contains data preview panel, loading params panel, and load button
        container = Box.createVerticalBox();
        // Must set the size of container, otherwise validationResultsContainer gets shrinked
        container.setPreferredSize(new Dimension(900, 620));

        // Data loading params
        // The data loading params apply to all slected files
        // the users should know that the selected files should share these settings - Zhou
        loadDataSettings = new LoadDataSettings(loadedFiles);

        // Basic settings
        basicSettingsBox = loadDataSettings.basicSettings();

        // Advanced settings
        advancedSettingsBox = loadDataSettings.advancedSettings();

        // Contains file list and format/options
        settingsContainer = Box.createVerticalBox();

        settingsContainer.add(basicSettingsBox);
        settingsContainer.add(Box.createVerticalStrut(10));
        settingsContainer.add(advancedSettingsBox);
        //advancedSettingsBox.setVisible(false);

        // Add some padding between settingsContainer and preview container
        settingsContainer.add(Box.createVerticalStrut(10));

        // Add to overall container
        container.add(settingsContainer);

        // Preview container, contains file list and raw data preview
        previewContainer = Box.createHorizontalBox();
        previewContainer.setPreferredSize(new Dimension(900, 250));

        // Show all chosen files in a list
        for (File file : loadedFiles) {
            // Add each file name to the list model
            fileListModel.addElement(file.getName());
        }

        fileList = new JList(fileListModel);
        // This mode specifies that only a single item can be selected at any point of time
        fileList.setSelectionMode(ListSelectionModel.SINGLE_SELECTION);
        // Default to select the first file in the list and show its preview
        fileList.setSelectedIndex(0);

        // List listener
        // use an anonymous inner class to implement the event listener interface
        fileList.addListSelectionListener((e) -> {
            if (!e.getValueIsAdjusting()) {
                int fileIndex = fileList.getMinSelectionIndex();
                if (fileIndex < 0) {
                    filePreviewBox.setBorder(new CompoundBorder(BorderFactory.createTitledBorder(defaulyPreviewBoxBorderTitle), new EmptyBorder(5, 5, 5, 5)));
                    filePreviewTextArea.setText("");
                } else {
                    // Update the border title and show preview
                    previewBoxBorderTitle = defaulyPreviewBoxBorderTitle + loadedFiles.get(fileIndex).getName();
                    filePreviewBox.setBorder(new CompoundBorder(BorderFactory.createTitledBorder(previewBoxBorderTitle), new EmptyBorder(5, 5, 5, 5)));
                    setPreview(loadedFiles.get(fileIndex), filePreviewTextArea);
                }
            }
        });

        // Right click mouse on file name to show the close option
        fileList.addMouseListener(new MouseAdapter() {
            @Override
            public void mouseClicked(MouseEvent e) {
                super.mouseClicked(e);

                if (SwingUtilities.isRightMouseButton(e)) {
                    final int index = fileList.getSelectedIndex();

                    JPopupMenu menu = new JPopupMenu();
                    JMenuItem close = new JMenuItem("Remove this selected file from the loading list");
                    menu.add(close);

                    Point point = e.getPoint();
                    menu.show(fileList, point.x, point.y);

                    close.addActionListener((evt) -> {
                        // Can't remove if there's only one file left
                        if (loadedFiles.size() == 1) {
                            JOptionPane.showMessageDialog(JOptionUtils.centeringComp(),
                                    "You can't remove when there's only one file.");
                        } else {
                            // Close tab to show confirmation dialog
                            int selectedAction = JOptionPane.showConfirmDialog(JOptionUtils.centeringComp(),
                                    "Are you sure you want to remove this data file from the data loading list?",
                                    "Confirm", JOptionPane.OK_CANCEL_OPTION,
                                    JOptionPane.WARNING_MESSAGE);

                            if (selectedAction == JOptionPane.OK_OPTION) {
                                // Remove the file from list model
                                fileListModel.remove(index);

                                // Also need to remove it from data structure
                                // Shifts any subsequent elements to the left in the list
                                System.out.println("Removing file of index = " + index + " from data loading list");
                                loadedFiles.remove(index);

                                // Reset the default selection and corresponding preview content
                                fileList.setSelectedIndex(0);
                                setPreview(loadedFiles.get(0), filePreviewTextArea);
                            }
                        }
                    });
                }
            }
        });

        // Put the list in a scrollable area
        JScrollPane fileListScrollPane = new JScrollPane(fileList);
        fileListScrollPane.setAlignmentX(LEFT_ALIGNMENT);

        fileListBox = Box.createVerticalBox();
        fileListBox.setMinimumSize(new Dimension(305, 250));
        fileListBox.setMaximumSize(new Dimension(305, 250));
        fileListBox.add(fileListScrollPane);

        // Add gap between file list and add new file button
        fileListBox.add(Box.createVerticalStrut(10));

        // Add new files button
        addFileButton = new JButton("Add more files to the loading list ...");

        // Add file button listener
        addFileButton.addActionListener((e) -> {
            // Show file chooser
            JFileChooser fileChooser = new JFileChooser();
            String sessionSaveLocation = Preferences.userRoot().get("fileSaveLocation", "");
            fileChooser.setCurrentDirectory(new File(sessionSaveLocation));
            fileChooser.resetChoosableFileFilters();
            fileChooser.setFileSelectionMode(JFileChooser.FILES_ONLY);
            // Only allow to add one file at a time
            fileChooser.setMultiSelectionEnabled(true);
            // Customize dialog title bar text
            fileChooser.setDialogTitle("Add more files");
            // The second argument sets both the title for the dialog window and the label for the approve button
            int _ret = fileChooser.showDialog(container, "Choose");

            if (_ret == JFileChooser.CANCEL_OPTION) {
                return;
            }

            // File array that contains only one file
            final File[] newFiles = fileChooser.getSelectedFiles();

            // Add newly added files to the loading list
            for (File newFile : newFiles) {
                // Do not add the same file twice
                if (!loadedFiles.contains(newFile)) {
                    loadedFiles.add(newFile);
                    // Also add new file name to the file list model
                    fileListModel.addElement(newFile.getName());
                }
            }
        });

        fileListBox.add(addFileButton);

        // Use a titled border with 5 px inside padding - Zhou
        String fileListBoxBorderTitle = "Files (right click to remove selected file)";
        fileListBox.setBorder(new CompoundBorder(BorderFactory.createTitledBorder(fileListBoxBorderTitle), new EmptyBorder(5, 5, 5, 5)));

        previewContainer.add(fileListBox);
        // Add some gap between file list and preview box
        previewContainer.add(Box.createHorizontalStrut(10), 1);

        filePreviewBox = Box.createVerticalBox();
        filePreviewBox.setMinimumSize(new Dimension(585, 250));
        filePreviewBox.setMaximumSize(new Dimension(585, 250));

        // Setup file text area.
        // We don't want the users to edit in the preview area - Zhou
        filePreviewTextArea.setEditable(false);
        filePreviewTextArea.setFont(new Font("Monospaced", Font.PLAIN, 12));

        // Set the default preview for the default selected file
        setPreview(loadedFiles.get(0), filePreviewTextArea);

        // Add the scrollable text area in a scroller
        final JScrollPane filePreviewScrollPane = new JScrollPane(filePreviewTextArea);
        filePreviewBox.add(filePreviewScrollPane);

        // Add gap between preview text area and the help instruction
        filePreviewBox.add(Box.createVerticalStrut(10));

        JLabel previewInstructionText = new JLabel(String.format("Showing from line %d to line %d, up to %d characters per line", previewFromLine, previewToLine, previewNumOfCharactersPerLine));

        // Add the instruction
        filePreviewBox.add(previewInstructionText);

        // Show the default selected filename as preview border title
        previewBoxBorderTitle = defaulyPreviewBoxBorderTitle + loadedFiles.get(0).getName();

        // Use a titled border with 5 px inside padding - Zhou
        filePreviewBox.setBorder(new CompoundBorder(BorderFactory.createTitledBorder(previewBoxBorderTitle), new EmptyBorder(5, 5, 5, 5)));

        // Add to preview container
        previewContainer.add(filePreviewBox);

        // Add to overall container
        container.add(previewContainer);

        // Validation result
        validationResultsContainer = Box.createVerticalBox();

        validationSummaryBox = Box.createHorizontalBox();

        JLabel validationSummaryText = new JLabel("Please review. You can change the settings or add/remove files by clicking the Settings button.");

        validationSummaryBox.add(validationSummaryText);

        validationResultsBox = Box.createHorizontalBox();

        // A list of files to review
        filesToValidateBox = Box.createVerticalBox();
        filesToValidateBox.setMinimumSize(new Dimension(305, 430));
        filesToValidateBox.setMaximumSize(new Dimension(305, 430));

        // Create a new list model based on validation results
        validationFileList = new JList(validatedFileListModel);
        // This mode specifies that only a single item can be selected at any point of time
        validationFileList.setSelectionMode(ListSelectionModel.SINGLE_SELECTION);

        // List listener
        validationFileList.addListSelectionListener((e) -> {
            if (!e.getValueIsAdjusting()) {
                int fileIndex = validationFileList.getSelectedIndex();
                // -1 means no selection
                if (fileIndex != -1) {
                    setValidationResult(validationResults.get(fileIndex), validationResultTextPane);
                }
            }
        });

        // Put the list in a scrollable area
        filesToValidateScrollPane = new JScrollPane(validationFileList);
        filesToValidateScrollPane.setAlignmentX(LEFT_ALIGNMENT);

        filesToValidateBox.add(filesToValidateScrollPane);

        validationResultsBox.add(filesToValidateBox);

        // Add gap between file list and message content
        validationResultsBox.add(Box.createHorizontalStrut(10), 1);

        // Review content, contains errors or summary of loading
        validationMessageBox = Box.createVerticalBox();
        validationMessageBox.setMinimumSize(new Dimension(560, 430));
        validationMessageBox.setMaximumSize(new Dimension(560, 430));

        validationResultTextPane.setContentType("text/html");
        validationResultTextPane.setEditable(false);

        final JScrollPane summaryScrollPane = new JScrollPane(validationResultTextPane);
        validationMessageBox.add(summaryScrollPane);

        validationResultsBox.add(validationMessageBox);

        // Put things into container
        validationResultsContainer.add(validationSummaryBox);
        validationResultsContainer.add(Box.createVerticalStrut(10));
        validationResultsContainer.add(validationResultsBox);

        // Show the default selected filename as preview border title
        validationResultsContainerBorderTitle = "Validate";

        // Use a titled border with 5 px inside padding - Zhou
        validationResultsContainer.setBorder(new CompoundBorder(BorderFactory.createTitledBorder(validationResultsContainerBorderTitle), new EmptyBorder(5, 5, 5, 5)));

        // Add to overall container
        container.add(validationResultsContainer);
        // Hide by default
        validationResultsContainer.setVisible(false);

        // Buttons
        // Settings button
        settingsButton = new JButton("< Settings");

        // Step 2 backward button listener
        settingsButton.addActionListener((e) -> {
            // Show file list
            fileListBox.setVisible(true);

            basicSettingsBox.setVisible(true);

            // Show options
            advancedSettingsBox.setVisible(true);

            // Show preview
            previewContainer.setVisible(true);

            // Hide summary
            validationResultsContainer.setVisible(false);

            // Hide step 1 backward button
            settingsButton.setVisible(false);

            // Show validate button
            validateButton.setVisible(true);

            // Hide finish button
            loadButton.setVisible(false);

            // Reset the list model
            validatedFileListModel.clear();

            // Removes all elements for each new validation
            validationResults.clear();

            // Also reset the failedFiles list
            failedFiles.clear();
        });

        // Validate button
        validateButton = new JButton("Validate >");

        // Step 3 button listener
        validateButton.addActionListener((e) -> {
            // First we want to do some basic form validation/checks
            // to eliminate user errors
            List<String> inputErrors = new ArrayList();

<<<<<<< HEAD
                if (!loadDataSettings.isColumnLabelSpecified()) {
                    inputErrors.add("- Please specify the column labels to ignore.");
                }

                if (!loadDataSettings.isOtherCommentMarkerSpecified()) {
                    inputErrors.add("- Please specify the comment marker.");
                }
=======
            if (!dataLoaderSettings.isColumnLabelSpecified()) {
                inputErrors.add("- Please specify the case ID column label.");
            }

            if (!dataLoaderSettings.isOtherCommentMarkerSpecified()) {
                inputErrors.add("- Please specify the comment marker.");
            }
>>>>>>> 2e31b2e3

            // Show all errors in one popup
            if (!inputErrors.isEmpty()) {
                String inputErrorMessages = "";
                for (String error : inputErrors) {
                    inputErrorMessages = inputErrorMessages + error + "\n";
                }
                JOptionPane.showMessageDialog(container, inputErrorMessages, "Input Error",
                        JOptionPane.ERROR_MESSAGE);
                return;
            }

            // Disable the button and change the button text
            validateButton.setEnabled(false);
            validateButton.setText("Validating ...");

            // New thread to run the validation and hides the loading indicator
            // and shows the validation results once the validation process is done - Zhou
            new Thread(() -> {
                // Validate all files and set error messages
                validateAllFiles();

                // Schedule a Runnable which will be executed on the Event Dispatching Thread
                // SwingUtilities.invokeLater means that this call will return immediately
                // as the event is placed in Event Dispatcher Queue,
                // and run() method will run asynchronously
                SwingUtilities.invokeLater(() -> {
                    // Hide the loading indicator
                    hideLoadingIndicator();

                    // Show result summary
                    validationResultsContainer.setVisible(true);

                    // Hide all inside settingsContainer
                    fileListBox.setVisible(false);
                    basicSettingsBox.setVisible(false);
                    advancedSettingsBox.setVisible(false);

                    // Use previewContainer instead of previewBox
                    // since the previewContainer also contains padding
                    previewContainer.setVisible(false);

                    // Show step 2 backward button
                    settingsButton.setVisible(true);

                    // Hide validate button
                    validateButton.setVisible(false);

                    // Show finish button
                    loadButton.setVisible(true);

                    // Determine if enable the finish button or not
                    if (failedFiles.size() > 0) {
                        // Disable it
                        loadButton.setEnabled(false);
                    } else {
                        // Enable it
                        loadButton.setEnabled(true);
                    }

                    // Enable the button and hange back the button text
                    validateButton.setEnabled(true);
                    validateButton.setText("Validate >");
                });
            }).start();

            // Create the loading indicator dialog and show
            showLoadingIndicator("Validating...", e);
        });

        // Load button
        loadButton = new JButton("Load");

        // Load data button listener
        loadButton.addActionListener((e) -> {
            // Change button text
            loadButton.setEnabled(false);
            loadButton.setText("Loading ...");

            // Load all data files and hide the loading indicator once done
            new Thread(() -> {
                try {
                    // Load all data files via data reader
                    loadAllFiles();
                } catch (IOException ex) {
                    Logger.getLogger(LoadDataDialog.class.getName()).log(Level.SEVERE, null, ex);
                }

                // Schedule a Runnable which will be executed on the Event Dispatching Thread
                // SwingUtilities.invokeLater means that this call will return immediately
                // as the event is placed in Event Dispatcher Queue,
                // and run() method will run asynchronously
                SwingUtilities.invokeLater(() -> {
                    // Hide the loading indicator
                    hideLoadingIndicator();

                    // Close the data loader dialog
                    Window w = SwingUtilities.getWindowAncestor(loadButton);
                    if (w != null) {
                        w.setVisible(false);
                    }
                });
            }).start();

            // Create the loading indicator dialog and show
            showLoadingIndicator("Loading...", e);
        });

        // Buttons container
        buttonsContainer = Box.createVerticalBox();

        // Add some padding between preview/summary and buttons container
        buttonsContainer.add(Box.createVerticalStrut(20));

        // Buttons box
        buttonsBox = Box.createHorizontalBox();
        buttonsBox.add(settingsButton);
        // Don't use Box.createHorizontalStrut(20)
        buttonsBox.add(Box.createRigidArea(new Dimension(20, 0)));
        buttonsBox.add(validateButton);
        buttonsBox.add(Box.createRigidArea(new Dimension(20, 0)));
        buttonsBox.add(loadButton);

        // Default to only show step forward button
        settingsButton.setVisible(false);
        loadButton.setVisible(false);
        // Add to buttons container
        buttonsContainer.add(buttonsBox);

        // Add to overall container
//        container.add(buttonsContainer);
        JPanel mainPanel = new JPanel(new BorderLayout());
        mainPanel.add(container, BorderLayout.CENTER);
        mainPanel.add(buttonsContainer, BorderLayout.SOUTH);

        // Dialog without dialog buttons, because we use Load button to handle data loading
        // If we use the buttons come with JOptionPane.showOptionDialog(), the data loader dialog
        // will close automatically once we click one of the buttons.
        // We don't want to do this. We want to keep the data loader dialog in the backgroud of the
        // logging info dialog and close it if all files are loaded successfully.
        // Otherwise, still keep the data loader dialog there if fail to load any files - Zhou
        // Here no need to use the returned value since we are not handling the action buttons
        JOptionPane.showOptionDialog(JOptionUtils.centeringComp(), mainPanel,
                "Data File Loader", JOptionPane.OK_CANCEL_OPTION,
                JOptionPane.PLAIN_MESSAGE, null, new Object[]{}, null);
    }

    /**
     * Create the loading indicator dialog and show
     */
    private void showLoadingIndicator(String message, ActionEvent evt) {
        JProgressBar progressBar = new JProgressBar(0, 100);
        // An indeterminate progress bar continuously displays animation
        progressBar.setIndeterminate(true);

        Box dataLoadingIndicatorBox = Box.createVerticalBox();
        dataLoadingIndicatorBox.setPreferredSize(new Dimension(200, 60));

        JLabel label = new JLabel(message);
        // JLabel label = new JLabel(message, SwingConstants.CENTER); doesn't
        label.setAlignmentX(Component.CENTER_ALIGNMENT);

        Box progressBarBox = Box.createHorizontalBox();
        progressBarBox.add(Box.createRigidArea(new Dimension(10, 1)));
        progressBarBox.add(progressBar);
        progressBarBox.add(Box.createRigidArea(new Dimension(10, 1)));

        // Put the label on top of progress bar
        dataLoadingIndicatorBox.add(Box.createVerticalStrut(10));
        dataLoadingIndicatorBox.add(label);
        dataLoadingIndicatorBox.add(Box.createVerticalStrut(10));
        dataLoadingIndicatorBox.add(progressBarBox);

        Frame ancestor = (Frame) SwingUtilities.getAncestorOfClass(Frame.class, (Component) evt.getSource());

        // Set modal true to block user input to other top-level windows when shown
        loadingIndicatorDialog = new JDialog(ancestor, true);
        // Remove the whole dialog title bar
        loadingIndicatorDialog.setUndecorated(true);
        loadingIndicatorDialog.getContentPane().add(dataLoadingIndicatorBox);
        loadingIndicatorDialog.pack();
        loadingIndicatorDialog.setLocationRelativeTo(JOptionUtils.centeringComp());

        loadingIndicatorDialog.setVisible(true);
    }

    /**
     * Hide the loading indicator
     */
    private void hideLoadingIndicator() {
        loadingIndicatorDialog.setVisible(false);
        // Also release all of the native screen resources used by this dialog
        loadingIndicatorDialog.dispose();
    }

    /**
     * Validate files with specified settings
     *
     * @return
     */
    private void validateAllFiles() {
        for (int i = 0; i < loadedFiles.size(); i++) {
            try {
                StringBuilder strBuilder = new StringBuilder();
                strBuilder.append("<p>Validation result of ");
                strBuilder.append(loadedFiles.get(i).getName());
                strBuilder.append(":</p>");
                
                List<ValidationResult> results = loadDataSettings.validateDataWithSettings(loadedFiles.get(i));
                
                List<ValidationResult> infos = new LinkedList<>();
                List<ValidationResult> warnings = new LinkedList<>();
                List<ValidationResult> errors = new LinkedList<>();
                for (ValidationResult result : results) {
                    switch (result.getCode()) {
                        case INFO:
                            infos.add(result);
                            break;
                        case WARNING:
                            warnings.add(result);
                            break;
                        default:
                            errors.add(result);
                    }
                }
<<<<<<< HEAD
                
                // Show some file info
                if (!infos.isEmpty()) {
                    strBuilder.append("<p><b>File info:</b><br />");
                    infos.forEach(e -> {
=======
            }

            // Show some file info
            if (!infos.isEmpty()) {
                strBuilder.append("<p><b>File info:</b><br />");
                infos.forEach(e -> {
                    strBuilder.append(e.getMessage());
                    strBuilder.append("<br />");
                });
                strBuilder.append("</p>");
            }

            // Show warning messages
            if (!warnings.isEmpty()) {
                int warnCount = warnings.size();

                strBuilder.append("<p style=\"color: orange;\"><b>Warning (total ");
                strBuilder.append(warnCount);

                if (warnCount > validationWarnErrMsgThreshold) {
                    strBuilder.append(", showing the first ");
                    strBuilder.append(validationWarnErrMsgThreshold);
                    strBuilder.append("): </b><br />");

                    warnings.subList(0, validationWarnErrMsgThreshold).forEach(e -> {
                        strBuilder.append(e.getMessage());
                        strBuilder.append("<br />");
                    });
                } else {
                    strBuilder.append("): </b><br />");

                    warnings.forEach(e -> {
>>>>>>> 2e31b2e3
                        strBuilder.append(e.getMessage());
                        strBuilder.append("<br />");
                    });
                    strBuilder.append("</p>");
                }
<<<<<<< HEAD
                
                // Show warning messages
                if (!warnings.isEmpty()) {
                    int warnCount = warnings.size();
                    
                    strBuilder.append("<p style=\"color: orange;\"><b>Warning (total ");
                    strBuilder.append(warnCount);
                    
                    if (warnCount > validationWarnErrMsgThreshold) {
                        strBuilder.append(", showing the first ");
                        strBuilder.append(validationWarnErrMsgThreshold);
                        strBuilder.append("): </b><br />");
                        
                        warnings.subList(0, validationWarnErrMsgThreshold).forEach(e -> {
                            strBuilder.append(e.getMessage());
                            strBuilder.append("<br />");
                        });
                    } else {
                        strBuilder.append("): </b><br />");
                        
                        warnings.forEach(e -> {
                            strBuilder.append(e.getMessage());
                            strBuilder.append("<br />");
                        });
                    }
                    
                    strBuilder.append("</p>");
                }
                
                // Show errors if found
                if (!errors.isEmpty()) {
                    int errorCount = errors.size();
                    
                    String errorCountString = (errorCount > 1) ? " errors" : " error";
                    
                    strBuilder.append("<p style=\"color: red;\"><b>Validation failed!<br>Please fix the following ");
                    
                    if (errorCount > validationWarnErrMsgThreshold) {
                        strBuilder.append(validationWarnErrMsgThreshold);
                        strBuilder.append(errorCountString);
                        strBuilder.append(" (total ");
                        strBuilder.append(errorCount);
                        strBuilder.append(") and validate again:</b><br />");
                        
                        errors.subList(0, validationWarnErrMsgThreshold).forEach(e -> {
                            // Remember to excape the html tags if the data file contains any
                            strBuilder.append(escapeHtml4(e.getMessage()));
                            strBuilder.append("<br />");
                        });
                    } else {
                        strBuilder.append(errorCount);
                        strBuilder.append(errorCountString);
                        strBuilder.append(" and validate again:</b><br />");
                        
                        errors.forEach(e -> {
                            // Remember to excape the html tags if the data file contains any
                            strBuilder.append(escapeHtml4(e.getMessage()));
                            strBuilder.append("<br />");
                        });
                    }
                    
                    strBuilder.append("</p>");
                    
                    // Also add the file name to failed list
                    // this determines if to show the Load button
                    failedFiles.add(loadedFiles.get(i).getName());
                } else if (loadedFiles.get(i).length() == 0) {
                    // We don't allow users to load empty file
                    strBuilder.append("<p style=\"color: red;\"><b>This is an empty data file!</b></p>");
                    // Also add the file name to failed list
                    // this determines if to show the Load button
                    failedFiles.add(loadedFiles.get(i).getName());
=======

                strBuilder.append("</p>");
            }

            // Show errors if found
            if (!errors.isEmpty()) {
                int errorCount = errors.size();

                String errorCountString = (errorCount > 1) ? " errors" : " error";

                strBuilder.append("<p style=\"color: red;\"><b>Validation failed!<br>Please fix the following ");

                if (errorCount > validationWarnErrMsgThreshold) {
                    strBuilder.append(validationWarnErrMsgThreshold);
                    strBuilder.append(errorCountString);
                    strBuilder.append(" (total ");
                    strBuilder.append(errorCount);
                    strBuilder.append(") and validate again:</b><br />");

                    errors.subList(0, validationWarnErrMsgThreshold).forEach(e -> {
                        // Remember to excape the html tags if the data file contains any
                        strBuilder.append(escapeHtml4(e.getMessage()));
                        strBuilder.append("<br />");
                    });
>>>>>>> 2e31b2e3
                } else {
                    strBuilder.append("<p style=\"color: green;\"><b>Validation passed with no error!</b></p>");
                }
<<<<<<< HEAD
                
                validationResults.add(strBuilder.toString());
            } catch (IOException ex) {
                Logger.getLogger(LoadDataDialog.class.getName()).log(Level.SEVERE, null, ex);
=======

                strBuilder.append("</p>");

                // Also add the file name to failed list
                // this determines if to show the Load button
                failedFiles.add(loadedFiles.get(i).getName());
            } else if (loadedFiles.get(i).length() == 0) {
                // We don't allow users to load empty file
                strBuilder.append("<p style=\"color: red;\"><b>This is an empty data file!</b></p>");
                // Also add the file name to failed list
                // this determines if to show the Load button
                failedFiles.add(loadedFiles.get(i).getName());
            } else {
                strBuilder.append("<p style=\"color: green;\"><b>Validation passed with no error!</b></p>");
>>>>>>> 2e31b2e3
            }
        }

        showValidationResults();
    }

    private void showValidationResults() {
        // Create the validation file list with marker prefix
        // so users know if this file passed the validation or not
        // just by looking at the file name prefix - Zhou
        for (int i = 0; i < loadedFiles.size(); i++) {
            // Default to the check mark
            String unicodePrefix = "\u2713";
            if (failedFiles.contains(loadedFiles.get(i).getName())) {
                // Cross mark
                unicodePrefix = "\u2717";
            }
            // Add the unicode marker
            validatedFileListModel.addElement("[" + unicodePrefix + "] " + loadedFiles.get(i).getName());
        }

        // Set the default selected file
        // that's why we don't set the default selection when creating the JList
        validationFileList.setSelectedIndex(0);

        // Display validation result of the first file by default
        setValidationResult(validationResults.get(0), validationResultTextPane);
    }

    /**
     * Add all files to model once all can be loaded successfully
     */
    private void loadAllFiles() throws IOException {
        // Try to load each file and store the file name for failed loading
        for (int i = 0; i < loadedFiles.size(); i++) {
            DataModel dataModel = loadDataSettings.loadDataWithSettings(loadedFiles.get(i));

            // Add to dataModelList for further use
            if (dataModel != null) {
                // Must setName() here, file names will be used by the spreadsheet - Zhou
                dataModel.setName(loadedFiles.get(i).getName());
                dataModelList.add(dataModel);
                System.out.println("File index = " + i + " has been loaded successfully");
            }
        }
    }

    /**
     * This is called by LoadDataAction.java
     *
     * @return
     */
    public DataModelList getDataModels() {
        return dataModelList;
    }

    /**
     * Set the validation result content
     *
     * @param output
     * @param textPane
     */
    private void setValidationResult(String output, JTextPane textPane) {
        // Wrap the output in html
        textPane.setText("<html><body style=\"font-family: Monospaced; font-size: 10px; white-space:nowrap; \"" + output + "</body></html>");
        // Scroll back to top left
        textPane.setCaretPosition(0);
    }

    /**
     * Set the file preview content
     *
     * @param file
     * @param textArea
     */
    private void setPreview(File file, JTextArea textArea) {
        try {
            textArea.setText("");
            DataPreviewer dataPreviewer = new BasicDataPreviewer(file.toPath());
            List<String> linePreviews = dataPreviewer.getPreviews(previewFromLine, previewToLine, previewNumOfCharactersPerLine);
            for (String line : linePreviews) {
                textArea.append(line + "\n");
            }
            textArea.setCaretPosition(0);
        } catch (IOException ex) {
            Logger.getLogger(LoadDataDialog.class.getName()).log(Level.SEVERE, null, ex);
        }
    }

}<|MERGE_RESOLUTION|>--- conflicted
+++ resolved
@@ -23,24 +23,10 @@
 import edu.cmu.tetrad.data.DataModel;
 import edu.cmu.tetrad.data.DataModelList;
 import edu.cmu.tetrad.util.JOptionUtils;
-<<<<<<< HEAD
 import edu.pitt.dbmi.data.reader.preview.BasicDataPreviewer;
 import edu.pitt.dbmi.data.reader.preview.DataPreviewer;
 import edu.pitt.dbmi.data.reader.validation.ValidationResult;
 import java.awt.*;
-=======
-import edu.pitt.dbmi.data.preview.BasicDataPreviewer;
-import edu.pitt.dbmi.data.preview.DataPreviewer;
-import edu.pitt.dbmi.data.validation.DataValidation;
-import edu.pitt.dbmi.data.validation.ValidationResult;
-import java.awt.BorderLayout;
-import java.awt.Component;
-import java.awt.Dimension;
-import java.awt.Font;
-import java.awt.Frame;
-import java.awt.Point;
-import java.awt.Window;
->>>>>>> 2e31b2e3
 import java.awt.event.ActionEvent;
 import java.awt.event.MouseAdapter;
 import java.awt.event.MouseEvent;
@@ -526,23 +512,13 @@
             // to eliminate user errors
             List<String> inputErrors = new ArrayList();
 
-<<<<<<< HEAD
-                if (!loadDataSettings.isColumnLabelSpecified()) {
-                    inputErrors.add("- Please specify the column labels to ignore.");
-                }
-
-                if (!loadDataSettings.isOtherCommentMarkerSpecified()) {
-                    inputErrors.add("- Please specify the comment marker.");
-                }
-=======
-            if (!dataLoaderSettings.isColumnLabelSpecified()) {
-                inputErrors.add("- Please specify the case ID column label.");
-            }
-
-            if (!dataLoaderSettings.isOtherCommentMarkerSpecified()) {
+            if (!loadDataSettings.isColumnLabelSpecified()) {
+                inputErrors.add("- Please specify the column labels to ignore.");
+            }
+
+            if (!loadDataSettings.isOtherCommentMarkerSpecified()) {
                 inputErrors.add("- Please specify the comment marker.");
             }
->>>>>>> 2e31b2e3
 
             // Show all errors in one popup
             if (!inputErrors.isEmpty()) {
@@ -768,52 +744,16 @@
                             errors.add(result);
                     }
                 }
-<<<<<<< HEAD
                 
                 // Show some file info
                 if (!infos.isEmpty()) {
                     strBuilder.append("<p><b>File info:</b><br />");
                     infos.forEach(e -> {
-=======
-            }
-
-            // Show some file info
-            if (!infos.isEmpty()) {
-                strBuilder.append("<p><b>File info:</b><br />");
-                infos.forEach(e -> {
-                    strBuilder.append(e.getMessage());
-                    strBuilder.append("<br />");
-                });
-                strBuilder.append("</p>");
-            }
-
-            // Show warning messages
-            if (!warnings.isEmpty()) {
-                int warnCount = warnings.size();
-
-                strBuilder.append("<p style=\"color: orange;\"><b>Warning (total ");
-                strBuilder.append(warnCount);
-
-                if (warnCount > validationWarnErrMsgThreshold) {
-                    strBuilder.append(", showing the first ");
-                    strBuilder.append(validationWarnErrMsgThreshold);
-                    strBuilder.append("): </b><br />");
-
-                    warnings.subList(0, validationWarnErrMsgThreshold).forEach(e -> {
-                        strBuilder.append(e.getMessage());
-                        strBuilder.append("<br />");
-                    });
-                } else {
-                    strBuilder.append("): </b><br />");
-
-                    warnings.forEach(e -> {
->>>>>>> 2e31b2e3
                         strBuilder.append(e.getMessage());
                         strBuilder.append("<br />");
                     });
                     strBuilder.append("</p>");
                 }
-<<<<<<< HEAD
                 
                 // Show warning messages
                 if (!warnings.isEmpty()) {
@@ -886,56 +826,13 @@
                     // Also add the file name to failed list
                     // this determines if to show the Load button
                     failedFiles.add(loadedFiles.get(i).getName());
-=======
-
-                strBuilder.append("</p>");
-            }
-
-            // Show errors if found
-            if (!errors.isEmpty()) {
-                int errorCount = errors.size();
-
-                String errorCountString = (errorCount > 1) ? " errors" : " error";
-
-                strBuilder.append("<p style=\"color: red;\"><b>Validation failed!<br>Please fix the following ");
-
-                if (errorCount > validationWarnErrMsgThreshold) {
-                    strBuilder.append(validationWarnErrMsgThreshold);
-                    strBuilder.append(errorCountString);
-                    strBuilder.append(" (total ");
-                    strBuilder.append(errorCount);
-                    strBuilder.append(") and validate again:</b><br />");
-
-                    errors.subList(0, validationWarnErrMsgThreshold).forEach(e -> {
-                        // Remember to excape the html tags if the data file contains any
-                        strBuilder.append(escapeHtml4(e.getMessage()));
-                        strBuilder.append("<br />");
-                    });
->>>>>>> 2e31b2e3
                 } else {
                     strBuilder.append("<p style=\"color: green;\"><b>Validation passed with no error!</b></p>");
                 }
-<<<<<<< HEAD
                 
                 validationResults.add(strBuilder.toString());
             } catch (IOException ex) {
                 Logger.getLogger(LoadDataDialog.class.getName()).log(Level.SEVERE, null, ex);
-=======
-
-                strBuilder.append("</p>");
-
-                // Also add the file name to failed list
-                // this determines if to show the Load button
-                failedFiles.add(loadedFiles.get(i).getName());
-            } else if (loadedFiles.get(i).length() == 0) {
-                // We don't allow users to load empty file
-                strBuilder.append("<p style=\"color: red;\"><b>This is an empty data file!</b></p>");
-                // Also add the file name to failed list
-                // this determines if to show the Load button
-                failedFiles.add(loadedFiles.get(i).getName());
-            } else {
-                strBuilder.append("<p style=\"color: green;\"><b>Validation passed with no error!</b></p>");
->>>>>>> 2e31b2e3
             }
         }
 
