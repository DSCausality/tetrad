--- conflicted
+++ resolved
@@ -518,11 +518,7 @@
         algoDescriptionTextArea.setEditable(false);
 
         JScrollPane algoDescriptionScrollPane = new JScrollPane(algoDescriptionTextArea);
-<<<<<<< HEAD
-        algoDescriptionScrollPane.setMinimumSize(new Dimension(330, 335));
-=======
         //algoDescriptionScrollPane.setMinimumSize(new Dimension(330, 335));
->>>>>>> 82b37dbd
         algoDescriptionScrollPane.setMaximumSize(new Dimension(330, 335));
 
         algoDescriptionBox.add(algoDescriptionScrollPane);
@@ -833,10 +829,7 @@
         if (!suggestedAlgosListModel.isEmpty() && selectedAgloWrapper != null) {
             edu.cmu.tetrad.annotation.Algorithm agloAnno = selectedAgloWrapper.getAnnotatedClass().getAnnotation();
             algoDescriptionTextArea.setText(agloAnno.description());
-<<<<<<< HEAD
-=======
             algoDescriptionTextArea.setCaretPosition(0);
->>>>>>> 82b37dbd
         } else {
             // Erase the previous content
             algoDescriptionTextArea.setText("");
