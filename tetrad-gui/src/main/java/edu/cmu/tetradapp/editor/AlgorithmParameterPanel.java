--- conflicted
+++ resolved
@@ -87,50 +87,40 @@
 
         // Hard-coded parameter groups for Rfci-Bsc
         if (algorithm instanceof RfciBsc) {
-        	// Phase one: PAG and constraints candidates Searching
-        	String title = algorithm
+            // Phase one: PAG and constraints candidates Searching
+            String title = algorithm
                     .getClass().getAnnotation(edu.cmu.tetrad.annotation.Algorithm.class).name();
-        	Set<String> params = new LinkedHashSet<>();
-        	// RFCI
-        	params.add(Params.DEPTH);
-        	params.add(Params.MAX_PATH_LENGTH);
-        	params.add(Params.COMPLETE_RULE_SET_USED);
-        	params.add(Params.VERBOSE);
-        	mainPanel.add(createSubPanel(title, params, parameters));
+            Set<String> params = new LinkedHashSet<>();
+            // RFCI
+            params.add(Params.DEPTH);
+            params.add(Params.MAX_PATH_LENGTH);
+            params.add(Params.COMPLETE_RULE_SET_USED);
+            params.add(Params.VERBOSE);
+            mainPanel.add(createSubPanel(title, params, parameters));
             mainPanel.add(Box.createVerticalStrut(10));
-<<<<<<< HEAD
-        }
-
-        params = Params.getScoreParameters(algorithm);
-        if (!params.isEmpty()) {
-            String title = ((UsesScoreWrapper) algorithm).getScoreWrapper()
-                    .getClass().getAnnotation(Score.class).name();
+
+            // Phase one: PAG and constraints candidates Searching
+            title = "Phase One: PAG and constraints candidates Searching";
+            params = new LinkedHashSet<>();
+            // Thresholds
+            params.add(Params.NUM_RANDOMIZED_SEARCH_MODELS);
+            params.add(Params.THRESHOLD_NO_RANDOM_DATA_SEARCH);
+            params.add(Params.CUTOFF_DATA_SEARCH);
             mainPanel.add(createSubPanel(title, params, parameters));
-=======
-            
-        	// Phase one: PAG and constraints candidates Searching
-        	title = "Phase One: PAG and constraints candidates Searching";
-        	params = new LinkedHashSet<>();
-        	// Thresholds
-        	params.add(Params.NUM_RANDOMIZED_SEARCH_MODELS);
-        	params.add(Params.THRESHOLD_NO_RANDOM_DATA_SEARCH);
-        	params.add(Params.CUTOFF_DATA_SEARCH);
-        	mainPanel.add(createSubPanel(title, params, parameters));
->>>>>>> cb225fd6
             mainPanel.add(Box.createVerticalStrut(10));
-            
-        	// Phase two: Bayesian Scoring of Constraints
-        	title = "Phase Two: Bayesian Scoring of Constraints";
-        	params = new LinkedHashSet<>();
-        	params.add(Params.NUM_BSC_BOOTSTRAP_SAMPLES);
-        	params.add(Params.THRESHOLD_NO_RANDOM_CONSTRAIN_SEARCH);
-        	params.add(Params.CUTOFF_CONSTRAIN_SEARCH);
-        	params.add(Params.LOWER_BOUND);
-        	params.add(Params.UPPER_BOUND);
-        	params.add(Params.OUTPUT_RBD);
-        	mainPanel.add(createSubPanel(title, params, parameters));
+
+            // Phase two: Bayesian Scoring of Constraints
+            title = "Phase Two: Bayesian Scoring of Constraints";
+            params = new LinkedHashSet<>();
+            params.add(Params.NUM_BSC_BOOTSTRAP_SAMPLES);
+            params.add(Params.THRESHOLD_NO_RANDOM_CONSTRAIN_SEARCH);
+            params.add(Params.CUTOFF_CONSTRAIN_SEARCH);
+            params.add(Params.LOWER_BOUND);
+            params.add(Params.UPPER_BOUND);
+            params.add(Params.OUTPUT_RBD);
+            mainPanel.add(createSubPanel(title, params, parameters));
             mainPanel.add(Box.createVerticalStrut(10));
-        	
+
         } else {
             // add algorithm parameters
             Set<String> params = Params.getAlgorithmParameters(algorithm);
@@ -144,7 +134,7 @@
 
             params = Params.getScoreParameters(algorithm);
             if (!params.isEmpty()) {
-                String title = ((UsesScoreWrapper) algorithm).getScoreWarpper()
+                String title = ((UsesScoreWrapper) algorithm).getScoreWrapper()
                         .getClass().getAnnotation(Score.class).name();
                 mainPanel.add(createSubPanel(title, params, parameters));
                 mainPanel.add(Box.createVerticalStrut(10));
@@ -166,7 +156,7 @@
                 }
             }
         }
-        
+
     }
 
     protected Box[] toArray(Map<String, Box> parameterComponents) {
@@ -251,7 +241,7 @@
     }
 
     protected DoubleTextField getDoubleField(final String parameter, final Parameters parameters,
-            double defaultValue, final double lowerBound, final double upperBound) {
+                                             double defaultValue, final double lowerBound, final double upperBound) {
         final DoubleTextField field = new DoubleTextField(parameters.getDouble(parameter, defaultValue),
                 8, new DecimalFormat("0.####"), new DecimalFormat("0.0#E0"), 0.001);
 
@@ -281,7 +271,7 @@
     }
 
     protected IntTextField getIntTextField(final String parameter, final Parameters parameters,
-            final int defaultValue, final double lowerBound, final double upperBound) {
+                                           final int defaultValue, final double lowerBound, final double upperBound) {
         final IntTextField field = new IntTextField(parameters.getInt(parameter, defaultValue), 8);
 
         field.setFilter((value, oldValue) -> {
