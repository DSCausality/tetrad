--- conflicted
+++ resolved
@@ -109,21 +109,12 @@
             mainPanel.add(createSubPanel(title, params, parameters));
             mainPanel.add(Box.createVerticalStrut(10));
 
-<<<<<<< HEAD
-            // Phase two: Bayesian Scoring of Constraints
-            title = "Stage Two: Bayesian Scoring of Constraints";
-            params = new LinkedHashSet<>();
-            params.add(Params.NUM_BSC_BOOTSTRAP_SAMPLES);
-            //params.add(Params.THRESHOLD_NO_RANDOM_CONSTRAIN_SEARCH);
-            params.add(Params.CUTOFF_CONSTRAIN_SEARCH);
-=======
             // Stage two: Bayesian Scoring of Constraints
             title = "Stage Two: Bayesian Scoring of Constraints";
             params = new LinkedHashSet<>();
             params.add(Params.NUM_BSC_BOOTSTRAP_SAMPLES);
             params.add(Params.THRESHOLD_NO_RANDOM_CONSTRAIN_SEARCH);
             //params.add(Params.CUTOFF_CONSTRAIN_SEARCH);
->>>>>>> 0721b33c
             params.add(Params.LOWER_BOUND);
             params.add(Params.UPPER_BOUND);
             params.add(Params.OUTPUT_RBD);
