--- conflicted
+++ resolved
@@ -23,6 +23,8 @@
 import edu.cmu.tetrad.bayes.BayesIm;
 import edu.cmu.tetrad.bayes.BayesPm;
 import edu.cmu.tetrad.bayes.MlBayesEstimator;
+import edu.cmu.tetrad.data.DataModel;
+import edu.cmu.tetrad.data.DataModelList;
 import edu.cmu.tetrad.data.DataSet;
 import edu.cmu.tetrad.data.DataUtils;
 import edu.cmu.tetrad.graph.Graph;
@@ -33,6 +35,8 @@
 import edu.cmu.tetrad.util.TetradSerializableUtils;
 import java.io.IOException;
 import java.io.ObjectInputStream;
+import java.util.ArrayList;
+import java.util.List;
 
 /**
  * Wraps a Bayes Pm for use in the Tetrad application.
@@ -57,25 +61,26 @@
      * @serial Cannot be null.
      */
     private DataSet dataSet;
-
+    private DataWrapper dataWrapper;
+
+    private int numModels = 1;
+    private int modelIndex = 0;
+    private List<BayesIm> bayesIms = new ArrayList<>();
+    
     //=================================CONSTRUCTORS========================//
     public BayesEstimatorWrapper(DataWrapper dataWrapper,
             BayesPmWrapper bayesPmWrapper) {
 
-        if (dataWrapper instanceof Simulation) {
-
-        }
-
         if (dataWrapper == null) {
             throw new NullPointerException(
                     "BayesDataWrapper must not be null.");
         }
 
+        this.dataWrapper = dataWrapper;
+        
         if (bayesPmWrapper == null) {
             throw new NullPointerException("BayesPmWrapper must not be null");
         }
-<<<<<<< HEAD
-=======
         
         DataModelList dataModel = dataWrapper.getDataModelList();
         
@@ -92,14 +97,11 @@
             
             this.bayesIm = bayesIms.get(0);
             log(bayesIm);
->>>>>>> 560a07b1
-
-        DataSet dataSet = (DataSet) dataWrapper.getSelectedDataModel();
-        BayesPm bayesPm = bayesPmWrapper.getBayesPm();
-
-<<<<<<< HEAD
-        this.dataSet = dataSet;
-=======
+
+        } else {
+            throw new IllegalArgumentException("Data must consist of discrete data sets.");       	
+        }
+
         this.name = bayesPmWrapper.getName();
         this.numModels = bayesIms.size();
         this.modelIndex = 0;
@@ -107,38 +109,12 @@
         DataModel model = dataModel.get(modelIndex);
         this.dataSet = (DataSet)model;
     }
->>>>>>> 560a07b1
-
-//        if (DataUtils.containsMissingValue(dataSet)) {
-//            throw new IllegalArgumentException("Please remove or impute missing values.");
-//        }
-        System.out.println(dataSet);
-
-        estimate(dataSet, bayesPm);
-        log(bayesIm);
-    }
-
-//    public BayesEstimatorWrapper(DataWrapper dataWrapper,
-//                                 BayesImWrapper bayesImWrapper) {
-//        if (dataWrapper == null) {
-//            throw new NullPointerException(
-//                    "BayesDataWrapper must not be null.");
-//        }
-//
-//        if (bayesImWrapper == null) {
-//            throw new NullPointerException("BayesPmWrapper must not be null");
-//        }
-//
-//        DataSet dataSet = (DataSet) dataWrapper.getSelectedDataModel();
-//        BayesPm bayesPm = bayesImWrapper.getBayesIm().getBayesPm();
-//
-////        if (DataUtils.containsMissingValue(dataSet)) {
-////            throw new IllegalArgumentException("Please remove or impute missing values.");
-////        }
-//
-//        estimate(dataSet, bayesPm);
-//        log(bayesIm);
-//    }
+
+    public BayesEstimatorWrapper(DataWrapper dataWrapper,
+                                 BayesImWrapper bayesImWrapper) {
+    	this(dataWrapper, new BayesPmWrapper(bayesImWrapper));
+    }
+    
     /**
      * Generates a simple exemplar of this class to test serialization.
      *
@@ -150,38 +126,53 @@
 
     //==============================PUBLIC METHODS========================//
     public BayesIm getEstimatedBayesIm() {
-        return this.bayesIm;
-    }
-
-    private void estimate(DataSet dataSet, BayesPm bayesPm) {
-        Graph graph = bayesPm.getDag();
-
-        for (Object o : graph.getNodes()) {
-            Node node = (Node) o;
-            if (node.getNodeType() == NodeType.LATENT) {
-                throw new IllegalArgumentException("Estimation of Bayes IM's "
-                        + "with latents is not supported.");
-            }
-        }
-
-        if (DataUtils.containsMissingValue(dataSet)) {
-            throw new IllegalArgumentException("Please remove or impute missing values.");
-        }
-
-        try {
-            MlBayesEstimator estimator = new MlBayesEstimator();
-            this.bayesIm = estimator.estimate(bayesPm, dataSet);
-        } catch (ArrayIndexOutOfBoundsException e) {
-            e.printStackTrace();
-            throw new RuntimeException("Value assignments between Bayes PM "
-                    + "and discrete data set do not match.");
-        }
+    	return bayesIm;
+    }
+
+    public void setBayesIm(BayesIm bayesIm) {
+    	bayesIms.clear();
+        bayesIms.add(bayesIm);
     }
 
     public DataSet getDataSet() {
-        return this.dataSet;
-    }
-
+        return dataSet;
+    }
+    
+	public Graph getGraph() {
+        return bayesIm.getBayesPm().getDag();
+    }
+
+    public String getName() {
+        return name;
+    }
+
+    public void setName(String name) {
+        this.name = name;
+    }
+
+	public int getNumModels() {
+		return numModels;
+	}
+
+	public void setNumModels(int numModels) {
+		this.numModels = numModels;
+	}
+
+	public int getModelIndex() {
+		return modelIndex;
+	}
+
+	public void setModelIndex(int modelIndex) {
+		this.modelIndex = modelIndex;
+		this.bayesIm = bayesIms.get(modelIndex);
+		
+		DataModel dataModel = dataWrapper.getDataModelList();
+
+		this.dataSet = (DataSet) ((DataModelList)dataModel).get(modelIndex);
+		
+	}
+
+    //======================== Private Methods ======================//
     /**
      * Adds semantic checks to the default deserialization method. This method
      * must have the standard signature for a readObject method, and the body of
@@ -202,27 +193,36 @@
         if (bayesIm == null) {
             throw new NullPointerException();
         }
-
-//        if (dataSet == null) {
-//            throw new NullPointerException();
-//        }
-    }
-
-    public Graph getGraph() {
-        return bayesIm.getBayesPm().getDag();
-    }
-
-    public String getName() {
-        return name;
-    }
-
-    public void setName(String name) {
-        this.name = name;
-    }
-
-    //======================== Private Methods ======================//
+    }
+
     private void log(BayesIm im) {
         TetradLogger.getInstance().log("info", "ML estimated Bayes IM.");
         TetradLogger.getInstance().log("im", im.toString());
     }
+
+    private void estimate(DataSet dataSet, BayesPm bayesPm) {
+        Graph graph = bayesPm.getDag();
+
+        for (Object o : graph.getNodes()) {
+            Node node = (Node) o;
+            if (node.getNodeType() == NodeType.LATENT) {
+                throw new IllegalArgumentException("Estimation of Bayes IM's "
+                        + "with latents is not supported.");
+            }
+        }
+
+        if (DataUtils.containsMissingValue(dataSet)) {
+            throw new IllegalArgumentException("Please remove or impute missing values.");
+        }
+
+        try {
+            MlBayesEstimator estimator = new MlBayesEstimator();
+            this.bayesIm = estimator.estimate(bayesPm, dataSet);
+        } catch (ArrayIndexOutOfBoundsException e) {
+            e.printStackTrace();
+            throw new RuntimeException("Value assignments between Bayes PM "
+                    + "and discrete data set do not match.");
+        }
+    }
+
 }