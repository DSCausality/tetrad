///////////////////////////////////////////////////////////////////////////////
// For information as to what this class does, see the Javadoc, below.       //
// Copyright (C) 1998, 1999, 2000, 2001, 2002, 2003, 2004, 2005, 2006,       //
// 2007, 2008, 2009, 2010, 2014, 2015 by Peter Spirtes, Richard Scheines, Joseph   //
// Ramsey, and Clark Glymour.                                                //
//                                                                           //
// This program is free software; you can redistribute it and/or modify      //
// it under the terms of the GNU General Public License as published by      //
// the Free Software Foundation; either version 2 of the License, or         //
// (at your option) any later version.                                       //
//                                                                           //
// This program is distributed in the hope that it will be useful,           //
// but WITHOUT ANY WARRANTY; without even the implied warranty of            //
// MERCHANTABILITY or FITNESS FOR A PARTICULAR PURPOSE.  See the             //
// GNU General Public License for more details.                              //
//                                                                           //
// You should have received a copy of the GNU General Public License         //
// along with this program; if not, write to the Free Software               //
// Foundation, Inc., 59 Temple Place, Suite 330, Boston, MA  02111-1307  USA //
///////////////////////////////////////////////////////////////////////////////

package edu.cmu.tetradapp.model;

import edu.cmu.tetrad.algcomparison.algorithm.Algorithm;
import edu.cmu.tetrad.algcomparison.algorithm.MultiDataSetAlgorithm;
import edu.cmu.tetrad.algcomparison.algorithm.cluster.ClusterAlgorithm;
import edu.cmu.tetrad.algcomparison.algorithm.oracle.pattern.Fges;
import edu.cmu.tetrad.algcomparison.score.BdeuScore;
import edu.cmu.tetrad.algcomparison.utils.HasKnowledge;
import edu.cmu.tetrad.data.*;
import edu.cmu.tetrad.graph.Graph;
import edu.cmu.tetrad.graph.GraphUtils;
import edu.cmu.tetrad.graph.Node;
import edu.cmu.tetrad.graph.Triple;
import edu.cmu.tetrad.search.ImpliedOrientation;
import edu.cmu.tetrad.search.IndependenceTest;
import edu.cmu.tetrad.search.SearchGraphUtils;
import edu.cmu.tetrad.session.ParamsResettable;
import edu.cmu.tetrad.session.SessionModel;
import edu.cmu.tetrad.util.Parameters;
import edu.cmu.tetrad.util.Unmarshallable;

import java.io.IOException;
import java.io.ObjectInputStream;
import java.util.ArrayList;
import java.util.Collections;
import java.util.List;
import java.util.Map;

/**
 * Stores an algorithms in the format of the algorithm comparison API.
 *
 * @author jdramsey
 */
public class GeneralAlgorithmRunner implements AlgorithmRunner, ParamsResettable,
        MultipleGraphSource, Unmarshallable, SessionModel, IndTestProducer,
        KnowledgeBoxInput {

    static final long serialVersionUID = 23L;

    private DataWrapper dataWrapper;
    private String name;
    private Algorithm algorithm = new Fges(new BdeuScore());
    private Parameters parameters;
    private Graph sourceGraph;
    private Graph initialGraph;
    private List<Graph> graphList = new ArrayList<>();
    private IKnowledge knowledge = new Knowledge2();
    private transient List<IndependenceTest> independenceTests = null;

    //===========================CONSTRUCTORS===========================//


    public GeneralAlgorithmRunner(GeneralAlgorithmRunner runner, Parameters parameters) {
        this(runner.getDataWrapper(), runner, parameters, null, null);
        this.sourceGraph = runner.sourceGraph;
        this.knowledge = runner.knowledge;
        this.algorithm = runner.algorithm;
        this.parameters = parameters;
    }

    public GeneralAlgorithmRunner(DataWrapper dataWrapper, Parameters parameters) {
        this(dataWrapper, null, parameters, null, null);
    }

    /**
     * Constructs a wrapper for the given DataWrapper. The DatWrapper must
     * contain a DataSet that is either a DataSet or a DataSet or a DataList
     * containing either a DataSet or a DataSet as its selected model.
     */
    public GeneralAlgorithmRunner(DataWrapper dataWrapper, Parameters parameters,
                                  KnowledgeBoxModel knowledgeBoxModel) {
        this(dataWrapper, null, parameters, knowledgeBoxModel, null);
    }

    public GeneralAlgorithmRunner(DataWrapper dataWrapper, GraphSource graphSource, Parameters parameters) {
        this(dataWrapper, graphSource, parameters, null, null);
    }

    /**
     * Constructs a wrapper for the given DataWrapper. The DatWrapper must
     * contain a DataSet that is either a DataSet or a DataSet or a DataList
     * containing either a DataSet or a DataSet as its selected model.
     */
    public GeneralAlgorithmRunner(DataWrapper dataWrapper, Parameters parameters,
                                  KnowledgeBoxModel knowledgeBoxModel, IndependenceFactsModel facts) {
        this(dataWrapper, null, parameters, knowledgeBoxModel, facts);
    }


    public GeneralAlgorithmRunner(DataWrapper dataWrapper, GeneralAlgorithmRunner runner, Parameters parameters) {
        this(dataWrapper, null, parameters, null, null);
        this.algorithm = runner.algorithm;
    }

    /**
     * Constructs a wrapper for the given DataWrapper. The DatWrapper must
     * contain a DataSet that is either a DataSet or a DataSet or a DataList
     * containing either a DataSet or a DataSet as its selected model.
     */
    public GeneralAlgorithmRunner(DataWrapper dataWrapper, GeneralAlgorithmRunner runner, Parameters parameters,
                                  KnowledgeBoxModel knowledgeBoxModel) {
        this(dataWrapper, null, parameters, knowledgeBoxModel, null);
        this.algorithm = runner.algorithm;
    }

    public GeneralAlgorithmRunner(DataWrapper dataWrapper, GraphSource graphSource, GeneralAlgorithmRunner runner,
                                  Parameters parameters) {
        this(dataWrapper, graphSource, parameters, null, null);
        this.algorithm = runner.algorithm;
    }

    /**
     * Constructs a wrapper for the given DataWrapper. The DatWrapper must
     * contain a DataSet that is either a DataSet or a DataSet or a DataList
     * containing either a DataSet or a DataSet as its selected model.
     */
    public GeneralAlgorithmRunner(DataWrapper dataWrapper, GraphSource graphSource, GeneralAlgorithmRunner runner,
                                  Parameters parameters,
                                  KnowledgeBoxModel knowledgeBoxModel) {
        this(dataWrapper, graphSource, parameters, knowledgeBoxModel, null);
        this.algorithm = runner.algorithm;
    }

    /**
     * Constucts a wrapper for the given graph.
     */
    public GeneralAlgorithmRunner(GraphSource graphSource, GeneralAlgorithmRunner runner, Parameters parameters) {
        this(null, graphSource, parameters, null, null);
        this.algorithm = runner.algorithm;
    }


    public GeneralAlgorithmRunner(GraphSource graphSource, Parameters parameters,
                                  KnowledgeBoxModel knowledgeBoxModel) {
        this(null, graphSource, parameters, knowledgeBoxModel, null);
    }

    public GeneralAlgorithmRunner(IndependenceFactsModel model,
                                  Parameters parameters, KnowledgeBoxModel knowledgeBoxModel) {
        this(null, null, parameters, knowledgeBoxModel, model);
    }

    /**
     * Constucts a wrapper for the given graph.
     */
    public GeneralAlgorithmRunner(GraphSource graphSource, Parameters parameters) {
        this(null, graphSource, parameters, null, null);
    }


    /**
     * Constructs a wrapper for the given DataWrapper. The DatWrapper must
     * contain a DataSet that is either a DataSet or a DataSet or a DataList
     * containing either a DataSet or a DataSet as its selected model.
     */
    public GeneralAlgorithmRunner(DataWrapper dataWrapper, GraphSource graphSource, Parameters parameters,
                                  KnowledgeBoxModel knowledgeBoxModel, IndependenceFactsModel facts) {
        if (parameters == null) {
            throw new NullPointerException();
        }

        this.parameters = parameters;

        if (graphSource instanceof GeneralAlgorithmRunner) {
            this.algorithm = ((GeneralAlgorithmRunner) graphSource).getAlgorithm();
        }

        if (dataWrapper != null) {
            this.dataWrapper = dataWrapper;

            if (dataWrapper.getDataModelList().isEmpty() && dataWrapper instanceof Simulation) {
                ((Simulation) dataWrapper).createSimulation();
            }
        }

        if (graphSource != null) {
            if (dataWrapper == null && graphSource instanceof DataWrapper) {
                this.dataWrapper = (DataWrapper) graphSource;
            } else {
                this.sourceGraph = graphSource.getGraph();
            }
        }

        if (dataWrapper != null) {
            List<String> names = this.dataWrapper.getVariableNames();
            transferVarNamesToParams(names);
        }

        if (knowledgeBoxModel != null) {
            knowledge = knowledgeBoxModel.getKnowledge();
        } else {
            knowledge = new Knowledge2();
        }

        if (facts != null) {
            getParameters().set("independenceFacts", facts.getFacts());
        }
    }


    //============================PUBLIC METHODS==========================//

    @Override
    public void execute() {
        List<Graph> graphList = new ArrayList<>();
        int i = 0;

        if (getDataModelList().isEmpty()) {
            if (getSourceGraph() != null) {
                Algorithm algorithm = getAlgorithm();

                if (algorithm instanceof HasKnowledge) {
                    ((HasKnowledge) algorithm).setKnowledge(getKnowledge());
                }

                graphList.add(algorithm.search(null, parameters));
            } else {
                throw new IllegalArgumentException("The parent boxes did not include any datasets or graphs. Try opening\n" +
                        "the editors for those boxes and loading or simulating them.");
            }
        } else {
            if (getAlgorithm() instanceof MultiDataSetAlgorithm) {
                for (int k = 0; k < parameters.getInt("numRandomSelections"); k++) {
                    List<DataSet> dataSets = new ArrayList<>();

                    for (DataModel dataModel : getDataModelList()) {
                        dataSets.add((DataSet) dataModel);
                    }

                    if (dataSets.size() < parameters.getInt("randomSelectionSize")) {
                        throw new IllegalArgumentException("Sorry, the 'random selection size' is greater than " +
                                "the number of data sets.");
                    }

                    Collections.shuffle(dataSets);

                    List<DataSet> sub = new ArrayList<>();

                    for (int j = 0; j < parameters.getInt("randomSelectionSize"); j++) {
                        sub.add(dataSets.get(j));
                    }

                    graphList.add(((MultiDataSetAlgorithm) algorithm).search(sub, parameters));
                }
            } else if (getAlgorithm() instanceof ClusterAlgorithm) {
<<<<<<< HEAD
                for (DataModel dataModel : getDataModelList()) {
                    DataSet dataSet = (DataSet) dataModel;

                    if (!dataSet.isContinuous()) {
                        throw new IllegalArgumentException("Sorry, you need a continuous dataset for a cluster algorithm.");
=======
                for (int k = 0; k < parameters.getInt("numRandomSelections"); k++) {
                    for (DataModel dataModel : getDataModelList()) {
                        DataSet dataSet = (DataSet) dataModel;

                        if (!dataSet.isContinuous()) {
                            throw new IllegalArgumentException("Sorry, you need a continuous dataset for a cluster algorithm.");
                        }

                        graphList.add(algorithm.search(dataSet, parameters));
>>>>>>> 3839760f
                    }

                    graphList.add(algorithm.search(dataSet, parameters));
                }
            } else {
                for (DataModel data : getDataModelList()) {
                    System.out.println("Analyzing data set # " + (++i));
                    Algorithm algorithm = getAlgorithm();

                    if (algorithm instanceof HasKnowledge) {
                        ((HasKnowledge) algorithm).setKnowledge(getKnowledge());
                    }

                    DataType algDataType = algorithm.getDataType();

                    System.out.println("data type = " + algDataType);
                    System.out.println("Continuous = " + data.isContinuous());

                    if (data.isContinuous() && (algDataType == DataType.Continuous || algDataType == DataType.Mixed)) {
                        graphList.add(algorithm.search(data, parameters));
                    } else if (data.isDiscrete() && (algDataType == DataType.Discrete || algDataType == DataType.Mixed)) {
                        graphList.add(algorithm.search(data, parameters));
                    } else if (data.isMixed() && algDataType == DataType.Mixed) {
                        graphList.add(algorithm.search(data, parameters));
                    } else {
                        throw new IllegalArgumentException("The type of data changed; try opening up the search editor and " +
                                "running the algorithm there.");
                    }
                }
            }
        }


        if (getKnowledge().getVariablesNotInTiers().size()
                < getKnowledge().getVariables().size()) {
            for (Graph graph : graphList) {
                SearchGraphUtils.arrangeByKnowledgeTiers(graph, getKnowledge());
            }
        } else {
            for (Graph graph : graphList) {
                GraphUtils.circleLayout(graph, 225, 200, 150);
            }
        }

        this.graphList = graphList;
    }

    /**
     * By default, algorithm do not support knowledge. Those that do will
     * speak up.
     */
    @Override
    public boolean supportsKnowledge() {
        return false;
    }

    @Override
    public ImpliedOrientation getMeekRules() {
        return null;
    }

    @Override
    public void setInitialGraph(Graph graph) {
        this.initialGraph = graph;
    }

    @Override
    public Graph getInitialGraph() {
        return this.initialGraph;
    }

    @Override
    public String getAlgorithmName() {
        return null;
    }

    @Override
    public final Graph getSourceGraph() {
        return this.sourceGraph;
    }

    @Override
    public Graph getResultGraph() {
        return getGraph();
    }

    @Override
    public final DataModel getDataModel() {
        if (dataWrapper != null) {
            DataModelList dataModelList = dataWrapper.getDataModelList();

            if (dataModelList.size() == 1) {
                return dataModelList.get(0);
            } else {
                return dataModelList;
            }
        } else {

            // Do not throw an exception here!
            return new ColtDataSet(0, new ArrayList<Node>());
        }
    }

    @Override
    public Parameters getParams() {
        return null;
    }

    public final DataModelList getDataModelList() {
        if (dataWrapper == null) return new DataModelList();
        return dataWrapper.getDataModelList();
    }

    public final Parameters getParameters() {
        return this.parameters;
    }

    @Override
    public Object getResettableParams() {
        return this.getParameters();
    }

    @Override
    public void resetParams(Object params) {
        this.parameters = (Parameters) params;
    }

    //===========================PRIVATE METHODS==========================//

    private void transferVarNamesToParams(List names) {
        getParameters().set("varNames", names);
    }

    /**
     * Adds semantic checks to the default deserialization method. This method
     * must have the standard signature for a readObject method, and the body of
     * the method must begin with "s.defaultReadObject();". Other than that, any
     * semantic checks can be specified and do not need to stay the same from
     * version to version. A readObject method of this form may be added to any
     * class, even if Tetrad sessions were previously saved out using a version
     * of the class that didn't include it. (That's what the
     * "s.defaultReadObject();" is for. See J. Bloch, Effective Java, for help.
     *
     * @throws java.io.IOException
     * @throws ClassNotFoundException
     */
    private void readObject(ObjectInputStream s)
            throws IOException, ClassNotFoundException {
        s.defaultReadObject();
    }

    @Override
    public IndependenceTest getIndependenceTest() {
        return independenceTests.get(0);
    }

    @Override
    public String getName() {
        return name;
    }

    @Override
    public void setName(String name) {
        this.name = name;
    }

    public Algorithm getAlgorithm() {
        return algorithm;
    }

    public void setAlgorithm(Algorithm algorithm) {
        if (algorithm == null) return;
        this.algorithm = algorithm;
    }

    @Override
    public List<String> getTriplesClassificationTypes() {
        return null;
    }

    @Override
    public List<List<Triple>> getTriplesLists(Node node) {
        return null;
    }

    @Override
    public Map<String, String> getParamSettings() {
        return null;
    }

    @Override
    public void setAllParamSettings(Map<String, String> paramSettings) {

    }

    @Override
    public Map<String, String> getAllParamSettings() {
        return null;
    }

    @Override
    public Graph getGraph() {
        if (graphList == null || graphList.isEmpty()) {
            return null;
        } else {
            return graphList.get(0);
        }
    }

    @Override
    public List<Graph> getGraphs() {
        return graphList;
    }

    public IKnowledge getKnowledge() {
        return knowledge;
    }

    public DataWrapper getDataWrapper() {
        return dataWrapper;
    }

    public void setIndependenceTests(List<IndependenceTest> independenceTests) {
        this.independenceTests = independenceTests;
    }

    @Override
    public List<Node> getVariables() {
        return null;
    }

    @Override
    public List<String> getVariableNames() {
        return null;
    }

    public List<Graph> getCompareGraphs(List<Graph> graphs) {
        if (graphs == null) throw new NullPointerException();

        List<Graph> compareGraphs = new ArrayList<>();

        for (Graph graph : graphs) {
            compareGraphs.add(algorithm.getComparisonGraph(graph));
        }

        return compareGraphs;
    }
}




<|MERGE_RESOLUTION|>--- conflicted
+++ resolved
@@ -264,13 +264,6 @@
                     graphList.add(((MultiDataSetAlgorithm) algorithm).search(sub, parameters));
                 }
             } else if (getAlgorithm() instanceof ClusterAlgorithm) {
-<<<<<<< HEAD
-                for (DataModel dataModel : getDataModelList()) {
-                    DataSet dataSet = (DataSet) dataModel;
-
-                    if (!dataSet.isContinuous()) {
-                        throw new IllegalArgumentException("Sorry, you need a continuous dataset for a cluster algorithm.");
-=======
                 for (int k = 0; k < parameters.getInt("numRandomSelections"); k++) {
                     for (DataModel dataModel : getDataModelList()) {
                         DataSet dataSet = (DataSet) dataModel;
@@ -280,10 +273,7 @@
                         }
 
                         graphList.add(algorithm.search(dataSet, parameters));
->>>>>>> 3839760f
                     }
-
-                    graphList.add(algorithm.search(dataSet, parameters));
                 }
             } else {
                 for (DataModel data : getDataModelList()) {
