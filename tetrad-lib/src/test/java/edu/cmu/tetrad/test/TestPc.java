--- conflicted
+++ resolved
@@ -154,11 +154,7 @@
 
         // Run search
 //        Graph resultGraph = pc.search();
-<<<<<<< HEAD
-        Graph resultGraph = pc.search(new FasConcurrent(independence), independence.getVariables());
-=======
         Graph resultGraph = pc.search(new Fas(independence), independence.getVariables());
->>>>>>> c3d72d00
 
         // Build comparison graph.
         Graph trueGraph = GraphConverter.convert(outputGraph);
@@ -252,7 +248,7 @@
         }
     }
 
-//    @Test
+    //    @Test
     public void testPcFci() {
 
         String[] algorithms = {"PC", "CPC", "FGES", "FCI", "GFCI", "RFCI", "CFCI"};
@@ -629,7 +625,7 @@
         System.out.println(table.toString());
     }
 
-//    @Test
+    //    @Test
     public void testPcRegression() {
 
         String[] algorithms = {"PC", "CPC", "FGES", "FCI", "GFCI", "RFCI", "CFCI", "Regression"};
