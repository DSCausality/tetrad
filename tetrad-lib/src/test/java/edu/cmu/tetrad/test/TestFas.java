///////////////////////////////////////////////////////////////////////////////
// For information as to what this class does, see the Javadoc, below.       //
// Copyright (C) 1998, 1999, 2000, 2001, 2002, 2003, 2004, 2005, 2006,       //
// 2007, 2008, 2009, 2010, 2014, 2015 by Peter Spirtes, Richard Scheines, Joseph   //
// Ramsey, and Clark Glymour.                                                //
//                                                                           //
// This program is free software; you can redistribute it and/or modify      //
// it under the terms of the GNU General Public License as published by      //
// the Free Software Foundation; either version 2 of the License, or         //
// (at your option) any later version.                                       //
//                                                                           //
// This program is distributed in the hope that it will be useful,           //
// but WITHOUT ANY WARRANTY; without even the implied warranty of            //
// MERCHANTABILITY or FITNESS FOR A PARTICULAR PURPOSE.  See the             //
// GNU General Public License for more details.                              //
//                                                                           //
// You should have received a copy of the GNU General Public License         //
// along with this program; if not, write to the Free Software               //
// Foundation, Inc., 59 Temple Place, Suite 330, Boston, MA  02111-1307  USA //
///////////////////////////////////////////////////////////////////////////////

package edu.cmu.tetrad.test;

import edu.cmu.tetrad.data.ContinuousVariable;
import edu.cmu.tetrad.graph.Graph;
import edu.cmu.tetrad.graph.GraphUtils;
import edu.cmu.tetrad.graph.Node;
import edu.cmu.tetrad.search.*;
import org.junit.Test;

import java.util.ArrayList;
import java.util.List;

import static org.junit.Assert.assertEquals;

/**
 * @author Joseph Ramsey
 */
public class TestFas {

    @Test
    public void test1() {
        int numVars = 10;
        double edgesPerNode = 1.0;

        List<Node> vars = new ArrayList<>();

        for (int i = 0; i < numVars; i++) {
            vars.add(new ContinuousVariable("X" + i));
        }

        Graph graph = GraphUtils.randomGraphRandomForwardEdges(vars, 0, (int) (numVars * edgesPerNode), 30, 15, 15, false, true);

        IndependenceTest test = new IndTestDSep(graph);

<<<<<<< HEAD
        Graph fasGraph = new FasConcurrent(test).search();
=======
        Graph fasGraph = new Fas(test).search();
>>>>>>> c3d72d00
        Graph pcGraph = new Pc(test).search();

        assertEquals(fasGraph, GraphUtils.undirectedGraph(pcGraph));
    }
}




<|MERGE_RESOLUTION|>--- conflicted
+++ resolved
@@ -53,11 +53,7 @@
 
         IndependenceTest test = new IndTestDSep(graph);
 
-<<<<<<< HEAD
-        Graph fasGraph = new FasConcurrent(test).search();
-=======
         Graph fasGraph = new Fas(test).search();
->>>>>>> c3d72d00
         Graph pcGraph = new Pc(test).search();
 
         assertEquals(fasGraph, GraphUtils.undirectedGraph(pcGraph));
