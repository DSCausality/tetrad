/*
 * Copyright (C) 2015 University of Pittsburgh.
 *
 * This library is free software; you can redistribute it and/or
 * modify it under the terms of the GNU Lesser General Public
 * License as published by the Free Software Foundation; either
 * version 2.1 of the License, or (at your option) any later version.
 *
 * This library is distributed in the hope that it will be useful,
 * but WITHOUT ANY WARRANTY; without even the implied warranty of
 * MERCHANTABILITY or FITNESS FOR A PARTICULAR PURPOSE.  See the GNU
 * Lesser General Public License for more details.
 *
 * You should have received a copy of the GNU Lesser General Public
 * License along with this library; if not, write to the Free Software
 * Foundation, Inc., 51 Franklin Street, Fifth Floor, Boston,
 * MA 02110-1301  USA
 */
package edu.cmu.tetrad.test;

import edu.cmu.tetrad.algcomparison.algorithm.Algorithm;
import edu.cmu.tetrad.algcomparison.algorithm.oracle.pag.Fci;
import edu.cmu.tetrad.algcomparison.algorithm.oracle.pag.Gfci;
import edu.cmu.tetrad.algcomparison.algorithm.oracle.pattern.Fges;
import edu.cmu.tetrad.algcomparison.independence.ChiSquare;
import edu.cmu.tetrad.algcomparison.independence.FisherZ;
import edu.cmu.tetrad.algcomparison.independence.IndependenceWrapper;
import edu.cmu.tetrad.algcomparison.score.BdeuScore;
import edu.cmu.tetrad.algcomparison.score.ScoreWrapper;
import edu.cmu.tetrad.algcomparison.score.SemBicScore;
import edu.cmu.tetrad.bayes.BayesIm;
import edu.cmu.tetrad.bayes.BayesPm;
import edu.cmu.tetrad.bayes.MlBayesIm;
import edu.cmu.tetrad.data.ContinuousVariable;
import edu.cmu.tetrad.data.DataSet;
import edu.cmu.tetrad.data.DiscreteVariable;
import edu.cmu.tetrad.graph.Graph;
import edu.cmu.tetrad.graph.GraphUtils;
import edu.cmu.tetrad.graph.Node;
import edu.cmu.tetrad.search.DagToPag;
import edu.cmu.tetrad.sem.LargeScaleSimulation;
import edu.cmu.tetrad.util.Parameters;
import edu.pitt.dbmi.algo.bootstrap.BootstrapEdgeEnsemble;
import edu.pitt.dbmi.algo.bootstrap.GeneralBootstrapTest;
import java.util.ArrayList;
import java.util.List;
import org.junit.Test;

/**
 *
 * Aug 17, 2017 2:28:48 PM
 *
 * @author Chirayu Kong Wongchokprasitti, PhD (chw20@pitt.edu)
 *
 */
public class TestGeneralBootstrapTest {

<<<<<<< HEAD
    /**
     * @param args
     */
    public static void main(String[] args) {
        //testFGESc();
        //testFGESd();
        //testGFCIc();
        //testGFCId();
        //testFCIc();
        //testFCId();
    }

    @Test
    public void testFGESc() {
        int penaltyDiscount = 2;
        boolean faithfulnessAssumed = false;
        int maxDegree = -1;

        int numVars = 20;
        int edgesPerNode = 2;
        int numLatentConfounders = 0;
        int numCases = 50;
        int numBootstrapSamples = 5;
        boolean verbose = true;

        Graph dag = makeContinuousDAG(numVars, numLatentConfounders, edgesPerNode);

        System.out.println("Truth Graph:");
        System.out.println(dag.toString());

        int[] causalOrdering = new int[numVars];

        for (int i = 0; i < numVars; i++) {
            causalOrdering[i] = i;
        }

        LargeScaleSimulation simulator = new LargeScaleSimulation(dag, dag.getNodes(), causalOrdering);

        DataSet data = simulator.simulateDataFisher(numCases);

        Parameters parameters = new Parameters();
        parameters.set("penaltyDiscount", penaltyDiscount);
        parameters.set("faithfulnessAssumed", faithfulnessAssumed);
        parameters.set("maxDegree", maxDegree);
        parameters.set("numPatternsToStore", 0);
        parameters.set("verbose", verbose);

        ScoreWrapper score = new SemBicScore();
        Algorithm algorithm = new Fges(score);

        GeneralBootstrapTest bootstrapTest = new GeneralBootstrapTest(data, algorithm, numBootstrapSamples);
        bootstrapTest.setVerbose(verbose);
        bootstrapTest.setParameters(parameters);
        bootstrapTest.setEdgeEnsemble(BootstrapEdgeEnsemble.Highest);
        Graph resultGraph = bootstrapTest.search();
        System.out.println("Estimated Graph:");
        System.out.println(resultGraph.toString());

        // Adjacency Confusion Matrix
        int[][] adjAr = GeneralBootstrapTest.getAdjConfusionMatrix(dag, resultGraph);

        printAdjConfusionMatrix(adjAr);

        // Edge Type Confusion Matrix
        int[][] edgeAr = GeneralBootstrapTest.getEdgeTypeConfusionMatrix(dag, resultGraph);

        printEdgeTypeConfusionMatrix(edgeAr);
    }

    @Test
    public void testFGESd() {
        double structurePrior = 1, samplePrior = 1;
        boolean faithfulnessAssumed = false;
        int maxDegree = -1;

        int numVars = 20;
        int edgesPerNode = 2;
        int numLatentConfounders = 0;
        int numCases = 50;
        int numBootstrapSamples = 5;
        boolean verbose = true;
        long seed = 123;

        Graph dag = makeDiscreteDAG(numVars, numLatentConfounders, edgesPerNode);

        System.out.println("Truth Graph:");
        System.out.println(dag.toString());

        BayesPm pm = new BayesPm(dag, 2, 3);
        BayesIm im = new MlBayesIm(pm, MlBayesIm.RANDOM);

        DataSet data = im.simulateData(numCases, seed, false);

        Parameters parameters = new Parameters();
        parameters.set("structurePrior", structurePrior);
        parameters.set("samplePrior", samplePrior);
        parameters.set("faithfulnessAssumed", faithfulnessAssumed);
        parameters.set("maxDegree", maxDegree);
        parameters.set("numPatternsToStore", 0);
        parameters.set("verbose", verbose);

        ScoreWrapper score = new BdeuScore();
        Algorithm algorithm = new Fges(score);

        GeneralBootstrapTest bootstrapTest = new GeneralBootstrapTest(data, algorithm, numBootstrapSamples);
        bootstrapTest.setVerbose(verbose);
        bootstrapTest.setParameters(parameters);
        bootstrapTest.setEdgeEnsemble(BootstrapEdgeEnsemble.Highest);
        Graph resultGraph = bootstrapTest.search();
        System.out.println("Estimated Graph:");
        System.out.println(resultGraph.toString());

        // Adjacency Confusion Matrix
        int[][] adjAr = GeneralBootstrapTest.getAdjConfusionMatrix(dag, resultGraph);

        printAdjConfusionMatrix(adjAr);

        // Edge Type Confusion Matrix
        int[][] edgeAr = GeneralBootstrapTest.getEdgeTypeConfusionMatrix(dag, resultGraph);

        printEdgeTypeConfusionMatrix(edgeAr);
    }

    @Test
    public void testGFCIc() {
        int penaltyDiscount = 2;
        boolean faithfulnessAssumed = false;
        int maxDegree = -1;

        int numVars = 20;
        int edgesPerNode = 2;
        int numLatentConfounders = 2;
        int numCases = 50;
        int numBootstrapSamples = 5;
        boolean verbose = true;

        Graph dag = makeContinuousDAG(numVars, numLatentConfounders, edgesPerNode);

        DagToPag dagToPag = new DagToPag(dag);
        Graph truePag = dagToPag.convert();

        System.out.println("Truth PAG_of_the_true_DAG Graph:");
        System.out.println(truePag.toString());

        int[] causalOrdering = new int[numVars];

        for (int i = 0; i < numVars; i++) {
            causalOrdering[i] = i;
        }

        LargeScaleSimulation simulator = new LargeScaleSimulation(dag, dag.getNodes(), causalOrdering);

        DataSet data = simulator.simulateDataFisher(numCases);

        Parameters parameters = new Parameters();
        parameters.set("penaltyDiscount", penaltyDiscount);
        parameters.set("faithfulnessAssumed", faithfulnessAssumed);
        parameters.set("maxDegree", maxDegree);
        parameters.set("numPatternsToStore", 0);
        parameters.set("verbose", verbose);

        ScoreWrapper score = new SemBicScore();
        IndependenceWrapper test = new FisherZ();
        Algorithm algorithm = new Gfci(test, score);

        GeneralBootstrapTest bootstrapTest = new GeneralBootstrapTest(data, algorithm, numBootstrapSamples);
        bootstrapTest.setVerbose(verbose);
        bootstrapTest.setParameters(parameters);
        bootstrapTest.setEdgeEnsemble(BootstrapEdgeEnsemble.Highest);
        Graph resultGraph = bootstrapTest.search();
        System.out.println("Estimated PAG_of_the_true_DAG Graph:");
        System.out.println(resultGraph.toString());

        // Adjacency Confusion Matrix
        int[][] adjAr = GeneralBootstrapTest.getAdjConfusionMatrix(truePag, resultGraph);

        printAdjConfusionMatrix(adjAr);

        // Edge Type Confusion Matrix
        int[][] edgeAr = GeneralBootstrapTest.getEdgeTypeConfusionMatrix(truePag, resultGraph);

        printEdgeTypeConfusionMatrix(edgeAr);
    }

    @Test
    public void testGFCId() {
        double structurePrior = 1, samplePrior = 1;
        boolean faithfulnessAssumed = false;
        int maxDegree = -1;

        int numVars = 20;
        int edgesPerNode = 2;
        int numLatentConfounders = 4;
        int numCases = 50;
        int numBootstrapSamples = 5;
        boolean verbose = true;
        long seed = 123;

        Graph dag = makeDiscreteDAG(numVars, numLatentConfounders, edgesPerNode);

        DagToPag dagToPag = new DagToPag(dag);
        Graph truePag = dagToPag.convert();

        System.out.println("Truth PAG_of_the_true_DAG Graph:");
        System.out.println(truePag.toString());

        BayesPm pm = new BayesPm(dag, 2, 3);
        BayesIm im = new MlBayesIm(pm, MlBayesIm.RANDOM);

        DataSet data = im.simulateData(numCases, seed, false);

        Parameters parameters = new Parameters();
        parameters.set("structurePrior", structurePrior);
        parameters.set("samplePrior", samplePrior);
        parameters.set("faithfulnessAssumed", faithfulnessAssumed);
        parameters.set("maxDegree", maxDegree);
        parameters.set("numPatternsToStore", 0);
        parameters.set("verbose", verbose);

        ScoreWrapper score = new BdeuScore();
        IndependenceWrapper test = new ChiSquare();
        Algorithm algorithm = new Gfci(test, score);

        GeneralBootstrapTest bootstrapTest = new GeneralBootstrapTest(data, algorithm, numBootstrapSamples);
        bootstrapTest.setVerbose(verbose);
        bootstrapTest.setParameters(parameters);
        bootstrapTest.setEdgeEnsemble(BootstrapEdgeEnsemble.Highest);
        Graph resultGraph = bootstrapTest.search();
        System.out.println("Estimated Bootstrapped PAG_of_the_true_DAG Graph:");
        System.out.println(resultGraph.toString());

        // Adjacency Confusion Matrix
        int[][] adjAr = GeneralBootstrapTest.getAdjConfusionMatrix(truePag, resultGraph);

        printAdjConfusionMatrix(adjAr);

        // Edge Type Confusion Matrix
        int[][] edgeAr = GeneralBootstrapTest.getEdgeTypeConfusionMatrix(truePag, resultGraph);

        printEdgeTypeConfusionMatrix(edgeAr);
    }

    @Test
    public void testFCIc() {
        int penaltyDiscount = 2;
        int depth = 3;
        int maxPathLength = -1;

        int numVars = 20;
        int edgesPerNode = 2;
        int numLatentConfounders = 2;
        int numCases = 50;
        int numBootstrapSamples = 5;
        boolean verbose = true;

        Graph dag = makeContinuousDAG(numVars, numLatentConfounders, edgesPerNode);

        DagToPag dagToPag = new DagToPag(dag);
        Graph truePag = dagToPag.convert();

        System.out.println("Truth PAG_of_the_true_DAG Graph:");
        System.out.println(truePag.toString());

        int[] causalOrdering = new int[numVars];

        for (int i = 0; i < numVars; i++) {
            causalOrdering[i] = i;
        }

        LargeScaleSimulation simulator = new LargeScaleSimulation(dag, dag.getNodes(), causalOrdering);

        DataSet data = simulator.simulateDataFisher(numCases);

        Parameters parameters = new Parameters();
        parameters.set("penaltyDiscount", penaltyDiscount);
        parameters.set("depth", depth);
        parameters.set("maxPathLength", maxPathLength);
        parameters.set("numPatternsToStore", 0);
        parameters.set("verbose", verbose);

        IndependenceWrapper test = new FisherZ();
        Fci algorithm = new Fci(test);

        GeneralBootstrapTest bootstrapTest = new GeneralBootstrapTest(data, algorithm, numBootstrapSamples);
        bootstrapTest.setVerbose(verbose);
        bootstrapTest.setParameters(parameters);
        bootstrapTest.setEdgeEnsemble(BootstrapEdgeEnsemble.Preserved);
        //bootstrapTest.setParallelMode(false);
        Graph resultGraph = bootstrapTest.search();
        System.out.println("Estimated PAG_of_the_true_DAG Graph:");
        System.out.println(resultGraph.toString());

        // Adjacency Confusion Matrix
        int[][] adjAr = GeneralBootstrapTest.getAdjConfusionMatrix(truePag, resultGraph);

        printAdjConfusionMatrix(adjAr);

        // Edge Type Confusion Matrix
        int[][] edgeAr = GeneralBootstrapTest.getEdgeTypeConfusionMatrix(truePag, resultGraph);

        printEdgeTypeConfusionMatrix(edgeAr);
    }

    @Test
    public void testFCId() {
        double structurePrior = 1, samplePrior = 1;
        int depth = -1;
        int maxPathLength = -1;

        int numVars = 20;
        int edgesPerNode = 2;
        int numLatentConfounders = 4;
        int numCases = 50;
        int numBootstrapSamples = 5;
        boolean verbose = true;
        long seed = 123;

        Graph dag = makeDiscreteDAG(numVars, numLatentConfounders, edgesPerNode);

        DagToPag dagToPag = new DagToPag(dag);
        Graph truePag = dagToPag.convert();

        System.out.println("Truth PAG_of_the_true_DAG Graph:");
        System.out.println(truePag.toString());

        BayesPm pm = new BayesPm(dag, 2, 3);
        BayesIm im = new MlBayesIm(pm, MlBayesIm.RANDOM);

        DataSet data = im.simulateData(numCases, seed, false);

        Parameters parameters = new Parameters();
        parameters.set("structurePrior", structurePrior);
        parameters.set("samplePrior", samplePrior);
        parameters.set("depth", depth);
        parameters.set("maxPathLength", maxPathLength);
        parameters.set("numPatternsToStore", 0);
        parameters.set("verbose", verbose);

        IndependenceWrapper test = new ChiSquare();
        Algorithm algorithm = new Fci(test);

        GeneralBootstrapTest bootstrapTest = new GeneralBootstrapTest(data, algorithm, numBootstrapSamples);
        bootstrapTest.setVerbose(verbose);
        bootstrapTest.setParameters(parameters);
        bootstrapTest.setEdgeEnsemble(BootstrapEdgeEnsemble.Highest);
        Graph resultGraph = bootstrapTest.search();
        System.out.println("Estimated Bootstrapped PAG_of_the_true_DAG Graph:");
        System.out.println(resultGraph.toString());

        // Adjacency Confusion Matrix
        int[][] adjAr = GeneralBootstrapTest.getAdjConfusionMatrix(truePag, resultGraph);

        printAdjConfusionMatrix(adjAr);

        // Edge Type Confusion Matrix
        int[][] edgeAr = GeneralBootstrapTest.getEdgeTypeConfusionMatrix(truePag, resultGraph);

        printEdgeTypeConfusionMatrix(edgeAr);
    }

    private static int sum2DArray(int[][] ar, int iStart, int iEnd, int jStart, int jEnd) {
        int sum = 0;
        if (iStart == iEnd) {
            if (jStart == jEnd) {
                return ar[iStart][jStart];
            } else if (jStart < jEnd) {
                int mid = (jStart + jEnd) / 2;
                sum += sum2DArray(ar, iStart, iEnd, jStart, mid) + sum2DArray(ar, iStart, iEnd, mid + 1, jEnd);
            }
        } else if (iStart < iEnd) {
            int mid = (iStart + iEnd) / 2;
            sum += sum2DArray(ar, iStart, mid, jStart, jEnd) + sum2DArray(ar, mid + 1, iEnd, jStart, jEnd);
        }
        return sum;
    }

    private static void printEdgeTypeConfusionMatrix(int[][] edgeAr) {
        int numEdges = sum2DArray(edgeAr, 0, edgeAr.length - 1, 0, edgeAr[0].length - 1);

        System.out.println("=================================");
        System.out.println("Edge Orientation Confusion Matrix");
        System.out.println("=================================");
        System.out.println("\t\tEstimated");
        System.out.println("n=" + numEdges + "\t\tnil\t-->\t<--\to->\t<-o\to-o\t<->\t---");
        System.out.println("Truth: nil\t" + edgeAr[0][0] + "\t" + edgeAr[0][1] + "\t" + edgeAr[0][2] + "\t"
                + edgeAr[0][3] + "\t" + edgeAr[0][4] + "\t" + edgeAr[0][5] + "\t" + edgeAr[0][6] + "\t" + edgeAr[0][7]);
        System.out.println("Truth: -->\t" + edgeAr[1][0] + "\t" + edgeAr[1][1] + "\t" + edgeAr[1][2] + "\t"
                + edgeAr[1][3] + "\t" + edgeAr[1][4] + "\t" + edgeAr[1][5] + "\t" + edgeAr[1][6] + "\t" + edgeAr[1][7]);
        System.out.println("Truth: <--\t" + edgeAr[2][0] + "\t" + edgeAr[2][1] + "\t" + edgeAr[2][2] + "\t"
                + edgeAr[2][3] + "\t" + edgeAr[2][4] + "\t" + edgeAr[2][5] + "\t" + edgeAr[2][6] + "\t" + edgeAr[2][7]);
        System.out.println("Truth: o->\t" + edgeAr[3][0] + "\t" + edgeAr[3][1] + "\t" + edgeAr[3][2] + "\t"
                + edgeAr[3][3] + "\t" + edgeAr[3][4] + "\t" + edgeAr[3][5] + "\t" + edgeAr[3][6] + "\t" + edgeAr[3][7]);
        System.out.println("Truth: <-o\t" + edgeAr[4][0] + "\t" + edgeAr[4][1] + "\t" + edgeAr[4][2] + "\t"
                + edgeAr[4][3] + "\t" + edgeAr[4][4] + "\t" + edgeAr[4][5] + "\t" + edgeAr[4][6] + "\t" + edgeAr[4][7]);
        System.out.println("Truth: o-o\t" + edgeAr[5][0] + "\t" + edgeAr[5][1] + "\t" + edgeAr[5][2] + "\t"
                + edgeAr[5][3] + "\t" + edgeAr[5][4] + "\t" + edgeAr[5][5] + "\t" + edgeAr[5][6] + "\t" + edgeAr[5][7]);
        System.out.println("Truth: <->\t" + edgeAr[6][0] + "\t" + edgeAr[6][1] + "\t" + edgeAr[6][2] + "\t"
                + edgeAr[6][3] + "\t" + edgeAr[6][4] + "\t" + edgeAr[6][5] + "\t" + edgeAr[6][6] + "\t" + edgeAr[6][7]);
        System.out.println("Truth: ---\t" + edgeAr[7][0] + "\t" + edgeAr[7][1] + "\t" + edgeAr[7][2] + "\t"
                + edgeAr[7][3] + "\t" + edgeAr[7][4] + "\t" + edgeAr[7][5] + "\t" + edgeAr[7][6] + "\t" + edgeAr[7][7]);
        int numerator = 0;
        for (int i = 0; i < 8; i++) {
            numerator += edgeAr[i][i];
        }
        System.out.println("Accuracy: " + numerator / (double) (numEdges));
        numerator -= edgeAr[0][0];
        int denominator = numEdges;
        for (int i = 0; i < 8; i++) {
            denominator -= edgeAr[i][0];
        }
        System.out.println("Precision: " + numerator / (double) (denominator));
        denominator = numEdges;
        for (int i = 0; i < 8; i++) {
            denominator -= edgeAr[0][i];
        }
        System.out.println("Recall: " + numerator / (double) (denominator));
    }

    private static void printAdjConfusionMatrix(int[][] adjAr) {
        int numEdges = sum2DArray(adjAr, 0, adjAr.length - 1, 0, adjAr[0].length - 1);

        System.out.println("============================");
        System.out.println("Adjacency Confusion Matrix");
        System.out.println("============================");
        System.out.println("\t\tEstimated");
        System.out.println("n=" + numEdges + "\t\tNo\tYes");
        System.out.println("Truth: No\t" + adjAr[0][0] + "\t" + adjAr[0][1]);
        System.out.println("Truth: Yes\t" + adjAr[1][0] + "\t" + adjAr[1][1]);
        System.out.println("Accuracy: " + (adjAr[0][0] + adjAr[1][1]) / (double) (numEdges));
        System.out.println("Precision: " + (adjAr[1][1]) / (double) (adjAr[1][1] + adjAr[0][1]));
        System.out.println("Recall: " + (adjAr[1][1]) / (double) (adjAr[1][1] + adjAr[1][0]));
        System.out.println("============================");
        System.out.println();
    }

    private static Graph makeContinuousDAG(int numVars, int numLatentConfounders, double edgesPerNode) {
        final int numEdges = (int) (numVars * edgesPerNode);

        List<Node> vars = new ArrayList<>();

        for (int i = 0; i < numVars; i++) {
            vars.add(new ContinuousVariable(Integer.toString(i)));
        }

        return GraphUtils.randomGraph(vars, numLatentConfounders, numEdges, 30, 15, 15, false);
    }

    private static Graph makeDiscreteDAG(int numVars, int numLatentConfounders, double edgesPerNode) {
        final int numEdges = (int) (numVars * edgesPerNode);

        // System.out.println("Making list of vars");
        List<Node> vars = new ArrayList<>();

        for (int i = 0; i < numVars; i++) {
            vars.add(new DiscreteVariable(Integer.toString(i)));
        }

        // System.out.println("Making dag");
        return GraphUtils.randomGraph(vars, numLatentConfounders, numEdges, 30, 15, 15, false);
    }
=======
	/**
	 * @param args
	 */
	public static void main(String[] args) {
		//testFGESc();
		//testFGESd();
		//testGFCIc();
		//testGFCId();
		//testFCIc();
		//testFCId();
	}

	@Test
	public void testFGESc() {
		int penaltyDiscount = 2;
		boolean faithfulnessAssumed = false;
		int maxDegree = -1;

		int numVars = 20;
		int edgesPerNode = 2;
		int numLatentConfounders = 0;
		int numCases = 50;
		int numBootstrapSamples = 5;
		boolean verbose = true;

		Graph dag = makeContinuousDAG(numVars, numLatentConfounders, edgesPerNode);

		System.out.println("Truth Graph:");
		System.out.println(dag.toString());

		int[] causalOrdering = new int[numVars];

		for (int i = 0; i < numVars; i++) {
			causalOrdering[i] = i;
		}

		LargeScaleSimulation simulator = new LargeScaleSimulation(dag, dag.getNodes(), causalOrdering);

		DataSet data = simulator.simulateDataFisher(numCases);

		Parameters parameters = new Parameters();
		parameters.set("penaltyDiscount", penaltyDiscount);
		parameters.set("faithfulnessAssumed", faithfulnessAssumed);
		parameters.set("maxDegree", maxDegree);
		parameters.set("numPatternsToStore", 0);
		parameters.set("verbose", verbose);

		ScoreWrapper score = new SemBicScore();
		Algorithm algorithm = new Fges(score);

		GeneralBootstrapTest bootstrapTest = new GeneralBootstrapTest(data, algorithm, numBootstrapSamples);
		bootstrapTest.setVerbose(verbose);
		bootstrapTest.setParameters(parameters);
		bootstrapTest.setEdgeEnsemble(BootstrapEdgeEnsemble.Highest);
		Graph resultGraph = bootstrapTest.search();
		System.out.println("Estimated Graph:");
		System.out.println(resultGraph.toString());

		// Adjacency Confusion Matrix
		int[][] adjAr = GeneralBootstrapTest.getAdjConfusionMatrix(dag, resultGraph);

		printAdjConfusionMatrix(adjAr);

		// Edge Type Confusion Matrix
		int[][] edgeAr = GeneralBootstrapTest.getEdgeTypeConfusionMatrix(dag, resultGraph);

		printEdgeTypeConfusionMatrix(edgeAr);
	}

	@Test
	public void testFGESd(){
		double structurePrior = 1, samplePrior = 1;
		boolean faithfulnessAssumed = false;
		int maxDegree = -1;

		int numVars = 20;
		int edgesPerNode = 2;
		int numLatentConfounders = 0;
		int numCases = 50;
		int numBootstrapSamples = 5;
		boolean verbose = true;
		long seed = 123;

		Graph dag = makeDiscreteDAG(numVars, numLatentConfounders, edgesPerNode);

		System.out.println("Truth Graph:");
		System.out.println(dag.toString());

		BayesPm pm = new BayesPm(dag, 2, 3);
		BayesIm im = new MlBayesIm(pm, MlBayesIm.RANDOM);

		DataSet data = im.simulateData(numCases, seed, false);

		Parameters parameters = new Parameters();
		parameters.set("structurePrior", structurePrior);
		parameters.set("samplePrior", samplePrior);
		parameters.set("faithfulnessAssumed", faithfulnessAssumed);
		parameters.set("maxDegree", maxDegree);
		parameters.set("numPatternsToStore", 0);
		parameters.set("verbose", verbose);
		
		ScoreWrapper score = new BdeuScore();
		Algorithm algorithm = new Fges(score);
		
		GeneralBootstrapTest bootstrapTest = new GeneralBootstrapTest(data, algorithm, numBootstrapSamples);
		bootstrapTest.setVerbose(verbose);
		bootstrapTest.setParameters(parameters);
		bootstrapTest.setEdgeEnsemble(BootstrapEdgeEnsemble.Highest);
		Graph resultGraph = bootstrapTest.search();
		System.out.println("Estimated Graph:");
		System.out.println(resultGraph.toString());

		// Adjacency Confusion Matrix
		int[][] adjAr = GeneralBootstrapTest.getAdjConfusionMatrix(dag, resultGraph);

		printAdjConfusionMatrix(adjAr);

		// Edge Type Confusion Matrix
		int[][] edgeAr = GeneralBootstrapTest.getEdgeTypeConfusionMatrix(dag, resultGraph);

		printEdgeTypeConfusionMatrix(edgeAr);
	}
	
	@Test
	public void testGFCIc(){
		int penaltyDiscount = 2;
		boolean faithfulnessAssumed = false;
		int maxDegree = -1;

		int numVars = 20;
		int edgesPerNode = 2;
		int numLatentConfounders = 2;
		int numCases = 50;
		int numBootstrapSamples = 5;
		boolean verbose = true;

		Graph dag = makeContinuousDAG(numVars, numLatentConfounders, edgesPerNode);

		DagToPag dagToPag = new DagToPag(dag);
		Graph truePag = dagToPag.convert();

		System.out.println("Truth PAG_of_the_true_DAG Graph:");
		System.out.println(truePag.toString());

		int[] causalOrdering = new int[numVars];

		for (int i = 0; i < numVars; i++) {
			causalOrdering[i] = i;
		}

		LargeScaleSimulation simulator = new LargeScaleSimulation(dag, dag.getNodes(), causalOrdering);

		DataSet data = simulator.simulateDataFisher(numCases);

		Parameters parameters = new Parameters();
		parameters.set("penaltyDiscount", penaltyDiscount);
		parameters.set("faithfulnessAssumed", faithfulnessAssumed);
		parameters.set("maxDegree", maxDegree);
		parameters.set("numPatternsToStore", 0);
		parameters.set("verbose", verbose);
		
		ScoreWrapper score = new SemBicScore();
		IndependenceWrapper test =  new FisherZ();
		Algorithm algorithm = new Gfci(test, score);
		
		GeneralBootstrapTest bootstrapTest = new GeneralBootstrapTest(data, algorithm, numBootstrapSamples);
		bootstrapTest.setVerbose(verbose);
		bootstrapTest.setParameters(parameters);
		bootstrapTest.setEdgeEnsemble(BootstrapEdgeEnsemble.Highest);
		Graph resultGraph = bootstrapTest.search();
		System.out.println("Estimated PAG_of_the_true_DAG Graph:");
		System.out.println(resultGraph.toString());

		// Adjacency Confusion Matrix
		int[][] adjAr = GeneralBootstrapTest.getAdjConfusionMatrix(truePag, resultGraph);

		printAdjConfusionMatrix(adjAr);

		// Edge Type Confusion Matrix
		int[][] edgeAr = GeneralBootstrapTest.getEdgeTypeConfusionMatrix(truePag, resultGraph);

		printEdgeTypeConfusionMatrix(edgeAr);
	}
	
	@Test
	public void testGFCId(){
		double structurePrior = 1, samplePrior = 1;
		boolean faithfulnessAssumed = false;
		int maxDegree = -1;

		int numVars = 20;
		int edgesPerNode = 2;
		int numLatentConfounders = 4;
		int numCases = 50;
		int numBootstrapSamples = 5;
		boolean verbose = true;
		long seed = 123;

		Graph dag = makeDiscreteDAG(numVars, numLatentConfounders, edgesPerNode);

		DagToPag dagToPag = new DagToPag(dag);
		Graph truePag = dagToPag.convert();

		System.out.println("Truth PAG_of_the_true_DAG Graph:");
		System.out.println(truePag.toString());

		BayesPm pm = new BayesPm(dag, 2, 3);
		BayesIm im = new MlBayesIm(pm, MlBayesIm.RANDOM);

		DataSet data = im.simulateData(numCases, seed, false);

		Parameters parameters = new Parameters();
		parameters.set("structurePrior", structurePrior);
		parameters.set("samplePrior", samplePrior);
		parameters.set("faithfulnessAssumed", faithfulnessAssumed);
		parameters.set("maxDegree", maxDegree);
		parameters.set("numPatternsToStore", 0);
		parameters.set("verbose", verbose);

		ScoreWrapper score = new BdeuScore();
		IndependenceWrapper test =  new ChiSquare();
		Algorithm algorithm = new Gfci(test, score);
		
		GeneralBootstrapTest bootstrapTest = new GeneralBootstrapTest(data, algorithm, numBootstrapSamples);
		bootstrapTest.setVerbose(verbose);
		bootstrapTest.setParameters(parameters);
		bootstrapTest.setEdgeEnsemble(BootstrapEdgeEnsemble.Highest);
		Graph resultGraph = bootstrapTest.search();
		System.out.println("Estimated Bootstrapped PAG_of_the_true_DAG Graph:");
		System.out.println(resultGraph.toString());

		// Adjacency Confusion Matrix
		int[][] adjAr = GeneralBootstrapTest.getAdjConfusionMatrix(truePag, resultGraph);

		printAdjConfusionMatrix(adjAr);

		// Edge Type Confusion Matrix
		int[][] edgeAr = GeneralBootstrapTest.getEdgeTypeConfusionMatrix(truePag, resultGraph);

		printEdgeTypeConfusionMatrix(edgeAr);
	}
	
	@Test
	public void testFCIc(){
		int penaltyDiscount = 2;
		int depth = 3;
		int maxPathLength = -1;

		int numVars = 20;
		int edgesPerNode = 2;
		int numLatentConfounders = 2;
		int numCases = 50;
		int numBootstrapSamples = 5;
		boolean verbose = true;

		Graph dag = makeContinuousDAG(numVars, numLatentConfounders, edgesPerNode);

		DagToPag dagToPag = new DagToPag(dag);
		Graph truePag = dagToPag.convert();

		System.out.println("Truth PAG_of_the_true_DAG Graph:");
		System.out.println(truePag.toString());

		int[] causalOrdering = new int[numVars];

		for (int i = 0; i < numVars; i++) {
			causalOrdering[i] = i;
		}

		LargeScaleSimulation simulator = new LargeScaleSimulation(dag, dag.getNodes(), causalOrdering);

		DataSet data = simulator.simulateDataFisher(numCases);

		Parameters parameters = new Parameters();
		parameters.set("penaltyDiscount", penaltyDiscount);
		parameters.set("depth", depth);
		parameters.set("maxPathLength", maxPathLength);
		parameters.set("numPatternsToStore", 0);
		parameters.set("verbose", verbose);
		
		IndependenceWrapper test =  new FisherZ();
		Fci algorithm = new Fci(test);
		
		GeneralBootstrapTest bootstrapTest = new GeneralBootstrapTest(data, algorithm, numBootstrapSamples);
		bootstrapTest.setVerbose(verbose);
		bootstrapTest.setParameters(parameters);
		bootstrapTest.setEdgeEnsemble(BootstrapEdgeEnsemble.Preserved);
		//bootstrapTest.setParallelMode(false);
		Graph resultGraph = bootstrapTest.search();
		System.out.println("Estimated PAG_of_the_true_DAG Graph:");
		System.out.println(resultGraph.toString());

		// Adjacency Confusion Matrix
		int[][] adjAr = GeneralBootstrapTest.getAdjConfusionMatrix(truePag, resultGraph);

		printAdjConfusionMatrix(adjAr);

		// Edge Type Confusion Matrix
		int[][] edgeAr = GeneralBootstrapTest.getEdgeTypeConfusionMatrix(truePag, resultGraph);

		printEdgeTypeConfusionMatrix(edgeAr);
	}
	
	@Test
	public void testFCId(){
		double structurePrior = 1, samplePrior = 1;
		int depth = -1;
		int maxPathLength = -1;

		int numVars = 20;
		int edgesPerNode = 2;
		int numLatentConfounders = 4;
		int numCases = 50;
		int numBootstrapSamples = 5;
		boolean verbose = true;
		long seed = 123;

		Graph dag = makeDiscreteDAG(numVars, numLatentConfounders, edgesPerNode);

		DagToPag dagToPag = new DagToPag(dag);
		Graph truePag = dagToPag.convert();

		System.out.println("Truth PAG_of_the_true_DAG Graph:");
		System.out.println(truePag.toString());

		BayesPm pm = new BayesPm(dag, 2, 3);
		BayesIm im = new MlBayesIm(pm, MlBayesIm.RANDOM);

		DataSet data = im.simulateData(numCases, seed, false);

		Parameters parameters = new Parameters();
		parameters.set("structurePrior", structurePrior);
		parameters.set("samplePrior", samplePrior);
		parameters.set("depth", depth);
		parameters.set("maxPathLength", maxPathLength);
		parameters.set("numPatternsToStore", 0);
		parameters.set("verbose", verbose);

		IndependenceWrapper test =  new ChiSquare();
		Algorithm algorithm = new Fci(test);
		
		GeneralBootstrapTest bootstrapTest = new GeneralBootstrapTest(data, algorithm, numBootstrapSamples);
		bootstrapTest.setVerbose(verbose);
		bootstrapTest.setParameters(parameters);
		bootstrapTest.setEdgeEnsemble(BootstrapEdgeEnsemble.Highest);
		Graph resultGraph = bootstrapTest.search();
		System.out.println("Estimated Bootstrapped PAG_of_the_true_DAG Graph:");
		System.out.println(resultGraph.toString());

		// Adjacency Confusion Matrix
		int[][] adjAr = GeneralBootstrapTest.getAdjConfusionMatrix(truePag, resultGraph);

		printAdjConfusionMatrix(adjAr);

		// Edge Type Confusion Matrix
		int[][] edgeAr = GeneralBootstrapTest.getEdgeTypeConfusionMatrix(truePag, resultGraph);

		printEdgeTypeConfusionMatrix(edgeAr);
	}
	
	private static int sum2DArray(int[][] ar, int iStart, int iEnd, int jStart, int jEnd) {
		int sum = 0;
		if (iStart == iEnd) {
			if (jStart == jEnd) {
				return ar[iStart][jStart];
			} else if (jStart < jEnd) {
				int mid = (jStart + jEnd) / 2;
				sum += sum2DArray(ar, iStart, iEnd, jStart, mid) + sum2DArray(ar, iStart, iEnd, mid + 1, jEnd);
			}
		} else if (iStart < iEnd) {
			int mid = (iStart + iEnd) / 2;
			sum += sum2DArray(ar, iStart, mid, jStart, jEnd) + sum2DArray(ar, mid + 1, iEnd, jStart, jEnd);
		}
		return sum;
	}

	private static void printEdgeTypeConfusionMatrix(int[][] edgeAr) {
		int numEdges = sum2DArray(edgeAr, 0, edgeAr.length - 1, 0, edgeAr[0].length - 1);

		System.out.println("=================================");
		System.out.println("Edge Orientation Confusion Matrix");
		System.out.println("=================================");
		System.out.println("\t\tEstimated");
		System.out.println("n=" + numEdges + "\t\tnil\t-->\t<--\to->\t<-o\to-o\t<->\t---");
		System.out.println("Truth: nil\t" + edgeAr[0][0] + "\t" + edgeAr[0][1] + "\t" + edgeAr[0][2] + "\t"
				+ edgeAr[0][3] + "\t" + edgeAr[0][4] + "\t" + edgeAr[0][5] + "\t" + edgeAr[0][6] + "\t" + edgeAr[0][7]);
		System.out.println("Truth: -->\t" + edgeAr[1][0] + "\t" + edgeAr[1][1] + "\t" + edgeAr[1][2] + "\t"
				+ edgeAr[1][3] + "\t" + edgeAr[1][4] + "\t" + edgeAr[1][5] + "\t" + edgeAr[1][6] + "\t" + edgeAr[1][7]);
		System.out.println("Truth: <--\t" + edgeAr[2][0] + "\t" + edgeAr[2][1] + "\t" + edgeAr[2][2] + "\t"
				+ edgeAr[2][3] + "\t" + edgeAr[2][4] + "\t" + edgeAr[2][5] + "\t" + edgeAr[2][6] + "\t" + edgeAr[2][7]);
		System.out.println("Truth: o->\t" + edgeAr[3][0] + "\t" + edgeAr[3][1] + "\t" + edgeAr[3][2] + "\t"
				+ edgeAr[3][3] + "\t" + edgeAr[3][4] + "\t" + edgeAr[3][5] + "\t" + edgeAr[3][6] + "\t" + edgeAr[3][7]);
		System.out.println("Truth: <-o\t" + edgeAr[4][0] + "\t" + edgeAr[4][1] + "\t" + edgeAr[4][2] + "\t"
				+ edgeAr[4][3] + "\t" + edgeAr[4][4] + "\t" + edgeAr[4][5] + "\t" + edgeAr[4][6] + "\t" + edgeAr[4][7]);
		System.out.println("Truth: o-o\t" + edgeAr[5][0] + "\t" + edgeAr[5][1] + "\t" + edgeAr[5][2] + "\t"
				+ edgeAr[5][3] + "\t" + edgeAr[5][4] + "\t" + edgeAr[5][5] + "\t" + edgeAr[5][6] + "\t" + edgeAr[5][7]);
		System.out.println("Truth: <->\t" + edgeAr[6][0] + "\t" + edgeAr[6][1] + "\t" + edgeAr[6][2] + "\t"
				+ edgeAr[6][3] + "\t" + edgeAr[6][4] + "\t" + edgeAr[6][5] + "\t" + edgeAr[6][6] + "\t" + edgeAr[6][7]);
		System.out.println("Truth: ---\t" + edgeAr[7][0] + "\t" + edgeAr[7][1] + "\t" + edgeAr[7][2] + "\t"
				+ edgeAr[7][3] + "\t" + edgeAr[7][4] + "\t" + edgeAr[7][5] + "\t" + edgeAr[7][6] + "\t" + edgeAr[7][7]);
		int numerator = 0;
		for (int i = 0; i < 8; i++) {
			numerator += edgeAr[i][i];
		}
		System.out.println("Accuracy: " + numerator / (double) (numEdges));
		numerator -= edgeAr[0][0];
		int denominator = numEdges;
		for (int i = 0; i < 8; i++) {
			denominator -= edgeAr[i][0];
		}
		System.out.println("Precision: " + numerator / (double) (denominator));
		denominator = numEdges;
		for (int i = 0; i < 8; i++) {
			denominator -= edgeAr[0][i];
		}
		System.out.println("Recall: " + numerator / (double) (denominator));
	}

	private static void printAdjConfusionMatrix(int[][] adjAr) {
		int numEdges = sum2DArray(adjAr, 0, adjAr.length - 1, 0, adjAr[0].length - 1);

		System.out.println("============================");
		System.out.println("Adjacency Confusion Matrix");
		System.out.println("============================");
		System.out.println("\t\tEstimated");
		System.out.println("n=" + numEdges + "\t\tNo\tYes");
		System.out.println("Truth: No\t" + adjAr[0][0] + "\t" + adjAr[0][1]);
		System.out.println("Truth: Yes\t" + adjAr[1][0] + "\t" + adjAr[1][1]);
		System.out.println("Accuracy: " + (adjAr[0][0] + adjAr[1][1]) / (double) (numEdges));
		System.out.println("Precision: " + (adjAr[1][1]) / (double) (adjAr[1][1] + adjAr[0][1]));
		System.out.println("Recall: " + (adjAr[1][1]) / (double) (adjAr[1][1] + adjAr[1][0]));
		System.out.println("============================");
		System.out.println();
	}

	private static Graph makeContinuousDAG(int numVars, int numLatentConfounders, double edgesPerNode) {
		final int numEdges = (int) (numVars * edgesPerNode);

		List<Node> vars = new ArrayList<>();

		for (int i = 0; i < numVars; i++) {
			vars.add(new ContinuousVariable(Integer.toString(i)));
		}

		return GraphUtils.randomGraph(vars, numLatentConfounders, numEdges, 30, 15, 15, false);
	}

	private static Graph makeDiscreteDAG(int numVars, int numLatentConfounders, double edgesPerNode) {
		final int numEdges = (int) (numVars * edgesPerNode);

		// System.out.println("Making list of vars");

		List<Node> vars = new ArrayList<>();

		for (int i = 0; i < numVars; i++) {
			vars.add(new DiscreteVariable(Integer.toString(i)));
		}

		// System.out.println("Making dag");
		return GraphUtils.randomGraph(vars, numLatentConfounders, numEdges, 30, 15, 15, false);
	}
>>>>>>> d2cb0496

}<|MERGE_RESOLUTION|>--- conflicted
+++ resolved
@@ -55,468 +55,6 @@
  */
 public class TestGeneralBootstrapTest {
 
-<<<<<<< HEAD
-    /**
-     * @param args
-     */
-    public static void main(String[] args) {
-        //testFGESc();
-        //testFGESd();
-        //testGFCIc();
-        //testGFCId();
-        //testFCIc();
-        //testFCId();
-    }
-
-    @Test
-    public void testFGESc() {
-        int penaltyDiscount = 2;
-        boolean faithfulnessAssumed = false;
-        int maxDegree = -1;
-
-        int numVars = 20;
-        int edgesPerNode = 2;
-        int numLatentConfounders = 0;
-        int numCases = 50;
-        int numBootstrapSamples = 5;
-        boolean verbose = true;
-
-        Graph dag = makeContinuousDAG(numVars, numLatentConfounders, edgesPerNode);
-
-        System.out.println("Truth Graph:");
-        System.out.println(dag.toString());
-
-        int[] causalOrdering = new int[numVars];
-
-        for (int i = 0; i < numVars; i++) {
-            causalOrdering[i] = i;
-        }
-
-        LargeScaleSimulation simulator = new LargeScaleSimulation(dag, dag.getNodes(), causalOrdering);
-
-        DataSet data = simulator.simulateDataFisher(numCases);
-
-        Parameters parameters = new Parameters();
-        parameters.set("penaltyDiscount", penaltyDiscount);
-        parameters.set("faithfulnessAssumed", faithfulnessAssumed);
-        parameters.set("maxDegree", maxDegree);
-        parameters.set("numPatternsToStore", 0);
-        parameters.set("verbose", verbose);
-
-        ScoreWrapper score = new SemBicScore();
-        Algorithm algorithm = new Fges(score);
-
-        GeneralBootstrapTest bootstrapTest = new GeneralBootstrapTest(data, algorithm, numBootstrapSamples);
-        bootstrapTest.setVerbose(verbose);
-        bootstrapTest.setParameters(parameters);
-        bootstrapTest.setEdgeEnsemble(BootstrapEdgeEnsemble.Highest);
-        Graph resultGraph = bootstrapTest.search();
-        System.out.println("Estimated Graph:");
-        System.out.println(resultGraph.toString());
-
-        // Adjacency Confusion Matrix
-        int[][] adjAr = GeneralBootstrapTest.getAdjConfusionMatrix(dag, resultGraph);
-
-        printAdjConfusionMatrix(adjAr);
-
-        // Edge Type Confusion Matrix
-        int[][] edgeAr = GeneralBootstrapTest.getEdgeTypeConfusionMatrix(dag, resultGraph);
-
-        printEdgeTypeConfusionMatrix(edgeAr);
-    }
-
-    @Test
-    public void testFGESd() {
-        double structurePrior = 1, samplePrior = 1;
-        boolean faithfulnessAssumed = false;
-        int maxDegree = -1;
-
-        int numVars = 20;
-        int edgesPerNode = 2;
-        int numLatentConfounders = 0;
-        int numCases = 50;
-        int numBootstrapSamples = 5;
-        boolean verbose = true;
-        long seed = 123;
-
-        Graph dag = makeDiscreteDAG(numVars, numLatentConfounders, edgesPerNode);
-
-        System.out.println("Truth Graph:");
-        System.out.println(dag.toString());
-
-        BayesPm pm = new BayesPm(dag, 2, 3);
-        BayesIm im = new MlBayesIm(pm, MlBayesIm.RANDOM);
-
-        DataSet data = im.simulateData(numCases, seed, false);
-
-        Parameters parameters = new Parameters();
-        parameters.set("structurePrior", structurePrior);
-        parameters.set("samplePrior", samplePrior);
-        parameters.set("faithfulnessAssumed", faithfulnessAssumed);
-        parameters.set("maxDegree", maxDegree);
-        parameters.set("numPatternsToStore", 0);
-        parameters.set("verbose", verbose);
-
-        ScoreWrapper score = new BdeuScore();
-        Algorithm algorithm = new Fges(score);
-
-        GeneralBootstrapTest bootstrapTest = new GeneralBootstrapTest(data, algorithm, numBootstrapSamples);
-        bootstrapTest.setVerbose(verbose);
-        bootstrapTest.setParameters(parameters);
-        bootstrapTest.setEdgeEnsemble(BootstrapEdgeEnsemble.Highest);
-        Graph resultGraph = bootstrapTest.search();
-        System.out.println("Estimated Graph:");
-        System.out.println(resultGraph.toString());
-
-        // Adjacency Confusion Matrix
-        int[][] adjAr = GeneralBootstrapTest.getAdjConfusionMatrix(dag, resultGraph);
-
-        printAdjConfusionMatrix(adjAr);
-
-        // Edge Type Confusion Matrix
-        int[][] edgeAr = GeneralBootstrapTest.getEdgeTypeConfusionMatrix(dag, resultGraph);
-
-        printEdgeTypeConfusionMatrix(edgeAr);
-    }
-
-    @Test
-    public void testGFCIc() {
-        int penaltyDiscount = 2;
-        boolean faithfulnessAssumed = false;
-        int maxDegree = -1;
-
-        int numVars = 20;
-        int edgesPerNode = 2;
-        int numLatentConfounders = 2;
-        int numCases = 50;
-        int numBootstrapSamples = 5;
-        boolean verbose = true;
-
-        Graph dag = makeContinuousDAG(numVars, numLatentConfounders, edgesPerNode);
-
-        DagToPag dagToPag = new DagToPag(dag);
-        Graph truePag = dagToPag.convert();
-
-        System.out.println("Truth PAG_of_the_true_DAG Graph:");
-        System.out.println(truePag.toString());
-
-        int[] causalOrdering = new int[numVars];
-
-        for (int i = 0; i < numVars; i++) {
-            causalOrdering[i] = i;
-        }
-
-        LargeScaleSimulation simulator = new LargeScaleSimulation(dag, dag.getNodes(), causalOrdering);
-
-        DataSet data = simulator.simulateDataFisher(numCases);
-
-        Parameters parameters = new Parameters();
-        parameters.set("penaltyDiscount", penaltyDiscount);
-        parameters.set("faithfulnessAssumed", faithfulnessAssumed);
-        parameters.set("maxDegree", maxDegree);
-        parameters.set("numPatternsToStore", 0);
-        parameters.set("verbose", verbose);
-
-        ScoreWrapper score = new SemBicScore();
-        IndependenceWrapper test = new FisherZ();
-        Algorithm algorithm = new Gfci(test, score);
-
-        GeneralBootstrapTest bootstrapTest = new GeneralBootstrapTest(data, algorithm, numBootstrapSamples);
-        bootstrapTest.setVerbose(verbose);
-        bootstrapTest.setParameters(parameters);
-        bootstrapTest.setEdgeEnsemble(BootstrapEdgeEnsemble.Highest);
-        Graph resultGraph = bootstrapTest.search();
-        System.out.println("Estimated PAG_of_the_true_DAG Graph:");
-        System.out.println(resultGraph.toString());
-
-        // Adjacency Confusion Matrix
-        int[][] adjAr = GeneralBootstrapTest.getAdjConfusionMatrix(truePag, resultGraph);
-
-        printAdjConfusionMatrix(adjAr);
-
-        // Edge Type Confusion Matrix
-        int[][] edgeAr = GeneralBootstrapTest.getEdgeTypeConfusionMatrix(truePag, resultGraph);
-
-        printEdgeTypeConfusionMatrix(edgeAr);
-    }
-
-    @Test
-    public void testGFCId() {
-        double structurePrior = 1, samplePrior = 1;
-        boolean faithfulnessAssumed = false;
-        int maxDegree = -1;
-
-        int numVars = 20;
-        int edgesPerNode = 2;
-        int numLatentConfounders = 4;
-        int numCases = 50;
-        int numBootstrapSamples = 5;
-        boolean verbose = true;
-        long seed = 123;
-
-        Graph dag = makeDiscreteDAG(numVars, numLatentConfounders, edgesPerNode);
-
-        DagToPag dagToPag = new DagToPag(dag);
-        Graph truePag = dagToPag.convert();
-
-        System.out.println("Truth PAG_of_the_true_DAG Graph:");
-        System.out.println(truePag.toString());
-
-        BayesPm pm = new BayesPm(dag, 2, 3);
-        BayesIm im = new MlBayesIm(pm, MlBayesIm.RANDOM);
-
-        DataSet data = im.simulateData(numCases, seed, false);
-
-        Parameters parameters = new Parameters();
-        parameters.set("structurePrior", structurePrior);
-        parameters.set("samplePrior", samplePrior);
-        parameters.set("faithfulnessAssumed", faithfulnessAssumed);
-        parameters.set("maxDegree", maxDegree);
-        parameters.set("numPatternsToStore", 0);
-        parameters.set("verbose", verbose);
-
-        ScoreWrapper score = new BdeuScore();
-        IndependenceWrapper test = new ChiSquare();
-        Algorithm algorithm = new Gfci(test, score);
-
-        GeneralBootstrapTest bootstrapTest = new GeneralBootstrapTest(data, algorithm, numBootstrapSamples);
-        bootstrapTest.setVerbose(verbose);
-        bootstrapTest.setParameters(parameters);
-        bootstrapTest.setEdgeEnsemble(BootstrapEdgeEnsemble.Highest);
-        Graph resultGraph = bootstrapTest.search();
-        System.out.println("Estimated Bootstrapped PAG_of_the_true_DAG Graph:");
-        System.out.println(resultGraph.toString());
-
-        // Adjacency Confusion Matrix
-        int[][] adjAr = GeneralBootstrapTest.getAdjConfusionMatrix(truePag, resultGraph);
-
-        printAdjConfusionMatrix(adjAr);
-
-        // Edge Type Confusion Matrix
-        int[][] edgeAr = GeneralBootstrapTest.getEdgeTypeConfusionMatrix(truePag, resultGraph);
-
-        printEdgeTypeConfusionMatrix(edgeAr);
-    }
-
-    @Test
-    public void testFCIc() {
-        int penaltyDiscount = 2;
-        int depth = 3;
-        int maxPathLength = -1;
-
-        int numVars = 20;
-        int edgesPerNode = 2;
-        int numLatentConfounders = 2;
-        int numCases = 50;
-        int numBootstrapSamples = 5;
-        boolean verbose = true;
-
-        Graph dag = makeContinuousDAG(numVars, numLatentConfounders, edgesPerNode);
-
-        DagToPag dagToPag = new DagToPag(dag);
-        Graph truePag = dagToPag.convert();
-
-        System.out.println("Truth PAG_of_the_true_DAG Graph:");
-        System.out.println(truePag.toString());
-
-        int[] causalOrdering = new int[numVars];
-
-        for (int i = 0; i < numVars; i++) {
-            causalOrdering[i] = i;
-        }
-
-        LargeScaleSimulation simulator = new LargeScaleSimulation(dag, dag.getNodes(), causalOrdering);
-
-        DataSet data = simulator.simulateDataFisher(numCases);
-
-        Parameters parameters = new Parameters();
-        parameters.set("penaltyDiscount", penaltyDiscount);
-        parameters.set("depth", depth);
-        parameters.set("maxPathLength", maxPathLength);
-        parameters.set("numPatternsToStore", 0);
-        parameters.set("verbose", verbose);
-
-        IndependenceWrapper test = new FisherZ();
-        Fci algorithm = new Fci(test);
-
-        GeneralBootstrapTest bootstrapTest = new GeneralBootstrapTest(data, algorithm, numBootstrapSamples);
-        bootstrapTest.setVerbose(verbose);
-        bootstrapTest.setParameters(parameters);
-        bootstrapTest.setEdgeEnsemble(BootstrapEdgeEnsemble.Preserved);
-        //bootstrapTest.setParallelMode(false);
-        Graph resultGraph = bootstrapTest.search();
-        System.out.println("Estimated PAG_of_the_true_DAG Graph:");
-        System.out.println(resultGraph.toString());
-
-        // Adjacency Confusion Matrix
-        int[][] adjAr = GeneralBootstrapTest.getAdjConfusionMatrix(truePag, resultGraph);
-
-        printAdjConfusionMatrix(adjAr);
-
-        // Edge Type Confusion Matrix
-        int[][] edgeAr = GeneralBootstrapTest.getEdgeTypeConfusionMatrix(truePag, resultGraph);
-
-        printEdgeTypeConfusionMatrix(edgeAr);
-    }
-
-    @Test
-    public void testFCId() {
-        double structurePrior = 1, samplePrior = 1;
-        int depth = -1;
-        int maxPathLength = -1;
-
-        int numVars = 20;
-        int edgesPerNode = 2;
-        int numLatentConfounders = 4;
-        int numCases = 50;
-        int numBootstrapSamples = 5;
-        boolean verbose = true;
-        long seed = 123;
-
-        Graph dag = makeDiscreteDAG(numVars, numLatentConfounders, edgesPerNode);
-
-        DagToPag dagToPag = new DagToPag(dag);
-        Graph truePag = dagToPag.convert();
-
-        System.out.println("Truth PAG_of_the_true_DAG Graph:");
-        System.out.println(truePag.toString());
-
-        BayesPm pm = new BayesPm(dag, 2, 3);
-        BayesIm im = new MlBayesIm(pm, MlBayesIm.RANDOM);
-
-        DataSet data = im.simulateData(numCases, seed, false);
-
-        Parameters parameters = new Parameters();
-        parameters.set("structurePrior", structurePrior);
-        parameters.set("samplePrior", samplePrior);
-        parameters.set("depth", depth);
-        parameters.set("maxPathLength", maxPathLength);
-        parameters.set("numPatternsToStore", 0);
-        parameters.set("verbose", verbose);
-
-        IndependenceWrapper test = new ChiSquare();
-        Algorithm algorithm = new Fci(test);
-
-        GeneralBootstrapTest bootstrapTest = new GeneralBootstrapTest(data, algorithm, numBootstrapSamples);
-        bootstrapTest.setVerbose(verbose);
-        bootstrapTest.setParameters(parameters);
-        bootstrapTest.setEdgeEnsemble(BootstrapEdgeEnsemble.Highest);
-        Graph resultGraph = bootstrapTest.search();
-        System.out.println("Estimated Bootstrapped PAG_of_the_true_DAG Graph:");
-        System.out.println(resultGraph.toString());
-
-        // Adjacency Confusion Matrix
-        int[][] adjAr = GeneralBootstrapTest.getAdjConfusionMatrix(truePag, resultGraph);
-
-        printAdjConfusionMatrix(adjAr);
-
-        // Edge Type Confusion Matrix
-        int[][] edgeAr = GeneralBootstrapTest.getEdgeTypeConfusionMatrix(truePag, resultGraph);
-
-        printEdgeTypeConfusionMatrix(edgeAr);
-    }
-
-    private static int sum2DArray(int[][] ar, int iStart, int iEnd, int jStart, int jEnd) {
-        int sum = 0;
-        if (iStart == iEnd) {
-            if (jStart == jEnd) {
-                return ar[iStart][jStart];
-            } else if (jStart < jEnd) {
-                int mid = (jStart + jEnd) / 2;
-                sum += sum2DArray(ar, iStart, iEnd, jStart, mid) + sum2DArray(ar, iStart, iEnd, mid + 1, jEnd);
-            }
-        } else if (iStart < iEnd) {
-            int mid = (iStart + iEnd) / 2;
-            sum += sum2DArray(ar, iStart, mid, jStart, jEnd) + sum2DArray(ar, mid + 1, iEnd, jStart, jEnd);
-        }
-        return sum;
-    }
-
-    private static void printEdgeTypeConfusionMatrix(int[][] edgeAr) {
-        int numEdges = sum2DArray(edgeAr, 0, edgeAr.length - 1, 0, edgeAr[0].length - 1);
-
-        System.out.println("=================================");
-        System.out.println("Edge Orientation Confusion Matrix");
-        System.out.println("=================================");
-        System.out.println("\t\tEstimated");
-        System.out.println("n=" + numEdges + "\t\tnil\t-->\t<--\to->\t<-o\to-o\t<->\t---");
-        System.out.println("Truth: nil\t" + edgeAr[0][0] + "\t" + edgeAr[0][1] + "\t" + edgeAr[0][2] + "\t"
-                + edgeAr[0][3] + "\t" + edgeAr[0][4] + "\t" + edgeAr[0][5] + "\t" + edgeAr[0][6] + "\t" + edgeAr[0][7]);
-        System.out.println("Truth: -->\t" + edgeAr[1][0] + "\t" + edgeAr[1][1] + "\t" + edgeAr[1][2] + "\t"
-                + edgeAr[1][3] + "\t" + edgeAr[1][4] + "\t" + edgeAr[1][5] + "\t" + edgeAr[1][6] + "\t" + edgeAr[1][7]);
-        System.out.println("Truth: <--\t" + edgeAr[2][0] + "\t" + edgeAr[2][1] + "\t" + edgeAr[2][2] + "\t"
-                + edgeAr[2][3] + "\t" + edgeAr[2][4] + "\t" + edgeAr[2][5] + "\t" + edgeAr[2][6] + "\t" + edgeAr[2][7]);
-        System.out.println("Truth: o->\t" + edgeAr[3][0] + "\t" + edgeAr[3][1] + "\t" + edgeAr[3][2] + "\t"
-                + edgeAr[3][3] + "\t" + edgeAr[3][4] + "\t" + edgeAr[3][5] + "\t" + edgeAr[3][6] + "\t" + edgeAr[3][7]);
-        System.out.println("Truth: <-o\t" + edgeAr[4][0] + "\t" + edgeAr[4][1] + "\t" + edgeAr[4][2] + "\t"
-                + edgeAr[4][3] + "\t" + edgeAr[4][4] + "\t" + edgeAr[4][5] + "\t" + edgeAr[4][6] + "\t" + edgeAr[4][7]);
-        System.out.println("Truth: o-o\t" + edgeAr[5][0] + "\t" + edgeAr[5][1] + "\t" + edgeAr[5][2] + "\t"
-                + edgeAr[5][3] + "\t" + edgeAr[5][4] + "\t" + edgeAr[5][5] + "\t" + edgeAr[5][6] + "\t" + edgeAr[5][7]);
-        System.out.println("Truth: <->\t" + edgeAr[6][0] + "\t" + edgeAr[6][1] + "\t" + edgeAr[6][2] + "\t"
-                + edgeAr[6][3] + "\t" + edgeAr[6][4] + "\t" + edgeAr[6][5] + "\t" + edgeAr[6][6] + "\t" + edgeAr[6][7]);
-        System.out.println("Truth: ---\t" + edgeAr[7][0] + "\t" + edgeAr[7][1] + "\t" + edgeAr[7][2] + "\t"
-                + edgeAr[7][3] + "\t" + edgeAr[7][4] + "\t" + edgeAr[7][5] + "\t" + edgeAr[7][6] + "\t" + edgeAr[7][7]);
-        int numerator = 0;
-        for (int i = 0; i < 8; i++) {
-            numerator += edgeAr[i][i];
-        }
-        System.out.println("Accuracy: " + numerator / (double) (numEdges));
-        numerator -= edgeAr[0][0];
-        int denominator = numEdges;
-        for (int i = 0; i < 8; i++) {
-            denominator -= edgeAr[i][0];
-        }
-        System.out.println("Precision: " + numerator / (double) (denominator));
-        denominator = numEdges;
-        for (int i = 0; i < 8; i++) {
-            denominator -= edgeAr[0][i];
-        }
-        System.out.println("Recall: " + numerator / (double) (denominator));
-    }
-
-    private static void printAdjConfusionMatrix(int[][] adjAr) {
-        int numEdges = sum2DArray(adjAr, 0, adjAr.length - 1, 0, adjAr[0].length - 1);
-
-        System.out.println("============================");
-        System.out.println("Adjacency Confusion Matrix");
-        System.out.println("============================");
-        System.out.println("\t\tEstimated");
-        System.out.println("n=" + numEdges + "\t\tNo\tYes");
-        System.out.println("Truth: No\t" + adjAr[0][0] + "\t" + adjAr[0][1]);
-        System.out.println("Truth: Yes\t" + adjAr[1][0] + "\t" + adjAr[1][1]);
-        System.out.println("Accuracy: " + (adjAr[0][0] + adjAr[1][1]) / (double) (numEdges));
-        System.out.println("Precision: " + (adjAr[1][1]) / (double) (adjAr[1][1] + adjAr[0][1]));
-        System.out.println("Recall: " + (adjAr[1][1]) / (double) (adjAr[1][1] + adjAr[1][0]));
-        System.out.println("============================");
-        System.out.println();
-    }
-
-    private static Graph makeContinuousDAG(int numVars, int numLatentConfounders, double edgesPerNode) {
-        final int numEdges = (int) (numVars * edgesPerNode);
-
-        List<Node> vars = new ArrayList<>();
-
-        for (int i = 0; i < numVars; i++) {
-            vars.add(new ContinuousVariable(Integer.toString(i)));
-        }
-
-        return GraphUtils.randomGraph(vars, numLatentConfounders, numEdges, 30, 15, 15, false);
-    }
-
-    private static Graph makeDiscreteDAG(int numVars, int numLatentConfounders, double edgesPerNode) {
-        final int numEdges = (int) (numVars * edgesPerNode);
-
-        // System.out.println("Making list of vars");
-        List<Node> vars = new ArrayList<>();
-
-        for (int i = 0; i < numVars; i++) {
-            vars.add(new DiscreteVariable(Integer.toString(i)));
-        }
-
-        // System.out.println("Making dag");
-        return GraphUtils.randomGraph(vars, numLatentConfounders, numEdges, 30, 15, 15, false);
-    }
-=======
 	/**
 	 * @param args
 	 */
@@ -978,6 +516,5 @@
 		// System.out.println("Making dag");
 		return GraphUtils.randomGraph(vars, numLatentConfounders, numEdges, 30, 15, 15, false);
 	}
->>>>>>> d2cb0496
 
 }