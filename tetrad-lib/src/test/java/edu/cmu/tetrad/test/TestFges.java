--- conflicted
+++ resolved
@@ -22,11 +22,12 @@
 package edu.cmu.tetrad.test;
 
 import edu.cmu.tetrad.algcomparison.algorithm.Algorithm;
-import edu.cmu.tetrad.algcomparison.algorithm.multi.Fask;
 import edu.cmu.tetrad.algcomparison.graph.RandomForward;
 import edu.cmu.tetrad.algcomparison.graph.RandomGraph;
 import edu.cmu.tetrad.algcomparison.independence.FisherZ;
 import edu.cmu.tetrad.algcomparison.independence.IndependenceWrapper;
+import edu.cmu.tetrad.algcomparison.independence.SemBicDTest;
+import edu.cmu.tetrad.algcomparison.independence.SemBicTest;
 import edu.cmu.tetrad.algcomparison.score.FisherZScore;
 import edu.cmu.tetrad.algcomparison.score.ScoreWrapper;
 import edu.cmu.tetrad.algcomparison.simulation.LinearFisherModel;
@@ -47,13 +48,14 @@
 import edu.pitt.csb.mgm.MGM;
 import edu.pitt.csb.mgm.MixedUtils;
 import org.junit.Test;
+import org.junit.rules.TestWatcher;
 
 import java.io.*;
 import java.text.DecimalFormat;
 import java.text.NumberFormat;
 import java.util.*;
 
-import static java.lang.Math.sqrt;
+import static java.lang.Math.exp;
 import static junit.framework.TestCase.assertFalse;
 import static org.junit.Assert.assertEquals;
 import static org.junit.Assert.assertTrue;
@@ -310,7 +312,7 @@
         int numIterations = 1;
 
         for (int i = 0; i < numIterations; i++) {
-            System.out.println("Iteration " + (i + 1));
+//            System.out.println("Iteration " + (i + 1));
             Graph dag = GraphUtils.randomDag(numNodes, 0, numNodes, 10, 10, 10, false);
             GraphScore fgesScore = new GraphScore(dag);
 
@@ -373,89 +375,10 @@
     }
 
     @Test
-    public void test11() {
-        Parameters parameters = new Parameters();
-
-        parameters.set("numMeasures", 100);
-        parameters.set("numLatents", 0);
-        parameters.set("avgDegree", 2);
-        parameters.set("maxDegree", 100);
-        parameters.set("maxIndegree", 100);
-        parameters.set("maxOutdegree", 100);
-        parameters.set("connected", false);
-
-        parameters.set("alpha", 1e-4);
-        parameters.set("penaltyDiscount", 1);
-        parameters.set("depth", -1);
-
-        parameters.set("coefLow", 0.2);
-        parameters.set("coefHigh", 0.6);
-        parameters.set("varLow", .5);
-        parameters.set("varHigh", 1);
-        parameters.set("verbose", false);
-        parameters.set("includePositiveCoefs", true);
-        parameters.set("includeNegativeCoefs", false);
-        parameters.set("errorsNormal", false);
-        parameters.set("betaLeftValue", 1);
-        parameters.set("betaRightValue", 5);
-        parameters.set("numRuns", 1);
-        parameters.set("percentDiscrete", 0);
-        parameters.set("numCategories", 3);
-        parameters.set("differentGraphs", false);
-        parameters.set("sampleSize", 1000);
-        parameters.set("intervalBetweenShocks", 20);
-        parameters.set("intervalBetweenRecordings", 20);
-        parameters.set("fisherEpsilon", 0.0001);
-        parameters.set("randomizeColumns", false);
-
-        parameters.set("numRuns", 1);
-        parameters.set("differentGraphs", false);
-        parameters.set("sampleSize", 2000);
-
-        parameters.set("faithfulnessAssumed", false);
-        parameters.set("symmetricFirstStep", false);
-        parameters.set("maxDegree", 10);
-        parameters.set("verbose", false);
-
-        parameters.set("measurementVariance", Math.pow(0.1, 2));
-
-        Simulation simulation = new LinearFisherModel(new RandomForward());
-        simulation.createData(parameters);
-
-        ScoreWrapper score = new edu.cmu.tetrad.algcomparison.score.SemBicScore();
-        IndependenceWrapper test = new edu.cmu.tetrad.algcomparison.independence.SemBicTest();
-
-        DataSet dataSet = (DataSet) simulation.getDataModel(0);
-        dataSet = DataUtils.standardizeData(dataSet);
-        Graph trueGraph = simulation.getTrueGraph(0);
-
-        Algorithm fges = new edu.cmu.tetrad.algcomparison.algorithm.oracle.pattern.Fges(score);
-//        Algorithm pc = new edu.cmu.tetrad.algcomparison.algorithm.oracle.pattern.Pc(test);
-//        Algorithm fas = new edu.cmu.tetrad.algcomparison.algorithm.oracle.pattern.FAS(test);
-
-
-        Algorithm fask = new edu.cmu.tetrad.algcomparison.algorithm.multi.Fask(new edu.cmu.tetrad.algcomparison.score.SemBicScore());
-
-        Graph outGraph = fask.search(dataSet, parameters);
-//        Graph truePattern = SearchGraphUtils.patternForDag(trueGraph);
-
-        GraphUtils.GraphComparison comparison = SearchGraphUtils.getGraphComparison3(outGraph, trueGraph);
-        NumberFormat nf = new DecimalFormat("0.00");
-
-        System.out.println(
-                "\t" + nf.format(comparison.getAdjPrec()) +
-                        "\t" + nf.format(comparison.getAdjRec()) +
-                        "\t" + nf.format(comparison.getAhdPrec()) +
-                        "\t" + nf.format(comparison.getAhdRec()) +
-                        "\t" + nf.format(comparison.getTwoCycleFp())
-        );
-
-    }
-
-    //    @Test
     public void clarkTest() {
-
-        Simulation simulation = new LinearFisherModel(new RandomForward());
+        RandomGraph randomGraph = new RandomForward();
+
+        Simulation simulation = new LinearFisherModel(randomGraph);
 
         Parameters parameters = new Parameters();
 
@@ -473,14 +396,11 @@
         parameters.set("differentGraphs", false);
         parameters.set("sampleSize", 1000);
 
-        parameters.set("faithfulnessAssumed", true);
-        parameters.set("symmetricFirstStep", false);
-        parameters.set("maxDegree", 01);
+        parameters.set("faithfulnessAssumed", false);
+        parameters.set("maxDegree", -1);
         parameters.set("verbose", false);
 
         parameters.set("alpha", 0.01);
-
-        parameters.set("penaltyDiscount", 2);
 
         simulation.createData(parameters);
 
@@ -668,7 +588,7 @@
 //        System.out.println(pattern);
 
         String trueString = "Graph Nodes:\n" +
-                "ABILITY,GPQ,PREPROD,QFJ,SEX,CITES,PUBS\n" +
+                "ABILITY;GPQ;PREPROD;QFJ;SEX;CITES;PUBS\n" +
                 "\n" +
                 "Graph Edges:\n" +
                 "1. ABILITY --> GPQ\n" +
@@ -680,10 +600,7 @@
                 "7. QFJ --> CITES\n" +
                 "8. QFJ --> PUBS\n" +
                 "9. SEX --> PUBS";
-<<<<<<< HEAD
-=======
-
->>>>>>> 3ecdc785
+
 
 
         Graph trueGraph = null;
@@ -852,7 +769,7 @@
 
         edu.cmu.tetrad.algcomparison.algorithm.oracle.pattern.PcFges pcFges
                 = new edu.cmu.tetrad.algcomparison.algorithm.oracle.pattern.PcFges(
-                new edu.cmu.tetrad.algcomparison.score.SemBicScore(), false);
+                new edu.cmu.tetrad.algcomparison.score.SemBicScore(),false);
 
         long start = System.currentTimeMillis();
 
@@ -925,7 +842,7 @@
 
                 Graph truePattern = SearchGraphUtils.patternForDag(dag);
 
-                GraphUtils.GraphComparison comparison = SearchGraphUtils.getGraphComparison3(pattern, truePattern);
+                GraphUtils.GraphComparison comparison = SearchGraphUtils.getGraphComparison3(pattern, truePattern, System.out);
                 NumberFormat nf = new DecimalFormat("0.00");
 
                 System.out.println(i +
@@ -1248,9 +1165,9 @@
 
                 double sum = adjPrecision + adjRecall + arrowPrecision + arrowRecall;
                 double mcAdj = (adjTp * adjTn - adjFp * adjFn) /
-                        sqrt((adjTp + adjFp) * (adjTp + adjFn) * (adjTn + adjFp) * (adjTn + adjFn));
+                        Math.sqrt((adjTp + adjFp) * (adjTp + adjFn) * (adjTn + adjFp) * (adjTn + adjFn));
                 double mcOr = (arrowsTp * arrowsTn - arrowsFp * arrowsFn) /
-                        sqrt((arrowsTp + arrowsFp) * (arrowsTp + arrowsFn) *
+                        Math.sqrt((arrowsTp + arrowsFp) * (arrowsTp + arrowsFn) *
                                 (arrowsTn + arrowsFp) * (arrowsTn + arrowsFn));
                 double f1Adj = 2 * (adjPrecision * adjRecall) / (adjPrecision + adjRecall);
                 double f1Arrows = 2 * (arrowPrecision * arrowRecall) / (arrowPrecision + arrowRecall);
@@ -1556,12 +1473,11 @@
         return dag;
     }
 
-    @Test
     public void test9() {
 
         Parameters parameters = new Parameters();
 
-        parameters.set("numMeasures", 300);
+        parameters.set("numMeasures", 50);
         parameters.set("numLatents", 0);
         parameters.set("avgDegree", 2);
         parameters.set("maxDegree", 20);
@@ -1579,30 +1495,55 @@
         parameters.set("percentDiscrete", 0);
         parameters.set("numCategories", 3);
         parameters.set("differentGraphs", true);
-        parameters.set("sampleSize", 1000);
-
-        parameters.set("intervalBetweenShocks", 5);
+        parameters.set("sampleSize", 500);
+        parameters.set("intervalBetweenShocks", 10);
         parameters.set("intervalBetweenRecordings", 10);
-        parameters.set("selfLoopCoef", 0.);
-
         parameters.set("fisherEpsilon", 0.001);
-        parameters.set("includePositiveCoefs", true);
-        parameters.set("includeNegativeCoefs", true);
-        parameters.set("errorsNormal", false);
-        parameters.set("betaLeftValue", 2);
-        parameters.set("betaRightValue", 5);
-        parameters.set("randomizeColumns", false);
-        parameters.set("measurementVariance", 0.0);
-
-        parameters.set("penaltyDiscount", .5);
+        parameters.set("randomizeColumns", true);
 
         RandomGraph graph = new RandomForward();
         LinearFisherModel sim = new LinearFisherModel(graph);
         sim.createData(parameters);
-
-        Algorithm alg = new Fask(new edu.cmu.tetrad.algcomparison.score.SemBicScore());
-
-        Graph estGraph = alg.search(sim.getDataModel(0), parameters);
+        Graph previous = null;
+        int prevDiff = Integer.MAX_VALUE;
+
+//        for (int l = 7; l >= 1; l--) {
+        for (int i = 2; i <= 20; i++) {
+            parameters.set("penaltyDiscount", i / (double) 10);
+//            parameters.set("alpha", Double.parseDouble("1E-" + l));
+
+//            ScoreWrapper score = new edu.cmu.tetrad.algcomparison.score.SemBicScore();
+//            Algorithm alg = new edu.cmu.tetrad.algcomparison.algorithm.oracle.pattern.Fges(score);
+
+            IndependenceWrapper test = new SemBicTest();
+//            IndependenceWrapper test = new FisherZ();
+            Algorithm alg = new edu.cmu.tetrad.algcomparison.algorithm.oracle.pattern.Cpc(test);
+
+            Graph out = alg.search(sim.getDataModel(0), parameters);
+//            Graph out = GraphUtils.undirectedGraph(alg.search(sim.getDataModel(0), parameters));
+
+            Set<Edge> edges1 = out.getEdges();
+
+            int numEdges = edges1.size();
+
+            if (previous != null) {
+                Set<Edge> edges2 = previous.getEdges();
+                edges2.removeAll(edges1);
+                int diff = edges2.size();
+//
+                System.out.println("Penalty discount =" + parameters.getDouble("penaltyDiscount")
+                        + " # edges = " + numEdges
+                        + " # additional = " + diff);
+
+                previous = out;
+                if (diff > prevDiff) break;
+                prevDiff = diff;
+            } else {
+                previous = out;
+            }
+        }
+
+        Graph estGraph = previous;
         Graph trueGraph = sim.getTrueGraph(0);
 
         estGraph = GraphUtils.replaceNodes(estGraph, trueGraph.getNodes());
@@ -1617,6 +1558,7 @@
         System.out.println("AHP = " + ahp.getValue(trueGraph, estGraph));
         System.out.println("AHR = " + ahr.getValue(trueGraph, estGraph));
     }
+
 
     public static void main(String... args) {
         if (args.length > 0) {
@@ -1668,26 +1610,6 @@
         }
     }
 
-    public void test13() {
-        try {
-            File file1 = new File("/Users/user/Downloads/MyFile.txt");
-            DataReader reader = new DataReader();
-            reader.setVariablesSupplied(false);
-            reader.setDelimiter(DelimiterType.COMMA);
-            DataSet data = reader.parseTabular(file1);
-            SemBicScore score = new SemBicScore(new CovarianceMatrixOnTheFly(data));
-            score.setPenaltyDiscount(1.0);
-
-            Fges fges = new Fges(score);
-
-            System.out.println(fges.search());
-        } catch (IOException e) {
-            e.printStackTrace();
-        }
-
-
-    }
-
 }
 
 
