package edu.cmu.tetrad.test;

import edu.cmu.tetrad.algcomparison.simulation.Simulation;
import edu.cmu.tetrad.algcomparison.utils.HasParameterValues;
import edu.cmu.tetrad.data.*;
import edu.cmu.tetrad.graph.EdgeListGraph;
import edu.cmu.tetrad.graph.Graph;
import edu.cmu.tetrad.graph.GraphUtils;
import edu.cmu.tetrad.graph.Node;
import edu.cmu.tetrad.util.Parameters;

import java.io.File;
import java.io.IOException;
import java.util.ArrayList;
import java.util.List;

/**
 * @author jdramsey
 */
public class LoadContinuousDataSmithSim implements Simulation, HasParameterValues {
    static final long serialVersionUID = 23L;
    private final int index;
    private String path;
    private Graph graph = null;
    private List<DataSet> dataSets = new ArrayList<>();
    private List<String> usedParameters = new ArrayList<>();
    private Parameters parametersValues = new Parameters();

    public LoadContinuousDataSmithSim(String path, int index) {
        this.path = path;
        this.index = index;
        String structure = new File(path).getName();
        parametersValues.set("Structure", structure + " " + index);
    }

    @Override
    public void createData(Parameters parameters) {
        this.dataSets = new ArrayList<>();

        File dir2 = new File(path + "/models");

        if (dir2.exists()) {
            File[] files = dir2.listFiles();

            for (File file : files) {
                if (!file.getName().endsWith(".txt")) continue;
                if (!file.getName().contains("sim" + index + ".")) continue;

                System.out.println("Loading graph from " + file.getAbsolutePath());
                this.graph = readGraph(file);
//            this.graph = GraphUtils.loadGraphTxt(file);

//            if (!graph.isAdjacentTo(graph.getNode("X3"), graph.getNode("X4"))) {
//                graph.addUndirectedEdge(graph.getNode("X3"), graph.getNode("X4"));
//            }

                GraphUtils.circleLayout(this.graph, 225, 200, 150);

                break;
            }
        }

        File dir = new File(path + "/data");

        if (dir.exists()) {
            File[] files = dir.listFiles();

            for (File file : files) {
                if (!file.getName().endsWith(".txt")) continue;
                if (!file.getName().contains("sim" + index + ".")) continue;
                System.out.println("Loading data from " + file.getAbsolutePath());
                try {
                    DataReader reader = new DataReader();
//                    reader.setVariablesSupplied(false);
//                    reader.setDelimiter(DelimiterType.COMMA);
                    DataSet dataSet;// = reader.parseTabular(file);

//                    if (dataSet.getVariable().size() == 1) {
<<<<<<< HEAD
                        DataReader reader2 = new DataReader();
                        reader2.setVariablesSupplied(false);
                        reader2.setDelimiter(DelimiterType.WHITESPACE);
                        reader2.setDelimiter(DelimiterType.COMMA);
                        dataSet = reader2.parseTabular(file);
=======
                    DataReader reader2 = new DataReader();
                    reader2.setVariablesSupplied(false);
                    reader2.setDelimiter(DelimiterType.WHITESPACE);
                    reader2.setDelimiter(DelimiterType.COMMA);
                    dataSet = reader2.parseTabular(file);
>>>>>>> b086c250
//                    }

                    if (dataSet.getVariables().size() > graph.getNumNodes()) {
                        List<Node> nodes = new ArrayList<>();
                        for (int i = 0; i < graph.getNumNodes(); i++) nodes.add(dataSet.getVariable(i));
                        dataSet = dataSet.subsetColumns(nodes);
                    }

                    dataSets.add(dataSet);
                } catch (Exception e) {
                    System.out.println("Couldn't parse " + file.getAbsolutePath());
                    e.printStackTrace();
                }
            }
        }



        if (parameters.get("numRuns") != null) {
            parameters.set("numRuns", parameters.get("numRuns"));
        } else {
            parameters.set("numRuns", dataSets.size());
        }

        System.out.println();
    }

    @Override
    public Graph getTrueGraph(int index) {
        return this.graph;
    }

    @Override
    public DataModel getDataModel(int index) {
        return dataSets.get(index);
    }

    public String getDescription() {
        try {
            StringBuilder b = new StringBuilder();
            b.append("Smith sim " + index).append("\n\n");
            return b.toString();
        } catch (Exception e) {
            throw new RuntimeException(e);
        }
    }

    @Override
    public List<String> getParameters() {
        return usedParameters;
    }

    @Override
    public int getNumDataModels() {
        return dataSets.size();
    }

    @Override
    public DataType getDataType() {
        return DataType.Continuous;
    }

    @Override
    public Parameters getParameterValues() {
        return parametersValues;
    }


    public Graph readGraph(File file) {
        try {
            DataReader reader = new DataReader();
            reader.setVariablesSupplied(false);
            reader.setDelimiter(DelimiterType.COMMA);

            DataSet data = reader.parseTabular(file);
            List<Node> variables = data.getVariables();

            List<Node> _variables = new ArrayList<>();
            for (int i = 0; i < variables.size(); i++) {
                _variables.add(new ContinuousVariable(variables.get(i).getName()));
            }

            Graph graph = new EdgeListGraph(_variables);

            for (int i = 0; i < _variables.size(); i++) {
                for (int j = 0; j < _variables.size(); j++) {
                    if (i == j) continue;

                    if (data.getDouble(i, j) != 0) {
                        graph.addDirectedEdge(_variables.get(i), _variables.get(j));
                    }
                }
            }

            return graph;
        } catch (IOException e) {
            throw new RuntimeException(e);
        }
    }
}<|MERGE_RESOLUTION|>--- conflicted
+++ resolved
@@ -76,19 +76,11 @@
                     DataSet dataSet;// = reader.parseTabular(file);
 
 //                    if (dataSet.getVariable().size() == 1) {
-<<<<<<< HEAD
-                        DataReader reader2 = new DataReader();
-                        reader2.setVariablesSupplied(false);
-                        reader2.setDelimiter(DelimiterType.WHITESPACE);
-                        reader2.setDelimiter(DelimiterType.COMMA);
-                        dataSet = reader2.parseTabular(file);
-=======
                     DataReader reader2 = new DataReader();
                     reader2.setVariablesSupplied(false);
                     reader2.setDelimiter(DelimiterType.WHITESPACE);
                     reader2.setDelimiter(DelimiterType.COMMA);
                     dataSet = reader2.parseTabular(file);
->>>>>>> b086c250
 //                    }
 
                     if (dataSet.getVariables().size() > graph.getNumNodes()) {
