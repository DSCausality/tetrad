--- conflicted
+++ resolved
@@ -88,7 +88,7 @@
                 knowledge);
     }
 
-//    @Test
+    //    @Test
     public void testCites() {
         String citesString = "164\n" +
                 "ABILITY\tGPQ\tPREPROD\tQFJ\tSEX\tCITES\tPUBS\n" +
@@ -152,11 +152,7 @@
 
         // Run search
 //        Graph resultGraph = pc.search();
-<<<<<<< HEAD
-        Graph resultGraph = pc.search(new FasConcurrent(independence), independence.getVariables());
-=======
         Graph resultGraph = pc.search(new Fas(independence), independence.getVariables());
->>>>>>> c3d72d00
 
         // Build comparison graph.
         Graph trueGraph = GraphConverter.convert(outputGraph);
