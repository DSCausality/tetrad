///////////////////////////////////////////////////////////////////////////////
// For information as to what this class does, see the Javadoc, below.       //
// Copyright (C) 1998, 1999, 2000, 2001, 2002, 2003, 2004, 2005, 2006,       //
// 2007, 2008, 2009, 2010, 2014, 2015 by Peter Spirtes, Richard Scheines, Joseph   //
// Ramsey, and Clark Glymour.                                                //
//                                                                           //
// This program is free software; you can redistribute it and/or modify      //
// it under the terms of the GNU General Public License as published by      //
// the Free Software Foundation; either version 2 of the License, or         //
// (at your option) any later version.                                       //
//                                                                           //
// This program is distributed in the hope that it will be useful,           //
// but WITHOUT ANY WARRANTY; without even the implied warranty of            //
// MERCHANTABILITY or FITNESS FOR A PARTICULAR PURPOSE.  See the             //
// GNU General Public License for more details.                              //
//                                                                           //
// You should have received a copy of the GNU General Public License         //
// along with this program; if not, write to the Free Software               //
// Foundation, Inc., 59 Temple Place, Suite 330, Boston, MA  02111-1307  USA //
///////////////////////////////////////////////////////////////////////////////

package edu.pitt.csb.mgm;

import edu.cmu.tetrad.data.ContinuousVariable;
import edu.cmu.tetrad.data.DataSet;
import edu.cmu.tetrad.data.DiscreteVariable;
import edu.cmu.tetrad.data.ICovarianceMatrix;
import edu.cmu.tetrad.graph.Node;
import edu.cmu.tetrad.regression.LogisticRegression;
import edu.cmu.tetrad.regression.RegressionDataset;
import edu.cmu.tetrad.regression.RegressionResult;
import edu.cmu.tetrad.search.IndependenceTest;
import edu.cmu.tetrad.search.SearchLogUtils;
import edu.cmu.tetrad.util.ProbUtils;
import edu.cmu.tetrad.util.TetradLogger;
import edu.cmu.tetrad.util.TetradMatrix;

import java.text.DecimalFormat;
import java.text.NumberFormat;
import java.util.*;

/**
 * Performs a test of conditional independence X _||_ Y | Z1...Zn where all searchVariables are either continuous or discrete.
 * This test is valid for both ordinal and non-ordinal discrete searchVariables.
 * <p/>
 * This logisticRegression makes multiple assumptions: 1. IIA 2. Large sample size (multiple regressions needed on subsets of
 * sample)
 *
 * @author Joseph Ramsey
 * @author Augustus Mayo.
 */
public class IndTestMultinomialLogisticRegressionWald implements IndependenceTest {
    private DataSet originalData;
    private List<Node> searchVariables;
    private DataSet internalData;
    private double alpha;
    private double lastP;
    private Map<Node, List<Node>> variablesPerNode = new HashMap<>();
    private LogisticRegression logisticRegression;
    private RegressionDataset regression;
    private boolean preferLinear;
    private boolean verbose = false;

    public IndTestMultinomialLogisticRegressionWald(DataSet data, double alpha, boolean preferLinear) {
        if (!(alpha >= 0 && alpha <= 1)) {
            throw new IllegalArgumentException("Alpha mut be in [0, 1]");
        }

        this.searchVariables = data.getVariables();
        this.originalData = data.copy();
        DataSet internalData = data.copy();
        this.alpha = alpha;
        this.preferLinear = preferLinear;

        List<Node> variables = internalData.getVariables();

        for (Node node : variables) {
            List<Node> nodes = expandVariable(internalData, node);
            variablesPerNode.put(node, nodes);
        }

        this.internalData = internalData;
        this.logisticRegression = new LogisticRegression(internalData);
        this.regression = new RegressionDataset(internalData);
    }

    /**
     * @return an Independence test for a subset of the searchVariables.
     */
    public IndependenceTest indTestSubset(List<Node> vars) {
        throw new UnsupportedOperationException();
    }

    /**
     * @return true if the given independence question is judged true, false if not. The independence question is of the
     * form x _||_ y | z, z = <z1,...,zn>, where x, y, z1,...,zn are searchVariables in the list returned by
     * getVariableNames().
     */
    public boolean isIndependent(Node x, Node y, List<Node> z) {
        if (x instanceof DiscreteVariable && y instanceof DiscreteVariable) {
            return isIndependentMultinomialLogisticRegression(x, y, z);
        } else if (!preferLinear){
            if (x instanceof DiscreteVariable)
                return isIndependentMultinomialLogisticRegression(x, y, z);
            else if (y instanceof DiscreteVariable)
                return isIndependentMultinomialLogisticRegression(y, x, z);
            else
                return isIndependentRegression(x, y, z);

        } else {
            if (x instanceof DiscreteVariable)
                return isIndependentRegression(y, x, z);
            else
                return isIndependentRegression(x, y, z);
        }
    }

    private List<Node> expandVariable(DataSet dataSet, Node node) {
        if (node instanceof ContinuousVariable) {
            return Collections.singletonList(node);
        }

        if (node instanceof DiscreteVariable && ((DiscreteVariable) node).getNumCategories() < 3) {
            return Collections.singletonList(node);
        }

        if (!(node instanceof DiscreteVariable)) {
            throw new IllegalArgumentException();
        }

        List<String> varCats = new ArrayList<>(((DiscreteVariable) node).getCategories());
        varCats.remove(0);
        List<Node> variables = new ArrayList<>();

        for (String cat : varCats) {

            Node newVar;

            do {
                String newVarName = node.getName() + "MULTINOM" + "." + cat;
                newVar = new DiscreteVariable(newVarName, 2);
            } while (dataSet.getVariable(newVar.getName()) != null);

            variables.add(newVar);

            dataSet.addVariable(newVar);
            int newVarIndex = dataSet.getColumn(newVar);
            int numCases = dataSet.getNumRows();

            for (int l = 0; l < numCases; l++) {
                Object dataCell = dataSet.getObject(l, dataSet.getColumn(node));
                int dataCellIndex = ((DiscreteVariable) node).getIndex(dataCell.toString());

                if (dataCellIndex == ((DiscreteVariable) node).getIndex(cat))
                    dataSet.setInt(l, newVarIndex, 1);
                else
                    dataSet.setInt(l, newVarIndex, 0);
            }
        }

        return variables;
    }

    private boolean isIndependentMultinomialLogisticRegression(Node x, Node y, List<Node> z) {
        if (!variablesPerNode.containsKey(x)) {
            throw new IllegalArgumentException("Unrecogized node: " + x);
        }

        if (!variablesPerNode.containsKey(y)) {
            throw new IllegalArgumentException("Unrecogized node: " + y);
        }

        for (Node node : z) {
            if (!variablesPerNode.containsKey(x)) {
                throw new IllegalArgumentException("Unrecogized node: " + node);
            }
        }

        List<Double> pValues = new ArrayList<>();

        int[] _rows = getNonMissingRows(x, y, z);
        logisticRegression.setRows(_rows);

        boolean indep;

        double p = 1.0;
        for (Node _x : variablesPerNode.get(x)) {

            // Without y
//            List<Node> regressors0 = new ArrayList<Node>();
//
//            for (Node _z : z) {
//                regressors0.addAll(variablesPerNode.get(_z));
//            }
//
//            LogisticRegression.Result result0 = logisticRegression.regress((DiscreteVariable) _x, regressors0);

            // With y.
            List<Node> regressors1 = new ArrayList<>();
            regressors1.addAll(variablesPerNode.get(y));

            for (Node _z : z) {
                regressors1.addAll(variablesPerNode.get(_z));
            }

            LogisticRegression.Result result1 = logisticRegression.regress((DiscreteVariable) _x, regressors1);

            // Returns -2 LL
//            double ll0 = result0.getLogLikelihood();
//            double ll1 = result1.getLogLikelihood();
//
//            double chisq = (ll0 - ll1);
//            int df = variablesPerNode.get(y).size();
//            double p = 1.0 - new ChiSquaredDistribution(df).cumulativeProbability(chisq);
//            pValues.add(p);
            //double[] wald = new double[variablesPerNode.get(y).size()];
            int n = originalData.getNumRows();
            int k = regressors1.size()+1;

            for(int i = 0; i < variablesPerNode.get(y).size(); i++){
                double wald = Math.abs(result1.getCoefs()[i+1] / result1.getStdErrs()[i+1]);
                //double val = (1.0 - new NormalDistribution(0,1).cumulativeProbability(wald))*2;//two-tailed test
                //double val = 1-result1.getProbs()[i+1];

                //this is exactly the same test as the linear case
                double val = (1.0 - ProbUtils.tCdf(wald, n - k))*2;

                //System.out.println("My p: " + val + " Their p: " + otherVal + "1-their p:" + (1-otherVal));
                if(val < p){
                    p = val;
                }

                //faster but won't find min p
                if(p <= alpha){
                    indep = false;
                    this.lastP = p;

                    if (indep) {
                        TetradLogger.getInstance().log("independencies", SearchLogUtils.independenceFactMsg(x, y, z, p));
                    } else {
                        TetradLogger.getInstance().log("dependencies", SearchLogUtils.dependenceFactMsg(x, y, z, p));
                    }

                    return indep;
                }
            }

        }

        // Choose the minimum of the p-values
        // This is only one method that can be used, this requires every coefficient to be significant
//        for (double val : pValues) {
//            if (val < p) p = val;
//        }

        indep = p > alpha;

        this.lastP = p;

        if (indep) {
            TetradLogger.getInstance().log("independencies", SearchLogUtils.independenceFactMsg(x, y, z, p));
        } else {
            TetradLogger.getInstance().log("dependencies", SearchLogUtils.dependenceFactMsg(x, y, z, p));
        }

        return indep;
    }

    // This takes an inordinate amount of time. -jdramsey 20150929
    private int[] getNonMissingRows(Node x, Node y, List<Node> z) {
//        List<Integer> rows = new ArrayList<Integer>();
//
//        I:
//        for (int i = 0; i < internalData.getNumRows(); i++) {
//            for (Node node : variablesPerNode.get(x)) {
//                if (isMissing(node, i)) continue I;
//            }
//
//            for (Node node : variablesPerNode.get(y)) {
//                if (isMissing(node, i)) continue I;
//            }
//
//            for (Node _z : z) {
//                for (Node node : variablesPerNode.get(_z)) {
//                    if (isMissing(node, i)) continue I;
//                }
//            }
//
//            rows.add(i);
//        }

//        int[] _rows = new int[rows.size()];
//        for (int k = 0; k < rows.size(); k++) _rows[k] = rows.get(k);

        int[] _rows = new int[internalData.getNumRows()];
        for (int k = 0; k < _rows.length; k++) _rows[k] = k;

        return _rows;
    }

    private boolean isMissing(Node x, int i) {
        int j = internalData.getColumn(x);

        if (x instanceof DiscreteVariable) {
            int v = internalData.getInt(i, j);

            if (v == -99) {
                return true;
            }
        }

        if (x instanceof ContinuousVariable) {
            double v = internalData.getDouble(i, j);

            if (Double.isNaN(v)) {
                return true;
            }
        }

        return false;
    }

    private boolean isIndependentRegression(Node x, Node y, List<Node> z) {
        if (!variablesPerNode.containsKey(x)) {
            throw new IllegalArgumentException("Unrecogized node: " + x);
        }

        if (!variablesPerNode.containsKey(y)) {
            throw new IllegalArgumentException("Unrecogized node: " + y);
        }

        for (Node node : z) {
            if (!variablesPerNode.containsKey(node)) {
                throw new IllegalArgumentException("Unrecogized node: " + node);
            }
        }

        List<Node> regressors = new ArrayList<>();
        if(y instanceof ContinuousVariable) {
            regressors.add(internalData.getVariable(y.getName()));
        } else {
            regressors.addAll(variablesPerNode.get(y));
        }

        for (Node _z : z) {
            regressors.addAll(variablesPerNode.get(_z));
        }

        int[] _rows = getNonMissingRows(x, y, z);
        regression.setRows(_rows);

        RegressionResult result;

        try {
            result = regression.regress(x, regressors);
        } catch (Exception e) {
            return false;
        }

        double p = 1;
        if(y instanceof ContinuousVariable) {
            p = result.getP()[1];
        } else{
            for(int i = 0; i < variablesPerNode.get(y).size(); i++){
                double val = result.getP()[1+i];
                if(val < p)
                    p = val;
            }
        }
        this.lastP = p;

        boolean indep = p > alpha;

        if (indep) {
            TetradLogger.getInstance().log("independencies", SearchLogUtils.independenceFactMsg(x, y, z, p));
        } else {
            TetradLogger.getInstance().log("dependencies", SearchLogUtils.dependenceFactMsg(x, y, z, p));
        }

        return indep;
    }


    public boolean isIndependent(Node x, Node y, Node... z) {
        List<Node> zList = Arrays.asList(z);
        return isIndependent(x, y, zList);
    }

    /**
     * @return true if the given independence question is judged false, true if not. The independence question is of the
     * form x _||_ y | z, z = <z1,...,zn>, where x, y, z1,...,zn are searchVariables in the list returned by
     * getVariableNames().
     */
    public boolean isDependent(Node x, Node y, List<Node> z) {
        return !this.isIndependent(x, y, z);
    }

    public boolean isDependent(Node x, Node y, Node... z) {
        List<Node> zList = Arrays.asList(z);
        return isDependent(x, y, zList);
    }

    /**
     * @return the probability associated with the most recently executed independence test, of Double.NaN if p value is
     * not meaningful for tis test.
     */
    public double getPValue() {
        return this.lastP; //STUB
    }

    /**
     * @return the list of searchVariables over which this independence checker is capable of determinining independence
     * relations.
     */
    public List<Node> getVariables() {
        return searchVariables; // Make sure the variables from the ORIGINAL data set are returned, not the modified dataset!
    }

    /**
     * @return the list of variable varNames.
     */
    public List<String> getVariableNames() {
        List<Node> variables = getVariables();
        List<String> variableNames = new ArrayList<>();
        for (Node variable1 : variables) {
            variableNames.add(variable1.getName());
        }
        return variableNames;
    }

    public Node getVariable(String name) {
        for (int i = 0; i < getVariables().size(); i++) {
            Node variable = getVariables().get(i);
            if (variable.getName().equals(name)) {
                return variable;
            }
        }

        return null;
    }

    /**
     * @return true if y is determined the variable in z.
     */
    public boolean determines(List<Node> z, Node y) {
        return false; //stub
    }

    /**
     * @return the significance level of the independence test.
     *
     * @throws UnsupportedOperationException if there is no significance level.
     */
    public double getAlpha() {
        return this.alpha; //STUB
    }

    /**
     * Sets the significance level.
     */
    public void setAlpha(double alpha) {
        this.alpha = alpha;
    }

    public DataSet getData() {
        return this.originalData;
    }

    @Override
    public ICovarianceMatrix getCov() {
        return null;
    }

    @Override
    public List<DataSet> getDataSets() {
        return null;
    }

    @Override
    public int getSampleSize() {
        return 0;
    }

    @Override
    public List<TetradMatrix> getCovMatrices() {
        return null;
    }

    @Override
    public double getScore() {
        return getPValue();
    }

    /**
     * @return a string representation of this test.
     */
    public String toString() {
        NumberFormat nf = new DecimalFormat("0.0000");
        return "Multinomial Logistic Regression, alpha = " + nf.format(getAlpha());
    }
<<<<<<< HEAD

    @Override
    public boolean isVerbose() {
        return verbose;
    }

    @Override
    public void setVerbose(boolean verbose) {
        this.verbose = verbose;
    }
}
=======
>>>>>>> c3d72d00

    @Override
    public boolean isVerbose() {
        return verbose;
    }

    @Override
    public void setVerbose(boolean verbose) {
        this.verbose = verbose;
    }
}
<|MERGE_RESOLUTION|>--- conflicted
+++ resolved
@@ -498,7 +498,6 @@
         NumberFormat nf = new DecimalFormat("0.0000");
         return "Multinomial Logistic Regression, alpha = " + nf.format(getAlpha());
     }
-<<<<<<< HEAD
 
     @Override
     public boolean isVerbose() {
@@ -510,16 +509,3 @@
         this.verbose = verbose;
     }
 }
-=======
->>>>>>> c3d72d00
-
-    @Override
-    public boolean isVerbose() {
-        return verbose;
-    }
-
-    @Override
-    public void setVerbose(boolean verbose) {
-        this.verbose = verbose;
-    }
-}
