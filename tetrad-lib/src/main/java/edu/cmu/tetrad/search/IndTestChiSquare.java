///////////////////////////////////////////////////////////////////////////////
// For information as to what this class does, see the Javadoc, below.       //
// Copyright (C) 1998, 1999, 2000, 2001, 2002, 2003, 2004, 2005, 2006,       //
// 2007, 2008, 2009, 2010, 2014, 2015 by Peter Spirtes, Richard Scheines, Joseph   //
// Ramsey, and Clark Glymour.                                                //
//                                                                           //
// This program is free software; you can redistribute it and/or modify      //
// it under the terms of the GNU General Public License as published by      //
// the Free Software Foundation; either version 2 of the License, or         //
// (at your option) any later version.                                       //
//                                                                           //
// This program is distributed in the hope that it will be useful,           //
// but WITHOUT ANY WARRANTY; without even the implied warranty of            //
// MERCHANTABILITY or FITNESS FOR A PARTICULAR PURPOSE.  See the             //
// GNU General Public License for more details.                              //
//                                                                           //
// You should have received a copy of the GNU General Public License         //
// along with this program; if not, write to the Free Software               //
// Foundation, Inc., 59 Temple Place, Suite 330, Boston, MA  02111-1307  USA //
///////////////////////////////////////////////////////////////////////////////

package edu.cmu.tetrad.search;

import edu.cmu.tetrad.data.DataSet;
import edu.cmu.tetrad.data.DiscreteVariable;
import edu.cmu.tetrad.data.ICovarianceMatrix;
import edu.cmu.tetrad.graph.IndependenceFact;
import edu.cmu.tetrad.graph.Node;
import edu.cmu.tetrad.util.NumberFormatUtil;
import edu.cmu.tetrad.util.TetradLogger;
import edu.cmu.tetrad.util.TetradMatrix;

import java.text.NumberFormat;
import java.util.*;

/**
 * Checks the conditional independence X _||_ Y | S, where S is a set of discrete variable, and X and Y are discrete
 * variable not in S, by applying a conditional Chi Square test. A description of such a test is given in Fienberg, "The
 * Analysis of Cross-Classified Categorical Data," 2nd edition. The formula for degrees of freedom used in this test are
 * equivalent to the formulation on page 142 of Fienberg.
 *
 * @author Joseph Ramsey
 * @see ChiSquareTest
 */
public final class IndTestChiSquare implements IndependenceTest {

    /**
     * The X Square tester.
     */
    private final ChiSquareTest chiSquareTest;

    /**
     * The variables in the discrete data sets for which conditional independence judgements are desired.
     */
    private final List<Node> variables;

    /**
     * The dataset of discrete variables.
     */
    private final DataSet dataSet;

    /**
     * The G Square value associted with a particular call of isIndependent. Set in that method and not in the
     * constructor.
     */
    private double xSquare;

    /**
     * The degrees of freedom associated with a particular call of isIndependent. Set in the method and not in the
     * constructor.
     */
    private int df;

    /**
     */
    private double pValue;

    /**
     * The lower bound of percentages of observation of some category in the data, given some particular combination of
     * values of conditioning variables, that coefs as 'determining."
     */
    private double determinationP = 0.99;
    private HashSet<IndependenceFact> facts;

    private boolean verbose = false;

    /**
     * Constructs a new independence checker to check conditional independence facts for discrete data using a g square
     * test.
     *
     * @param dataSet the discrete data set.
     * @param alpha   the significance level of the tests.
     */
    public IndTestChiSquare(DataSet dataSet, double alpha) {

        // The g square test requires as parameters: (a) the data set
        // itself, (b) an array containing the number of values for
        // each variable in order, and (c) the significance level of
        // the test. Also, in order to perform specific conditional
        // independence tests, it is necessary to construct an array
        // containing the variables of the requested test, in
        // order. Specifically, to test whether X _||_ Y | Z1, ...,
        // Zn, an array is constructed with the indices, in order of
        // X, Y, Z1, ..., Zn. Therefore, the indices of these
        // variables must be stored. We do this by storing the
        // variables themselves in a List.
        this.dataSet = dataSet;

        this.variables = new ArrayList<>(dataSet.getVariables());

        int[] numVals = new int[this.variables.size()];

        for (int i = 0; i < this.variables.size(); i++) {
            DiscreteVariable v = (DiscreteVariable) (this.variables.get(i));
            numVals[i] = v.getNumCategories();
        }

        this.chiSquareTest = new ChiSquareTest(dataSet, alpha);
    }

    /**
     * Creates a new IndTestChiSquare for a subset of the nodes.
     */
    public IndependenceTest indTestSubset(List<Node> nodes) {
        if (nodes.isEmpty()) {
            throw new IllegalArgumentException("Subset may not be empty.");
        }

        for (Node variable : nodes) {
            if (!this.variables.contains(variable)) {
                throw new IllegalArgumentException(
                        "All nodes must be original nodes");
            }
        }

        int[] indices = new int[nodes.size()];
        int j = -1;

        for (int i = 0; i < this.variables.size(); i++) {
            if (!nodes.contains(this.variables.get(i))) {
                continue;
            }

            indices[++j] = i;
        }

        DataSet newDataSet = dataSet.subsetColumns(indices);
        double alpha = this.chiSquareTest.getAlpha();
        return new IndTestChiSquare(newDataSet, alpha);
    }

    /**
     * @return the G Square value.
     */
    public double getXSquare() {
        return xSquare;
    }

    /**
     * @return degrees of freedom associated with the most recent call of isIndependent
     * @ return degrees of freedom
     */
    public int getDf() {
        return df;
    }

    /**
     * @return the p value associated with the most recent call of isIndependent.
     */
    public double getPValue() {
        return pValue;
    }

    /**
     * Determines whether variable x is independent of variable y given a list of conditioning varNames z.
     *
     * @param x the one variable being compared.
     * @param y the second variable being compared.
     * @param z the list of conditioning varNames.
     * @return true iff x _||_ y | z.
     */
    public boolean isIndependent(Node x, Node y, List<Node> z) {
        NumberFormat nf = NumberFormatUtil.getInstance().getNumberFormat();

        if (z == null) {
            throw new NullPointerException();
        }

        for (Node v : z) {
            if (v == null) {
                throw new NullPointerException();
            }
        }

        // For testing x, y given z1,...,zn, set up an array of length
        // n + 2 containing the indices of these variables in order.
        int[] testIndices = new int[2 + z.size()];

        testIndices[0] = variables.indexOf(x);
        testIndices[1] = variables.indexOf(y);

        for (int i = 0; i < z.size(); i++) {
            testIndices[i + 2] = variables.indexOf(z.get(i));
        }

        // the following is lame code--need a better test
        for (int i = 0; i < testIndices.length; i++) {
            if (testIndices[i] < 0) {
                throw new IllegalArgumentException("Variable " + i +
                        " was not used in the constructor.");
            }
        }

        ChiSquareTest.Result result = chiSquareTest.calcChiSquare(testIndices);
        this.xSquare = result.getXSquare();
        this.df = result.getDf();
        this.pValue = result.getPValue();

        if (result.isIndep()) {
            StringBuilder sb = new StringBuilder();
            sb.append("INDEPENDENCE ACCEPTED: ");
            sb.append(SearchLogUtils.independenceFact(x, y, z));
            sb.append("\tp = ").append(nf.format(result.getPValue())).append(
                    "\tx^2 = ").append(nf.format(result.getXSquare())).append(
                    "\tdf = ").append(result.getDf());

            TetradLogger.getInstance().log("independencies", sb.toString());
        }
//        else {
//            StringBuilder sb = new StringBuilder();
//            sb.append("Not independent: ");
//            sb.append(SearchLogUtils.independenceFact(x, y, z));
//            sb.append("\tp = ").append(nf.format(result.getLikelihoodRatioP())).append(
//                    "\tx^2 = ").append(nf.format(result.getXSquare())).append(
//                    "\tdf = ").append(result.getDof());
//            TetradLogger.getInstance().independenceDetails(sb.toString());
//        }

        if (facts != null) {
            this.facts.add(new IndependenceFact(x, y, z));
        }

        return result.isIndep();
    }

    public boolean isIndependent(Node x, Node y, Node... z) {
        List<Node> zList = Arrays.asList(z);
        return isIndependent(x, y, zList);
    }

    public boolean isDependent(Node x, Node y, List<Node> z) {
        return !isIndependent(x, y, z);
    }

    public boolean isDependent(Node x, Node y, Node... z) {
        List<Node> zList = Arrays.asList(z);
        return isDependent(x, y, zList);
    }

    /**
     * @param z  The list of variables z1,...,zn with respect to which we want to know whether z determines x oir z.
     * @param x1 The one variable whose determination by z we want to know.
     * @return true if it is estimated that z determines x or z determines y.
     */
    public boolean determines(List<Node> z, Node x1) {
        if (z == null) {
            throw new NullPointerException();
        }

        for (Node aZ : z) {
            if (aZ == null) {
                throw new NullPointerException();
            }
        }

        // For testing x, y given z1,...,zn, set up an array of length
        // n + 2 containing the indices of these variables in order.
        int[] testIndices = new int[1 + z.size()];
        testIndices[0] = variables.indexOf(x1);

        for (int i = 0; i < z.size(); i++) {
            testIndices[i + 1] = variables.indexOf(z.get(i));
        }

        // the following is lame code--need a better test
        for (int i = 0; i < testIndices.length; i++) {
            if (testIndices[i] < 0) {
                throw new IllegalArgumentException(
                        "Variable " + i + "was not used in the constructor.");
            }
        }

        //        System.out.println("Testing " + x + " _||_ " + y + " | " + z);

        boolean countDetermined =
                chiSquareTest.isDetermined(testIndices, getDeterminationP());

        if (countDetermined) {
            StringBuilder sb = new StringBuilder();
            sb.append("Determination found: ").append(x1).append(
                    " is determined by {");

            for (int i = 0; i < z.size(); i++) {
                sb.append(z.get(i));

                if (i < z.size() - 1) {
                    sb.append(", ");
                }
            }

            sb.append("}");

            TetradLogger.getInstance().log("independencies", sb.toString());
        }

        return countDetermined;
    }

    public double getAlpha() {
        return chiSquareTest.getAlpha();
    }

    /**
     * Sets the significance level at which independence judgments should be made.  Affects the cutoff for partial
     * correlations to be considered statistically equal to zero.
     *
     * @param alpha the new significance level.
     */
    public void setAlpha(double alpha) {
        this.chiSquareTest.setAlpha(alpha);
    }

    /**
     * @return the list of variables over which this independence checker is capable of determinine independence
     * relations-- that is, all the variables in the given graph or the given data set.
     */
    public List<Node> getVariables() {
        return Collections.unmodifiableList(variables);
    }

    /**
     * @return the list of variable varNames.
     */
    public List<String> getVariableNames() {
        List<Node> variables = getVariables();
        List<String> variableNames = new ArrayList<>();
        for (Node variable1 : variables) {
            variableNames.add(variable1.getName());
        }
        return variableNames;
    }

    public Node getVariable(String name) {
        for (int i = 0; i < getVariables().size(); i++) {
            Node variable = getVariables().get(i);
            if (variable.getName().equals(name)) {
                return variable;
            }
        }

        return null;
    }

    public String toString() {
        NumberFormat nf = NumberFormatUtil.getInstance().getNumberFormat();
        return "Chi Square, alpha = " + nf.format(getAlpha());
    }

    private double getDeterminationP() {
        return determinationP;
    }

    public void setDeterminationP(double determinationP) {
        this.determinationP = determinationP;
    }

    public DataSet getData() {
        return dataSet;
    }

    @Override
    public ICovarianceMatrix getCov() {
        return null;
    }

    @Override
    public List<DataSet> getDataSets() {
        return null;
    }

    @Override
    public int getSampleSize() {
        return 0;
    }

    @Override
    public List<TetradMatrix> getCovMatrices() {
        return null;
    }

    @Override
    public double getScore() {
        return -(getPValue() - getAlpha());
    }

    public void startRecordingFacts() {
        this.facts = new HashSet<>();

    }

    public HashSet<IndependenceFact> getFacts() {
        return facts;
    }
<<<<<<< HEAD

    @Override
    public boolean isVerbose() {
        return verbose;
    }

    @Override
    public void setVerbose(boolean verbose) {
        this.verbose = verbose;
    }
}
=======
>>>>>>> c3d72d00

    @Override
    public boolean isVerbose() {
        return verbose;
    }

    @Override
    public void setVerbose(boolean verbose) {
        this.verbose = verbose;
    }
}



<|MERGE_RESOLUTION|>--- conflicted
+++ resolved
@@ -411,7 +411,6 @@
     public HashSet<IndependenceFact> getFacts() {
         return facts;
     }
-<<<<<<< HEAD
 
     @Override
     public boolean isVerbose() {
@@ -423,19 +422,6 @@
         this.verbose = verbose;
     }
 }
-=======
->>>>>>> c3d72d00
-
-    @Override
-    public boolean isVerbose() {
-        return verbose;
-    }
-
-    @Override
-    public void setVerbose(boolean verbose) {
-        this.verbose = verbose;
-    }
-}
-
-
-
+
+
+
