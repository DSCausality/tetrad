--- conflicted
+++ resolved
@@ -454,7 +454,6 @@
     public TDistribution gettDistribution() {
         return tDistribution;
     }
-<<<<<<< HEAD
 
     @Override
     public boolean isVerbose() {
@@ -466,18 +465,5 @@
         this.verbose = verbose;
     }
 }
-=======
->>>>>>> c3d72d00
-
-    @Override
-    public boolean isVerbose() {
-        return verbose;
-    }
-
-    @Override
-    public void setVerbose(boolean verbose) {
-        this.verbose = verbose;
-    }
-}
-
-
+
+
