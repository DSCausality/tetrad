--- conflicted
+++ resolved
@@ -263,7 +263,6 @@
     public String toString() {
         return "Pooled Independence Test:  alpha = " + independenceTests.get(0).getAlpha();
     }
-<<<<<<< HEAD
 
     @Override
     public boolean isVerbose() {
@@ -275,16 +274,3 @@
         this.verbose = verbose;
     }
 }
-=======
->>>>>>> c3d72d00
-
-    @Override
-    public boolean isVerbose() {
-        return verbose;
-    }
-
-    @Override
-    public void setVerbose(boolean verbose) {
-        this.verbose = verbose;
-    }
-}
