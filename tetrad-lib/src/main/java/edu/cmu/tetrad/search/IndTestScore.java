--- conflicted
+++ resolved
@@ -223,7 +223,6 @@
     public Score getWrappedScore() {
         return score;
     }
-<<<<<<< HEAD
 
     @Override
     public boolean isVerbose() {
@@ -235,18 +234,5 @@
         this.verbose = verbose;
     }
 }
-=======
->>>>>>> c3d72d00
-
-    @Override
-    public boolean isVerbose() {
-        return verbose;
-    }
-
-    @Override
-    public void setVerbose(boolean verbose) {
-        this.verbose = verbose;
-    }
-}
-
-
+
+
