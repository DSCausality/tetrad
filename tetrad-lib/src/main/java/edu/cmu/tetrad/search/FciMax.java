--- conflicted
+++ resolved
@@ -27,9 +27,12 @@
 import edu.cmu.tetrad.graph.*;
 import edu.cmu.tetrad.util.ChoiceGenerator;
 import edu.cmu.tetrad.util.DepthChoiceGenerator;
+import edu.cmu.tetrad.util.ForkJoinPoolInstance;
 import edu.cmu.tetrad.util.TetradLogger;
 
 import java.util.*;
+import java.util.concurrent.ConcurrentHashMap;
+import java.util.concurrent.RecursiveTask;
 
 
 /**
@@ -148,11 +151,7 @@
     }
 
     public Graph search() {
-<<<<<<< HEAD
-        FasStable fas = new FasStable(initialGraph, getIndependenceTest());
-=======
         FasConcurrent fas = new FasConcurrent(initialGraph, getIndependenceTest());
->>>>>>> c3d72d00
         fas.setVerbose(verbose);
         return search(fas);
     }
@@ -210,19 +209,76 @@
         fciOrient.setMaxPathLength(maxPathLength);
         fciOrient.setKnowledge(knowledge);
         fciOrient.doFinalOrientation(graph);
-
         graph.setPag(true);
 
         return graph;
     }
 
     private void addColliders(Graph graph) {
-        final OrientCollidersMaxP orientCollidersMaxP = new OrientCollidersMaxP(independenceTest);
-        orientCollidersMaxP.setKnowledge(getKnowledge());
-        orientCollidersMaxP.setConflictRule(PcAll.ConflictRule.BIDIRECTED);
-        orientCollidersMaxP.setUseHeuristic(false);
-        orientCollidersMaxP.setMaxPathLength(maxPathLength);
-        orientCollidersMaxP.orient(graph);
+        final Map<Triple, Double> scores = new ConcurrentHashMap<>();
+
+        List<Node> nodes = graph.getNodes();
+
+        class Task extends RecursiveTask<Boolean> {
+            int from;
+            int to;
+            int chunk = 20;
+            List<Node> nodes;
+            Graph graph;
+
+            public Task(List<Node> nodes, Graph graph, Map<Triple, Double> scores, int from, int to) {
+                this.nodes = nodes;
+                this.graph = graph;
+                this.from = from;
+                this.to = to;
+            }
+
+            @Override
+            protected Boolean compute() {
+                if (to - from <= chunk) {
+                    for (int i = from; i < to; i++) {
+                        doNode(graph, scores, nodes.get(i));
+                    }
+
+                    return true;
+                } else {
+                    int mid = (to + from) / 2;
+
+                    Task left = new Task(nodes, graph, scores, from, mid);
+                    Task right = new Task(nodes, graph, scores, mid, to);
+
+                    left.fork();
+                    right.compute();
+                    left.join();
+
+                    return true;
+                }
+            }
+        }
+
+        Task task = new Task(nodes, graph, scores, 0, nodes.size());
+
+        ForkJoinPoolInstance.getInstance().getPool().invoke(task);
+
+        List<Triple> tripleList = new ArrayList<>(scores.keySet());
+
+        // Most independent ones first.
+        Collections.sort(tripleList, new Comparator<Triple>() {
+
+            @Override
+            public int compare(Triple o1, Triple o2) {
+                return Double.compare(scores.get(o2), scores.get(o1));
+            }
+        });
+
+        for (Triple triple : tripleList) {
+            Node a = triple.getX();
+            Node b = triple.getY();
+            Node c = triple.getZ();
+
+            graph.setEndpoint(a, b, Endpoint.ARROW);
+            graph.setEndpoint(c, b, Endpoint.ARROW);
+        }
     }
 
     private void doNode(Graph graph, Map<Triple, Double> scores, Node b) {
@@ -415,10 +471,6 @@
 
         logger.log("info", "Finishing BK Orientation.");
     }
-
-    public void setPossibleDsepDepth(int possibleDsepDepth) {
-        this.possibleDsepDepth = possibleDsepDepth;
-    }
 }
 
 
