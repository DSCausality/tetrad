///////////////////////////////////////////////////////////////////////////////
// For information as to what this class does, see the Javadoc, below.       //
// Copyright (c) 1998, 1999, 2000, 2001, 2002, 2003, 2004, 2005, 2006,       //
// 2007, 2008, 2009, 2010, 2014, 2015 by Peter Spirtes, Richard Scheines, Joseph   //
// Ramsey, and Clark Glymour.                                                //
//                                                                           //
// This program is free software; you can redistribute it and/or modify      //
// it under the terms of the GNU General Public License as published by      //
// the Free Software Foundation; either version 2 of the License, or         //
// (at your option) any later version.                                       //
//                                                                           //
// This program is distributed in the hope that it will be useful,           //
// but WITHOUT ANY WARRANTY; without even the implied warranty of            //
// MERCHANTABILITY or FITNESS FOR A PARTICULAR PURPOSE.  See the             //
// GNU General Public License for more details.                              //
//                                                                           //
// You should have received a copy of the GNU General Public License         //
// along with this program; if not, write to the Free Software               //
// Foundation, Inc., 59 Temple Place, Suite 330, Boston, MA  02111-1307  USA //
///////////////////////////////////////////////////////////////////////////////

package edu.cmu.tetrad.search;

import edu.cmu.tetrad.data.*;
import edu.cmu.tetrad.graph.*;
import edu.cmu.tetrad.util.DepthChoiceGenerator;
import edu.cmu.tetrad.util.StatUtils;
import edu.cmu.tetrad.util.TetradLogger;
import edu.cmu.tetrad.util.TetradMatrix;
import org.apache.commons.math3.linear.SingularMatrixException;

import java.util.ArrayList;
import java.util.HashSet;
import java.util.List;
import java.util.Set;

import static edu.cmu.tetrad.util.StatUtils.correlation;
import static edu.cmu.tetrad.util.StatUtils.skewness;
import static java.lang.Math.*;

/**
 * Fast adjacency search followed by robust skew orientation. Checks are done for adding
 * two-cycles. The two-cycle checks do not require non-Gaussianity. The robust skew
 * orientation of edges left or right does.
 *
 * @author Joseph Ramsey
 */
public final class Fask implements GraphSearch {

    // The score to be used for the FAS adjacency search.
    private final Score score;

    // An initial graph to orient, skipping the adjacency step.
    private Graph initialGraph = null;

    // Elapsed time of the search, in milliseconds.
    private long elapsed = 0;

    // The data sets being analyzed. They must all have the same variables and the same
    // number of records.
    private DataSet dataSet = null;

    // For the Fast Adjacency Search.
    private int depth = -1;

    // For the SEM BIC score, for the Fast Adjacency Search.
    private double penaltyDiscount = 1;

    // Alpha for orienting 2-cycles. Usually needs to be low.
    private double alpha = 1e-6;

    // Knowledge the the search will obey, of forbidden and required edges.
    private IKnowledge knowledge = new Knowledge2();

    // Data as a double[][].
    private final double[][] data;

    // Cutoff for T tests for 2-cycle tests.
    private double cutoff;

    // A threshold for including extra adjacencies due to skewness.
    private double extraEdgeThreshold = 0.3;

    // True if FAS adjacencies should be included in the output.
    private boolean useFasAdjacencies = true;

    // True if skew adjacencies should be included in the output.
    private boolean useSkewAdjacencies = true;

    // Threshold for reversing casual judgments for negative coefficients.
    private double delta = -0.2;

    private boolean minnesotaRule = false;

    /**
     * @param dataSet These datasets must all have the same variables, in the same order.
     */
    public Fask(DataSet dataSet, Score score) {
        this.dataSet = dataSet;
        this.score = score;

        data = dataSet.getDoubleData().transpose().toArray();
    }

    //======================================== PUBLIC METHODS ====================================//

    /**
     * Runs the search on the concatenated data, returning a graph, possibly cyclic, possibly with
     * two-cycles. Runs the fast adjacency search (FAS, Spirtes et al., 2000) follows by a modification
     * of the robust skew rule (Pairwise Likelihood Ratios for Estimation of Non-Gaussian Structural
     * Equation Models, Smith and Hyvarinen), together with some heuristics for orienting two-cycles.
     *
     * @return the graph. Some of the edges may be undirected (though it shouldn't be many in most cases)
     * and some of the adjacencies may be two-cycles.
     */
    public Graph search() {
        long start = System.currentTimeMillis();

        setCutoff(alpha);

        DataSet dataSet = DataUtils.standardizeData(this.dataSet);

        List<Node> variables = dataSet.getVariables();
        double[][] colData = dataSet.getDoubleData().transpose().toArray();
        Graph G0;

        if (getInitialGraph() != null) {
            Graph g1 = new EdgeListGraph(getInitialGraph().getNodes());

            for (Edge edge : getInitialGraph().getEdges()) {
                Node x = edge.getNode1();
                Node y = edge.getNode2();

                if (!g1.isAdjacentTo(x, y)) g1.addUndirectedEdge(x, y);
            }

            g1 = GraphUtils.replaceNodes(g1, dataSet.getVariables());

            G0 = g1;
        } else {
            IndependenceTest test = new IndTestScore(score, dataSet);
            System.out.println("FAS");

            FasStable fas = new FasStable(test);
            fas.setDepth(getDepth());
            fas.setVerbose(false);
            fas.setKnowledge(knowledge);
            G0 = fas.search();

//            Fges fges = new Fges(new SemBicScore(new CovarianceMatrixOnTheFly(dataSet)));
//            fges.setFaithfulnessAssumed(false);
//            fges.setKnowledge(knowledge);
//            G0 = fges.search();
        }

        SearchGraphUtils.pcOrientbk(knowledge, G0, G0.getNodes());

        System.out.println("Orientation");

        Graph graph = new EdgeListGraph(variables);

        for (int i = 0; i < variables.size(); i++) {
            for (int j = i + 1; j < variables.size(); j++) {
                Node X = variables.get(i);
                Node Y = variables.get(j);

                // Centered
                final double[] x = colData[i];
                final double[] y = colData[j];

                double c1 = StatUtils.cov(x, y, x, 0, +1)[1];
                double c2 = StatUtils.cov(x, y, y, 0, +1)[1];

                if ((isUseFasAdjacencies() && G0.isAdjacentTo(X, Y)) || (isUseSkewAdjacencies() && Math.abs(c1 - c2) > getExtraEdgeThreshold())) {
                    if (edgeForbiddenByKnowledge(X, Y)) {
                        // Don't add an edge.
                    } else if (knowledgeOrients(X, Y)) {
                        graph.addDirectedEdge(X, Y);
                    } else if (knowledgeOrients(Y, X)) {
                        graph.addDirectedEdge(Y, X);
                    } else if (bidirected(x, y, G0, X, Y)) {
                        Edge edge1 = Edges.directedEdge(X, Y);
                        Edge edge2 = Edges.directedEdge(Y, X);
                        graph.addEdge(edge1);
                        graph.addEdge(edge2);
                    } else {
                        if (leftright(x, y)) {
                            graph.addDirectedEdge(X, Y);
                        } else {
                            graph.addDirectedEdge(Y, X);
                        }
                    }
                }
            }
        }

        System.out.println();
        System.out.println("Done");

        long stop = System.currentTimeMillis();
        this.elapsed = stop - start;

        return graph;
    }

    private boolean bidirected(double[] x, double[] y, Graph G0, Node X, Node Y) {

        Set<Node> adjSet = new HashSet<>(G0.getAdjacentNodes(X));
        adjSet.addAll(G0.getAdjacentNodes(Y));
        List<Node> adj = new ArrayList<>(adjSet);
        adj.remove(X);
        adj.remove(Y);

        DepthChoiceGenerator gen = new DepthChoiceGenerator(adj.size(), Math.min(depth, adj.size()));
        int[] choice;

        while ((choice = gen.next()) != null) {
            List<Node> _adj = GraphUtils.asList(choice, adj);
            double[][] _Z = new double[_adj.size()][];

            for (int f = 0; f < _adj.size(); f++) {
                Node _z = _adj.get(f);
                int column = dataSet.getColumn(_z);
                _Z[f] = data[column];
            }

            double pc = 0;
            double pc1 = 0;
            double pc2 = 0;

            try {
                pc = partialCorrelation(x, y, _Z, x, Double.NEGATIVE_INFINITY, +1);
                pc1 = partialCorrelation(x, y, _Z, x, 0, +1);
                pc2 = partialCorrelation(x, y, _Z, y, 0, +1);
            } catch (SingularMatrixException e) {
                System.out.println("Singularity X = " + X + " Y = " + Y + " adj = " + adj);
                TetradLogger.getInstance().log("info", "Singularity X = " + X + " Y = " + Y + " adj = " + adj);
                continue;
            }

            int nc = StatUtils.getRows(x, Double.NEGATIVE_INFINITY, +1).size();
            int nc1 = StatUtils.getRows(x, 0, +1).size();
            int nc2 = StatUtils.getRows(y, 0, +1).size();

            double z = 0.5 * (log(1.0 + pc) - log(1.0 - pc));
            double z1 = 0.5 * (log(1.0 + pc1) - log(1.0 - pc1));
            double z2 = 0.5 * (log(1.0 + pc2) - log(1.0 - pc2));

            double zv1 = (z - z1) / sqrt((1.0 / ((double) nc - 3) + 1.0 / ((double) nc1 - 3)));
            double zv2 = (z - z2) / sqrt((1.0 / ((double) nc - 3) + 1.0 / ((double) nc2 - 3)));

            boolean rejected1 = abs(zv1) > cutoff;
            boolean rejected2 = abs(zv2) > cutoff;

            boolean possibleTwoCycle = false;

            if (zv1 < 0 && zv2 > 0 && rejected1) {
                possibleTwoCycle = true;
            } else if (zv1 > 0 && zv2 < 0 && rejected2) {
                possibleTwoCycle = true;
            } else if (rejected1 && rejected2) {
                possibleTwoCycle = true;
            }

            if (!possibleTwoCycle) {
                return false;
            }
        }

        return true;
    }

    private boolean leftright(double[] x, double[] y) {
        if (minnesotaRule) return leftRightMinnesota(x, y);

<<<<<<< HEAD
=======
        x = correctSkewness(x);
        y = correctSkewness(y);

>>>>>>> 3b8724a6
        double left = cu(x, y, x) / (sqrt(cu(x, x, x) * cu(y, y, x)));
        double right = cu(x, y, y) / (sqrt(cu(x, x, y) * cu(y, y, y)));
        double lr = left - right;

        double r = StatUtils.correlation(x, y);
        double sx = StatUtils.skewness(x);
        double sy = StatUtils.skewness(y);

        r *= signum(sx) * signum(sy);
        lr *= signum(r);
        if (r < getDelta()) lr *= -1;

        return lr > 0;
    }

    private boolean leftRightMinnesota(double[] x, double[] y) {
        x = correctSkewness(x);
        y = correctSkewness(y);

        final double cxyx = cov(x, y, x);
        final double cxyy = cov(x, y, y);
        final double cxxx = cov(x, x, x);
        final double cyyx = cov(y, y, x);
        final double cxxy = cov(x, x, y);
        final double cyyy = cov(y, y, y);

        double a1 = cxyx / cxxx;
        double a2 = cxyy / cxxy;
        double b1 = cxyy / cyyy;
        double b2 = cxyx / cyyx;

        double Q = (a2 > 0) ? a1 / a2 : a2 / a1;
        double R = (b2 > 0) ? b1 / b2 : b2 / b1;

        double lr = Q - R;

//        if (StatUtils.correlation(x, y) < 0) lr += delta;

        final double sk_ey = StatUtils.skewness(residuals(y, new double[][]{x}));

        if (sk_ey < 0) {
            lr *= -1;
        }

        final double a = correlation(x, y);

        if (a < 0 && sk_ey > -.2) {
            lr *= -1;
        }

        return lr > 0;
    }

    private double[] correctSkewness(double[] data) {
        double skewness = StatUtils.skewness(data);
        double[] data2 = new double[data.length];
        for (int i = 0; i < data.length; i++) data2[i] = data[i] * Math.signum(skewness);
        return data2;
    }

    private static double cov(double[] x, double[] y, double[] condition) {
        double exy = 0.0;

        int n = 0;

        for (int k = 0; k < x.length; k++) {
            if (condition[k] > 0) {
                exy += x[k] * y[k];
                n++;
            }
        }

        return exy / n;
    }

    private double[] residuals(double[] _y, double[][] _x) {
        TetradMatrix y = new TetradMatrix(new double[][]{_y}).transpose();
        TetradMatrix x = new TetradMatrix(_x).transpose();

        TetradMatrix xT = x.transpose();
        TetradMatrix xTx = xT.times(x);
        TetradMatrix xTxInv = xTx.inverse();
        TetradMatrix xTy = xT.times(y);
        TetradMatrix b = xTxInv.times(xTy);

        TetradMatrix yHat = x.times(b);
        if (yHat.columns() == 0) yHat = y.copy();

        return y.minus(yHat).getColumn(0).toArray();
    }

    private static double cu(double[] x, double[] y, double[] condition) {
        double exy = 0.0;

        int n = 0;

        for (int k = 0; k < x.length; k++) {
            if (condition[k] > 0) {
                exy += x[k] * y[k];
                n++;
            }
        }

        return exy / n;
    }

    private double partialCorrelation(double[] x, double[] y, double[][] z, double[] condition, double threshold, double direction) throws SingularMatrixException {
        double[][] cv = StatUtils.covMatrix(x, y, z, condition, threshold, direction);
        TetradMatrix m = new TetradMatrix(cv).transpose();
        return StatUtils.partialCorrelation(m);
    }

    /**
     * Sets the significance level at which independence judgments should be made.  Affects the cutoff for partial
     * correlations to be considered statistically equal to zero.
     */
    private void setCutoff(double alpha) {
        if (alpha < 0.0 || alpha > 1.0) {
            throw new IllegalArgumentException("Significance out of range: " + alpha);
        }

        this.cutoff = StatUtils.getZForAlpha(alpha);
    }

    /**
     * @return The depth of search for the Fast Adjacency Search (FAS).
     */

    public int getDepth() {
        return depth;
    }

    /**
     * @param depth The depth of search for the Fast Adjacency Search (S). The default is -1.
     *              unlimited. Making this too high may results in statistical errors.
     */
    public void setDepth(int depth) {
        this.depth = depth;
    }

    /**
     * @return The elapsed time in milliseconds.
     */
    public long getElapsedTime() {
        return elapsed;
    }

    /**
     * @return Returns the penalty discount used for the adjacency search. The default is 1,
     * though a higher value is recommended, say, 2, 3, or 4.
     */
    public double getPenaltyDiscount() {
        return penaltyDiscount;
    }

    /**
     * @param penaltyDiscount Sets the penalty discount used for the adjacency search.
     *                        The default is 1, though a higher value is recommended, say,
     *                        2, 3, or 4.
     */
    public void setPenaltyDiscount(double penaltyDiscount) {
        this.penaltyDiscount = penaltyDiscount;
    }

    /**
     * @param alpha Alpha for orienting 2-cycles. Needs to be on the low side usually. Default 1e-6.
     */
    public void setAlpha(double alpha) {
        this.alpha = alpha;
    }

    /**
     * @return the current knowledge.
     */
    public IKnowledge getKnowledge() {
        return knowledge;
    }

    /**
     * @param knowledge Knowledge of forbidden and required edges.
     */
    public void setKnowledge(IKnowledge knowledge) {
        this.knowledge = knowledge;
    }

    public void setMinnesotaRule(boolean minnesotaRule) {
        this.minnesotaRule = minnesotaRule;
    }

    //======================================== PRIVATE METHODS ====================================//

    private boolean knowledgeOrients(Node left, Node right) {
        return knowledge.isForbidden(right.getName(), left.getName()) || knowledge.isRequired(left.getName(), right.getName());
    }

    private boolean edgeForbiddenByKnowledge(Node left, Node right) {
        return knowledge.isForbidden(right.getName(), left.getName()) && knowledge.isForbidden(left.getName(), right.getName());
    }

    public Graph getInitialGraph() {
        return initialGraph;
    }

    public void setInitialGraph(Graph initialGraph) {
        this.initialGraph = initialGraph;
    }

    public double getExtraEdgeThreshold() {
        return extraEdgeThreshold;
    }

    public void setExtraEdgeThreshold(double extraEdgeThreshold) {
        this.extraEdgeThreshold = extraEdgeThreshold;
    }

    public boolean isUseFasAdjacencies() {
        return useFasAdjacencies;
    }

    public void setUseFasAdjacencies(boolean useFasAdjacencies) {
        this.useFasAdjacencies = useFasAdjacencies;
    }

    public boolean isUseSkewAdjacencies() {
        return useSkewAdjacencies;
    }

    public void setUseSkewAdjacencies(boolean useSkewAdjacencies) {
        this.useSkewAdjacencies = useSkewAdjacencies;
    }

    public double getDelta() {
        return delta;
    }

    public void setDelta(double delta) {
        this.delta = delta;
    }
}





<|MERGE_RESOLUTION|>--- conflicted
+++ resolved
@@ -273,12 +273,9 @@
     private boolean leftright(double[] x, double[] y) {
         if (minnesotaRule) return leftRightMinnesota(x, y);
 
-<<<<<<< HEAD
-=======
         x = correctSkewness(x);
         y = correctSkewness(y);
 
->>>>>>> 3b8724a6
         double left = cu(x, y, x) / (sqrt(cu(x, x, x) * cu(y, y, x)));
         double right = cu(x, y, y) / (sqrt(cu(x, x, y) * cu(y, y, y)));
         double lr = left - right;
