--- conflicted
+++ resolved
@@ -45,7 +45,7 @@
 public final class Fask implements GraphSearch {
 
     // The score to be used for the FAS adjacency search.
-    private final IndependenceTest test;
+    private final Score score;
 
     // An initial graph to orient, skipping the adjacency step.
     private Graph initialGraph = null;
@@ -87,13 +87,9 @@
     /**
      * @param dataSet These datasets must all have the same variables, in the same order.
      */
-    public Fask(DataSet dataSet, IndependenceTest test) {
-        if (!dataSet.isContinuous()) {
-            throw new IllegalArgumentException("For FASK, the dataset must be entirely continuous");
-        }
-
+    public Fask(DataSet dataSet, Score score) {
         this.dataSet = dataSet;
-        this.test = test;
+        this.score = score;
 
         data = dataSet.getDoubleData().transpose().toArray();
     }
@@ -134,6 +130,7 @@
 
             G0 = g1;
         } else {
+            IndependenceTest test = new IndTestScore(score, dataSet);
             System.out.println("FAS");
 
             FasStable fas = new FasStable(test);
@@ -357,11 +354,7 @@
 
         final double a = correlation(x, y);
 
-<<<<<<< HEAD
-        if (a < 0) {// && sk_ey > 0) {
-=======
         if (a < 0 && sk_ey > 0) {
->>>>>>> 29a207bb
             lr *= -1;
         }
 
