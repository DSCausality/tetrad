--- conflicted
+++ resolved
@@ -179,10 +179,6 @@
                     "be in the domain of the independence test provided.");
         }
 
-<<<<<<< HEAD
-//        FasStableConcurrent fas = new FasStableConcurrent(initialGraph, getIndependenceTest());
-=======
->>>>>>> c3d72d00
         FasStable fas = new FasStable(initialGraph, getIndependenceTest());
         fas.setKnowledge(getKnowledge());
         fas.setDepth(getDepth());
