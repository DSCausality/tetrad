--- conflicted
+++ resolved
@@ -386,20 +386,11 @@
     public boolean isVerbose() {
         return verbose;
     }
-<<<<<<< HEAD
 
     @Override
     public void setVerbose(boolean verbose) {
         this.verbose = verbose;
     }
 }
-=======
->>>>>>> c3d72d00
-
-    @Override
-    public void setVerbose(boolean verbose) {
-        this.verbose = verbose;
-    }
-}
-
-
+
+
