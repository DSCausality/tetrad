--- conflicted
+++ resolved
@@ -77,11 +77,7 @@
      */
     double getPValue();
 
-<<<<<<< HEAD
-    double getPValue(Node x, Node y, List<Node> z);
-=======
 //    double getPValue(Node x, Node y, List<Node> z);
->>>>>>> 21ca08e5
 
     /**
      * @return the list of variables over which this independence checker is capable of determinining independence
@@ -120,7 +116,7 @@
      */
     DataModel getData();
 
-    ICovarianceMatrix getCor();
+    ICovarianceMatrix getCov();
 
     List<DataSet> getDataSets();
 
