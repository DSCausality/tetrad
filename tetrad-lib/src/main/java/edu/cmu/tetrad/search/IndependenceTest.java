///////////////////////////////////////////////////////////////////////////////
// For information as to what this class does, see the Javadoc, below.       //
// Copyright (C) 1998, 1999, 2000, 2001, 2002, 2003, 2004, 2005, 2006,       //
// 2007, 2008, 2009, 2010, 2014, 2015 by Peter Spirtes, Richard Scheines, Joseph   //
// Ramsey, and Clark Glymour.                                                //
//                                                                           //
// This program is free software; you can redistribute it and/or modify      //
// it under the terms of the GNU General Public License as published by      //
// the Free Software Foundation; either version 2 of the License, or         //
// (at your option) any later version.                                       //
//                                                                           //
// This program is distributed in the hope that it will be useful,           //
// but WITHOUT ANY WARRANTY; without even the implied warranty of            //
// MERCHANTABILITY or FITNESS FOR A PARTICULAR PURPOSE.  See the             //
// GNU General Public License for more details.                              //
//                                                                           //
// You should have received a copy of the GNU General Public License         //
// along with this program; if not, write to the Free Software               //
// Foundation, Inc., 59 Temple Place, Suite 330, Boston, MA  02111-1307  USA //
///////////////////////////////////////////////////////////////////////////////

package edu.cmu.tetrad.search;

import edu.cmu.tetrad.data.DataModel;
import edu.cmu.tetrad.data.DataSet;
import edu.cmu.tetrad.data.ICovarianceMatrix;
import edu.cmu.tetrad.graph.Node;
import edu.cmu.tetrad.util.TetradMatrix;

import java.util.List;

/**
 * Interface implemented by classes that do conditional independence testing. These classes are capable of serving as
 * conditional independence "oracles" for constraint-based searches.
 *
 * @author Don Crimbchin (djc2@andrew.cmu.edu)
 * @author Joseph Ramsey
 */
public interface IndependenceTest {

    /**
     * @return an Independence test for a subset of the variables.
     */
    IndependenceTest indTestSubset(List<Node> vars);

    /**
     * @return true if the given independence question is judged true, false if not. The independence question is of the
     * form x _||_ y | z, z = <z1,...,zn>, where x, y, z1,...,zn are variables in the list returned by
     * getVariableNames().
     */
    boolean isIndependent(Node x, Node y, List<Node> z);

    /**
     * @return true if the given independence question is judged true, false if not. The independence question is of the
     * form x _||_ y | z, z = <z1,...,zn>, where x, y, z1,...,zn are variables in the list returned by
     * getVariableNames().
     */
    boolean isIndependent(Node x, Node y, Node... z);

    /**
     * @return true if the given independence question is judged false, true if not. The independence question is of the
     * form x _||_ y | z, z = <z1,...,zn>, where x, y, z1,...,zn are variables in the list returned by
     * getVariableNames().
     */
    boolean isDependent(Node x, Node y, List<Node> z);

    /**
     * @return true if the given independence question is judged false, true if not. The independence question is of the
     * form x _||_ y | z, z = <z1,...,zn>, where x, y, z1,...,zn are variables in the list returned by
     * getVariableNames().
     */
    boolean isDependent(Node x, Node y, Node... z);

    /**
     * @return the probability associated with the most recently executed independence test, of Double.NaN if p value is
     * not meaningful for tis test.
     */
    double getPValue();

    /**
     * @return the list of variables over which this independence checker is capable of determinining independence
     * relations.
     */
    List<Node> getVariables();

    /**
     * @return the variable by the given name.
     */
    Node getVariable(String name);

    /**
     * @return the list of names for the variables in getNodesInEvidence.
     */
    List<String> getVariableNames();

    /**
     * @return true if y is determined the variable in z.
     */
    boolean determines(List<Node> z, Node y);

    /**
     * @return the significance level of the independence test.
     * @throws UnsupportedOperationException if there is no significance level.
     */
    double getAlpha();

    /**
     * Sets the significance level.
     */
    void setAlpha(double alpha);

    /**
     * @return The data model for the independence test.
     */
    DataModel getData();

    ICovarianceMatrix getCov();

    List<DataSet> getDataSets();

    int getSampleSize();

    List<TetradMatrix> getCovMatrices();

    /**
     * A score that is higher with more likely models.
     */
    double getScore();

    void setVerbose(boolean verbose);

    boolean isVerbose();
<<<<<<< HEAD

}
=======
>>>>>>> c3d72d00

}



<|MERGE_RESOLUTION|>--- conflicted
+++ resolved
@@ -130,11 +130,6 @@
     void setVerbose(boolean verbose);
 
     boolean isVerbose();
-<<<<<<< HEAD
-
-}
-=======
->>>>>>> c3d72d00
 
 }
 
