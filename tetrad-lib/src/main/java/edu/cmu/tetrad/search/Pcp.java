///////////////////////////////////////////////////////////////////////////////
// For information as to what this class does, see the Javadoc, below.       //
// Copyright (C) 1998, 1999, 2000, 2001, 2002, 2003, 2004, 2005, 2006,       //
// 2007, 2008, 2009, 2010, 2014, 2015 by Peter Spirtes, Richard Scheines, Joseph   //
// Ramsey, and Clark Glymour.                                                //
//                                                                           //
// This program is free software; you can redistribute it and/or modify      //
// it under the terms of the GNU General Public License as published by      //
// the Free Software Foundation; either version 2 of the License, or         //
// (at your option) any later version.                                       //
//                                                                           //
// This program is distributed in the hope that it will be useful,           //
// but WITHOUT ANY WARRANTY; without even the implied warranty of            //
// MERCHANTABILITY or FITNESS FOR A PARTICULAR PURPOSE.  See the             //
// GNU General Public License for more details.                              //
//                                                                           //
// You should have received a copy of the GNU General Public License         //
// along with this program; if not, write to the Free Software               //
// Foundation, Inc., 59 Temple Place, Suite 330, Boston, MA  02111-1307  USA //
///////////////////////////////////////////////////////////////////////////////

package edu.cmu.tetrad.search;

import edu.cmu.tetrad.graph.*;
import edu.cmu.tetrad.util.ChoiceGenerator;
import edu.cmu.tetrad.util.DepthChoiceGenerator;

import java.awt.*;
import java.util.List;
import java.util.*;

import static java.util.Collections.addAll;

/**
 * Implements the PCP algorithm. The original idea for this was due to Eric Strobl and significantly revised by '
 * Wayne Lam and Peter Spirtes.
 *
 * @author Wayne Lam
 */
public class Pcp implements GraphSearch {

    /**
     * The independence test used for the PC search.g
     */
    private final IndependenceTest independenceTest;

    private double q = 1.0;

    private double fdr = Double.NaN;

    private double alphaStar = Double.NaN;

    private long elapsed = 0;

    //=============================CONSTRUCTORS==========================//

    /**
     * Constructs a new PC search using the given independence test as oracle.
     *
     * @param independenceTest The oracle for conditional independence facts. This does not make a copy of the
     *                         independence test, for fear of duplicating the data set!
     */
    public Pcp(IndependenceTest independenceTest) {
        if (independenceTest == null) {
            throw new NullPointerException();
        }

        this.independenceTest = independenceTest;
    }

    //==============================PUBLIC METHODS========================//

    /**
     * Runs PC starting with a complete graph over all nodes of the given conditional independence test, using the given
     * independence test and knowledge and returns the resultant graph. The returned graph will be a pattern if the
     * independence information is consistent with the hypothesis that there are no latent common causes. It may,
     * however, contain cycles or bidirected edges if this assumption is not born out, either due to the actual presence
     * of latent common causes, or due to statistical errors in conditional independence judgments.
     */
    public Graph search() {
        if (getIndependenceTest() == null) {
            throw new NullPointerException();
        }

        long start = System.currentTimeMillis();

        List<Node> nodes = getIndependenceTest().getVariables();
        double alpha = independenceTest.getAlpha();

        // algorithm 1

        Graph G1 = completeGraph(nodes);

        Map<List<Node>, Set<Node>> S_hat = new HashMap<>();
        Map<List<Node>, Set<Double>> V = new HashMap<>();
        Map<List<Node>, Double> P1 = new HashMap<>();

        int l = -1;

        while (degree(G1) - 1 > l) {
            l = l + 1;

            List<List<Node>> del = new ArrayList<>();

            for (Node x : nodes) {
                List<Node> adjx = G1.getAdjacentNodes(x);

                for (Node y : adjx) {
                    List<Node> _adjx = new ArrayList<>(adjx);
                    _adjx.remove(y);

                    if (_adjx.size() < l) continue;

                    ChoiceGenerator gen = new ChoiceGenerator(_adjx.size(), l);
                    int[] choice;

                    while ((choice = gen.next()) != null) {
                        List<Node> S = GraphUtils.asList(choice, _adjx);

                        double p = pvalue(x, y, S);
                        if (Double.isNaN(p)) continue;

                        if (p <= alpha) {
                            addP(V, x, y, p);
                            addP(V, y, x, p);
                        } else {
                            del.add(list(x, y));
                            includeSet(S_hat, x, y, S);
                            includeSet(S_hat, y, x, S);
                            clear(V, x, y);
                            clear(V, y, x);
                            break;
                        }
                    }
                }
            }

            for (List<Node> list : del) {
                Node x = list.get(0);
                Node y = list.get(1);

                G1.removeEdge(x, y);
            }
        }

        for (List<Node> pair : V.keySet()) {
            if (!V.get(pair).isEmpty()) {
                setP(P1, pair, max(V.get(pair)));
            } else {
                P1.remove(pair);
            }
        }

        // algorithm 2

        Set<List<Node>> R0 = new HashSet<>();
        Set<Double> T = new HashSet<>();
        Map<List<Node>, Set<Double>> Tp = new HashMap<>();
        Map<List<Node>, Double> P2 = new HashMap<>();
        Set<List<Node>> amb = new HashSet<>();
        Set<List<Node>> ut = getUT(G1);

        for (List<Node> triple : ut) {
            Node x = triple.get(0);
            Node y = triple.get(1);
            Node z = triple.get(2);

            if (G1.isAdjacentTo(x, z)) continue;

            if (!S_hat.get(list(x, z)).contains(y)) {
                G1.setEndpoint(x, y, Endpoint.ARROW);
                G1.setEndpoint(z, y, Endpoint.ARROW);

                addRecord(R0, x, y, z);
                addRecord(R0, z, y, x);

                List<List<Node>> c = getC(x, z, y, G1);

                for (List<Node> cond : c) {
                    double p = pvalue(x, z, cond);
                    if (Double.isNaN(p)) continue;
                    T.add(p);
                }

                addP(Tp, z, y, max(P1.get(list(x, y)), max(T)));
                addP(Tp, x, y, max(P1.get(list(z, y)), max(T)));
            }
        }

        // unorientation procedure for A2
        Graph G2 = new EdgeListGraph(G1);

        for (Edge edge : G1.getEdges()) {
            if (!Edges.isBidirectedEdge(edge)) continue;

            Node x = edge.getNode1();
            Node y = edge.getNode2();

            List<Node> intox = G1.getNodesInTo(x, Endpoint.ARROW);
            for (Node w : intox) {
                G2.removeEdge(x, w);
                G2.addUndirectedEdge(x, w);
                addRecord(amb, w, x);
                addRecord(amb, x, w);
            }

            List<Node> intoy = G1.getNodesInTo(y, Endpoint.ARROW);
            for (Node w : intoy) {
                G2.removeEdge(y, w);
                G2.addUndirectedEdge(y, w);
                addRecord(amb, w, y);
                addRecord(amb, y, w);
            }

            for (Node _x : nodes) {
                for (Node _y : nodes) {
                    if (x == y) continue;

                    if (G1.containsEdge(Edges.directedEdge(_x, _y))) {
                        setP(P2, list(_x, _y), sum(Tp.get(list(_x, _y))));
                    }
                }
            }
        }

        // algorithm 3
        Set<List<Node>> R1 = new HashSet<>();
        Set<List<Node>> R2 = new HashSet<>();
        Set<List<Node>> R3 = new HashSet<>();

        Set<List<Node>> tri = getTri(G1);
        Set<List<Node>> kite = getKite(G1);

        boolean loop = true;

        while (loop) {
            loop = false;

            for (List<Node> triple : ut) {
                Node x = triple.get(0);
                Node y = triple.get(1);
                Node z = triple.get(2);

                if (G2.containsEdge(Edges.directedEdge(x, y))
                        && !existsRecord(amb, y, z)
                        && !existsRecord(union(R0, R1), x, y, z)) {
                    G2.setEndpoint(y, z, Endpoint.ARROW);
                    addRecord(R1, x, y, z);

                    loop = true;
                }
            }

            for (List<Node> record : tri) {
                Node y = record.get(0);
                Node z = record.get(1);
                Node x = record.get(2);

                if (G2.containsEdge(Edges.directedEdge(y, x))
                        && G2.containsEdge(Edges.directedEdge(x, z))
                        && !existsRecord(amb, y, z)
                        && !existsRecord(R2, y, x, z)) {
                    G2.setEndpoint(y, z, Endpoint.ARROW);
                    addRecord(R2, y, x, z);
                    loop = true;
                }
            }

            for (List<Node> record : kite) {
                Node y = record.get(0);
                Node x = record.get(1);
                Node w = record.get(2);
                Node z = record.get(3);

                if (G2.containsEdge(Edges.undirectedEdge(y, x))
                        && G2.containsEdge(Edges.undirectedEdge(y, w))
                        && G2.containsEdge(Edges.directedEdge(x, z))
                        && G2.containsEdge(Edges.directedEdge(w, z))
                        && !existsRecord(amb, y, z)
                        && !existsRecord(R3, y, x, w, z)
                        && !existsRecord(R3, y, w, x, z)
                ) {
                    G2.setEndpoint(y, z, Endpoint.ARROW);
                    addRecord(R3, y, x, w, z);
                    addRecord(R3, y, w, x, z);
                    loop = true;
                }
            }
        }

        for (List<Node> record : R3) {
            Node y = record.get(0);
            Node x = record.get(1);
            Node w = record.get(2);
            Node z = record.get(3);

            if (existsRecord(R2, y, x, z) || existsRecord(R2, y, w, z)) {
                R3.remove(record);
            }
        }

        // defining evidence of orientation

        Map<List<Node>, Set<List<Node>>> e0 = new HashMap<>();
        Map<List<Node>, Set<List<Node>>> e1 = new HashMap<>();
        Map<List<Node>, Set<List<Node>>> e2 = new HashMap<>();
        Map<List<Node>, Set<List<Node>>> e3 = new HashMap<>();

        for (List<Node> record : R0) {
            Node x = record.get(0);
            Node y = record.get(1);
            Node z = record.get(2);

            addList(e0, y, z, list(x, z));
        }

        for (List<Node> record : R1) {
            Node x = record.get(0);
            Node y = record.get(1);
            Node z = record.get(2);

            addList(e1, y, z, list(x, y));
        }

        for (List<Node> record : R2) {
            Node y = record.get(0);
            Node x = record.get(1);
            Node z = record.get(2);

            addList(e2, y, z, list(y, x));
            addList(e2, y, z, list(x, z));
        }

        for (List<Node> record : R3) {
            Node y = record.get(0);
            Node x = record.get(1);
            Node w = record.get(2);
            Node z = record.get(3);

            addList(e3, y, z, list(y, x));
            addList(e3, y, z, list(y, w));
            addList(e3, y, z, list(x, z));
            addList(e3, y, z, list(w, z));
        }

        Map<List<Node>, Set<List<Node>>> eAll = union(e0, e1, e2, e3);
        Map<List<Node>, Set<List<Node>>> e123 = union(e1, e2, e3);

        Graph G3 = new EdgeListGraph(G2);

        for (Edge edge : G2.getEdges()) {
            if (!Edges.isBidirectedEdge(edge)) {
                continue;
            }

            Node y = edge.getNode1();
            Node z = edge.getNode2();

            G3.removeEdge(y, z);
            G3.addUndirectedEdge(y, z);

            addRecord(amb, y, z);
            addRecord(amb, z, y);

            for (List<Node> record : union(eAll.get(list(y, z)),
                    eAll.get(list(z, y)))) {
                Node x = record.get(0);
                Node w = record.get(1);

                G3.removeEdge(x, w);
                G3.addUndirectedEdge(x, w);

                addRecord(amb, x, w);
                addRecord(amb, w, x);
            }
        }

        // algorithm 4

        Set<List<Node>> directed = new HashSet<>();
        Set<List<Node>> undirected = new HashSet<>();

        for (Node y : nodes) {
            for (Node z : nodes) {
                if (y == z) continue;

                if (G3.containsEdge(Edges.directedEdge(y, z))) directed.add(list(y, z));
                if (G3.containsEdge(Edges.undirectedEdge(y, z))) undirected.add(list(y, z));
            }
        }

        Map<List<Node>, Double> P3 = Collections.synchronizedMap(new HashMap<>());

        for (List<Node> pairyz : undirected) {
            Node y = pairyz.get(0);
            Node z = pairyz.get(1);

            if (!existsRecord(amb, y, z)) {
                P3.put(pairyz, P1.get(pairyz));
            }
        }

        Set<List<Node>> dup = (new HashSet<>());

        for (List<Node> pairyz : directed) {
            Node y = pairyz.get(0);
            Node z = pairyz.get(1);

            if (e0.containsKey(pairyz) && !e123.containsKey(pairyz)) {
                P3.put(pairyz, max(P1.get(pairyz), P2.get(pairyz)));

                if (e0.get(pairyz).size() == 1 && !dup.contains(pairyz)) {
                    Node x = findR1X(R0, z, y);

                    List<Node> pairxz = list(x, z);

                    if (e0.get(pairxz).size() == 1) {
                        dup.add(pairxz);
                    }
                }
            }
        }

        for (List<Node> pairyz : directed) {
            if (e0.get(pairyz) == null) {
                P2.put(pairyz, 0.0);
            }
        }

        // Avoids R1 cycles.
        Set<List<Node>> trail = new HashSet<>();

        // ...recursive
        for (List<Node> pairyz : directed) {
            P3.put(pairyz, getP3(pairyz, P1, P2, P3, R1, R2, R3, trail));
        }

        for (List<Node> pairyz : undirected) {
            Node y = pairyz.get(0);
            Node z = pairyz.get(1);

            if (!dup.contains(pairyz)) {
                List<Node> pairzy = list(z, y);
                dup.add(pairzy);
            }
        }

        // algorithm 5

        List<List<Node>> Pp = new ArrayList<>(P3.keySet());
        Pp.removeAll(dup);
        int m = Pp.size();

        if (m > 0) {

            Pp.sort(Comparator.comparingDouble(P3::get));

            double sum = 0;

            for (int i = 1; i <= m; i++) {
                sum += 1. / i;
            }

<<<<<<< HEAD
        int R = 1;

        for (int i = 1; i <= m; i++) {
            if (P3.get(Pp.get(i - 1)) < getQ()) {
                R = i;
=======
            int R = 1;

            for (int i = 1; i <= m; i++) {
                if (P3.get(Pp.get(i - 1)) < alpha) {
                    R = i;
                }
>>>>>>> e348e34a
            }

<<<<<<< HEAD
        // pr here is the alpha value for tests that yields the minimum FDR.
        double pr = P3.get(Pp.get(R - 1));

        double fdr = m * pr * sum / max(R, 1);
=======
            // pr here is the alpha value for tests that yields the minimum FDR.
            double fdr = m * alpha * sum / max(R, 1);
>>>>>>> e348e34a

            this.fdr = fdr;

<<<<<<< HEAD
        for (int k = 1; k <= m; k++) {
            double pk = P3.get(Pp.get(k - 1));
            q[k] = (m * pk * sum) / max(k, 1);
        }
=======
            double[] q = new double[m + 1];

            for (int k = 1; k <= m; k++) {
                double pk = P3.get(Pp.get(k - 1));
                q[k] = (m * pk * sum) / max(k, 1);
            }
>>>>>>> e348e34a

            double max = 0;
            int j = 1;

            for (int k = 1; k <= m; k++) {
                if (q[k] >= max && q[k] <= getQ()) {
                    max = q[k];
                    j = k;
                }
            }

            double alphaStar = P3.get(Pp.get(j - 1));

            this.alphaStar = alphaStar;

            Graph GStar = new EdgeListGraph(G3);

            System.out.println("\nEdges removed by FDR:\n");

            Set<Edge> fdrRemove = new TreeSet<>();

<<<<<<< HEAD
        for (int s = R + 1; s <= Pp.size(); s++) {
            List<Node> list = Pp.get(s - 1);

            Node x = list.get(0);
            Node y = list.get(1);

            fdrRemove.add(GStar.getEdge(x, y));
        }
=======
            for (int s = R + 1; s <= Pp.size(); s++) {
                List<Node> list = Pp.get(s - 1);

                Node x = list.get(0);
                Node y = list.get(1);

                fdrRemove.add(GStar.getEdge(x, y));
            }
>>>>>>> e348e34a

            for (Edge edge : fdrRemove) {
                System.out.println(edge);
                GStar.removeEdge(edge);
            }

            if (fdrRemove.isEmpty()) System.out.println("--NONE--");

            System.out.println("\nAmbiguous edges:");

            Set<Edge> _amb = new TreeSet<>();

            for (List<Node> list : amb) {
                Node x = list.get(0);
                Node y = list.get(1);

                if (GStar.isAdjacentTo(x, y)) {
                    _amb.add(GStar.getEdge(x, y));
                }
            }

            for (Edge edge : _amb) {
                System.out.println(edge);
                edge.setLineColor(Color.RED);
            }

            if (_amb.isEmpty()) System.out.println("\n--NONE--");

            System.out.println("\nP-values for non-ambiguous edges");

            for (List<Node> list : Pp) {
                Node x = list.get(0);
                Node y = list.get(1);

                System.out.println(GStar.getEdge(x, y) + " p = " + P3.get(list));
            }

            if (Pp.isEmpty()) System.out.println("\n--NONE--");

            System.out.println("\nFDR = " + fdr);
            System.out.println("alphaStar = " + alphaStar);
            System.out.println();

            return GStar;
        } else {
            System.out.println("Not doing FDR; there are no edges with p-values.");
        }

        this.elapsed = start - System.currentTimeMillis();

        return G3;
    }


    //============================PUBLIC============================//

    /**
     * @return the independence test being used in the search.
     */
    public IndependenceTest getIndependenceTest() {
        return independenceTest;
    }

    public double getQ() {
        return q;
    }

    public void setQ(double q) {
        if (!(q >= 0 && q <= 1)) throw new IllegalStateException("Q should be in [0, 1].");
        this.q = q;
    }

    public double getFdr() {
        return fdr;
    }

    public double getAlphaStar() {
        return alphaStar;
    }

    @Override
    public long getElapsedTime() {
        return elapsed;
    }

    //============================PRIVATE============================//\

    private double getP3(List<Node> pairyz,
                         Map<List<Node>, Double> P1,
                         Map<List<Node>, Double> P2,
                         Map<List<Node>, Double> P3,
                         Set<List<Node>> R1,
                         Set<List<Node>> R2,
                         Set<List<Node>> R3,
                         Set<List<Node>> trail) {
        if (P3.containsKey(pairyz)) return P3.get(pairyz);
        trail.add(pairyz);

        Node y = pairyz.get(0);
        Node z = pairyz.get(1);

        Set<Double> U = (new HashSet<>());

        for (List<Node> R : R1) {
            Node _x = R.get(0);
            Node _y = R.get(1);
            Node _z = R.get(2);

            if (!(y == _y && z == _z)) continue;

            List<Node> pairxy = list(_x, _y);
            if (trail.contains(pairxy)) continue;

            U.add(getP3(pairxy, P1, P2, P3, R1, R2, R3, trail));
        }

        for (List<Node> R : R2) {
            Node _y = R.get(0);
            Node _x = R.get(1);
            Node _z = R.get(2);

            if (!(y == _y && z == _z)) continue;

            List<Node> pairyx = list(_y, _x);
            List<Node> pairxz = list(_x, _z);

            U.add(max(
                    getP3(pairyx, P1, P2, P3, R1, R2, R3, trail),
                    getP3(pairxz, P1, P2, P3, R1, R2, R3, trail)
                    )
            );
        }

        for (List<Node> R : R3) {
            Node _y = R.get(0);
            Node _x = R.get(1);
            Node _w = R.get(2);
            Node _z = R.get(3);

            if (!(y == _y && z == _z)) continue;

            List<Node> pairyx = list(_y, _x);
            List<Node> pairyw = list(_y, _w);
            List<Node> pairxz = list(_x, _z);
            List<Node> pairwz = list(_w, _z);

            U.add(max(
                    getP3(pairyx, P1, P2, P3, R1, R2, R3, trail),
                    getP3(pairyw, P1, P2, P3, R1, R2, R3, trail),
                    getP3(pairxz, P1, P2, P3, R1, R2, R3, trail),
                    getP3(pairwz, P1, P2, P3, R1, R2, R3, trail)
            ));
        }

        double max = 0.0;

        if (P1.containsKey(pairyz) && P1.get(pairyz) > max) max = P1.get(pairyz);
        if (P2.containsKey(pairyz) && P2.get(pairyz) > max) max = P2.get(pairyz);

        P3.put(pairyz, max(sum(U), max));
        trail.remove(pairyz);
        return P3.get(pairyz);
    }

    private Node findR1X(Set<List<Node>> r0, Node y, Node z) {
        for (List<Node> R : r0) {
            Node _x = R.get(0);
            Node _y = R.get(1);
            Node _z = R.get(2);

            if (y == _y && z == _z) {
                return _x;
            }
        }

        throw new IllegalStateException();
    }

    private List<Node> list(Node... x) {
        List<Node> l = new ArrayList<>();
        addAll(l, x);
        return l;
    }

    private List<List<Node>> getC(Node x, Node y, Node z, Graph G) {
        List<List<Node>> c = new ArrayList<>();

        List<Node> adjx = G.getAdjacentNodes(x);

        DepthChoiceGenerator genx = new DepthChoiceGenerator(adjx.size(), adjx.size());
        int[] choicex;

        while ((choicex = genx.next()) != null) {
            List<Node> cond = GraphUtils.asList(choicex, adjx);
            if (cond.contains(z)) {
                c.add(cond);
            }
        }

        List<Node> adjy = G.getAdjacentNodes(y);

        DepthChoiceGenerator geny = new DepthChoiceGenerator(adjy.size(), adjy.size());
        int[] choicey;

        while ((choicey = geny.next()) != null) {
            List<Node> cond = GraphUtils.asList(choicey, adjy);
            if (cond.contains(z)) {
                c.add(cond);
            }
        }

        return c;
    }

    @SafeVarargs
    private final Set<List<Node>> union(Set<List<Node>>... r) {
        Set<List<Node>> union = (new HashSet<>());

        for (Set<List<Node>> _r : r) {
            if (_r == null) continue;

            union.addAll(_r);
        }

        return union;
    }

    @SafeVarargs
    private final Map<List<Node>, Set<List<Node>>> union(Map<List<Node>, Set<List<Node>>>... r) {
        Map<List<Node>, Set<List<Node>>> union = (new HashMap<>());

        for (Map<List<Node>, Set<List<Node>>> _r : r) {
            for (List<Node> pair : _r.keySet()) {
                for (List<Node> image : _r.get(pair)) {
                    Node x = pair.get(0);
                    Node y = pair.get(1);

                    addList(union, x, y, image);
                }
            }
        }

        return union;
    }

    private Set<List<Node>> getUT(Graph g) {
        List<Node> nodes = g.getNodes();
        Set<List<Node>> ut = (new HashSet<>());

        for (Node x : nodes) {
            for (Node y : nodes) {
                for (Node z : nodes) {
                    if (x == y || x == z || y == z) continue;

                    if (g.isAdjacentTo(x, y) && g.isAdjacentTo(y, z) && !g.isAdjacentTo(x, z)) {
                        addRecord(ut, x, y, z);
                    }
                }
            }
        }

        return ut;
    }

    private Set<List<Node>> getTri(Graph g) {
        List<Node> nodes = g.getNodes();
        Set<List<Node>> tri = (new HashSet<>());

        for (Node x : nodes) {
            for (Node y : nodes) {
                for (Node z : nodes) {
                    if (x == y || x == z || y == z) continue;

                    if (g.isAdjacentTo(y, x) && g.isAdjacentTo(x, z) && g.isAdjacentTo(y, z)) {
                        addRecord(tri, y, x, z);
                    }
                }
            }
        }

        return tri;
    }

    private Set<List<Node>> getKite(Graph g) {
        List<Node> nodes = g.getNodes();
        Set<List<Node>> kite = (new HashSet<>());

        for (Node x : nodes) {
            for (Node y : nodes) {
                for (Node z : nodes) {
                    for (Node w : nodes) {
                        if (x == y || x == z || x == w || y == z || y == w || z == w) continue;

                        if (g.isAdjacentTo(y, x)
                                && g.isAdjacentTo(y, w)
                                && g.isAdjacentTo(x, z)
                                && g.isAdjacentTo(w, z)
                                && g.isAdjacentTo(y, z)
                                && !g.isAdjacentTo(x, w)
                        ) {
                            addRecord(kite, y, x, w, z);
                        }
                    }
                }
            }
        }

        return kite;
    }

    private void addRecord(Set<List<Node>> R, Node... x) {
        List<Node> l = new ArrayList<>();
        addAll(l, x);
        R.add(l);
    }

    private boolean existsRecord(Set<List<Node>> R, Node... x) {
        List<Node> l = new ArrayList<>();
        addAll(l, x);
        return R.contains(l);
    }

    private Graph completeGraph(List<Node> nodes) {
        return GraphUtils.completeGraph(new EdgeListGraph(nodes));
    }

    private void clear(Map<List<Node>, Set<Double>> v, Node x, Node y) {
        v.computeIfAbsent(list(x, y), k -> new HashSet<>());
        v.get(list(x, y)).clear();
    }

    private void includeSet(Map<List<Node>, Set<Node>> s, Node x, Node y, List<Node> SS) {
        s.computeIfAbsent(list(x, y), k -> new HashSet<>());
        Set<Node> u = s.get(list(x, y));
        u.addAll(SS);
    }

    private void addList(Map<List<Node>, Set<List<Node>>> s, Node x, Node y, List<Node> SS) {
        s.computeIfAbsent(list(x, y), k -> new HashSet<>());
        s.get(list(x, y)).add(SS);
    }

    private void addP(Map<List<Node>, Set<Double>> v, Node x, Node y, double p) {
        v.computeIfAbsent(list(x, y), k -> new HashSet<>());
        v.get(list(x, y)).add(p);
    }

    private void setP(Map<List<Node>, Double> V, List<Node> pair, double p) {
        V.put(pair, p);
    }

    private double max(Set<Double> p) {
        double max = Double.NEGATIVE_INFINITY;

        for (double d : p) {
            if (d > max) max = d;
        }

        return max;
    }

    private double max(double... p) {
        double max = Double.NEGATIVE_INFINITY;

        for (double _p : p) {
            if (_p > max) max = _p;
        }

        return max;
    }

    private double sum(Set<Double> p) {
        double sum = 0;

        for (double d : p) {
            sum += d;
        }

        return sum;
    }

    private int degree(Graph graph) {
        int max = 0;

        for (Node x : graph.getNodes()) {
            int degree = graph.getDegree(x);

            if (degree > max) {
                max = degree;
            }
        }

        return max;
    }

    private double pvalue(Node x, Node y, List<Node> cond) {
        synchronized (independenceTest) {
            independenceTest.isIndependent(x, y, cond);
            return independenceTest.getPValue();
        }
    }
}




<|MERGE_RESOLUTION|>--- conflicted
+++ resolved
@@ -461,47 +461,25 @@
                 sum += 1. / i;
             }
 
-<<<<<<< HEAD
-        int R = 1;
-
-        for (int i = 1; i <= m; i++) {
-            if (P3.get(Pp.get(i - 1)) < getQ()) {
-                R = i;
-=======
             int R = 1;
 
             for (int i = 1; i <= m; i++) {
                 if (P3.get(Pp.get(i - 1)) < alpha) {
                     R = i;
                 }
->>>>>>> e348e34a
-            }
-
-<<<<<<< HEAD
-        // pr here is the alpha value for tests that yields the minimum FDR.
-        double pr = P3.get(Pp.get(R - 1));
-
-        double fdr = m * pr * sum / max(R, 1);
-=======
+            }
+
             // pr here is the alpha value for tests that yields the minimum FDR.
             double fdr = m * alpha * sum / max(R, 1);
->>>>>>> e348e34a
 
             this.fdr = fdr;
 
-<<<<<<< HEAD
-        for (int k = 1; k <= m; k++) {
-            double pk = P3.get(Pp.get(k - 1));
-            q[k] = (m * pk * sum) / max(k, 1);
-        }
-=======
             double[] q = new double[m + 1];
 
             for (int k = 1; k <= m; k++) {
                 double pk = P3.get(Pp.get(k - 1));
                 q[k] = (m * pk * sum) / max(k, 1);
             }
->>>>>>> e348e34a
 
             double max = 0;
             int j = 1;
@@ -523,16 +501,6 @@
 
             Set<Edge> fdrRemove = new TreeSet<>();
 
-<<<<<<< HEAD
-        for (int s = R + 1; s <= Pp.size(); s++) {
-            List<Node> list = Pp.get(s - 1);
-
-            Node x = list.get(0);
-            Node y = list.get(1);
-
-            fdrRemove.add(GStar.getEdge(x, y));
-        }
-=======
             for (int s = R + 1; s <= Pp.size(); s++) {
                 List<Node> list = Pp.get(s - 1);
 
@@ -541,7 +509,6 @@
 
                 fdrRemove.add(GStar.getEdge(x, y));
             }
->>>>>>> e348e34a
 
             for (Edge edge : fdrRemove) {
                 System.out.println(edge);
