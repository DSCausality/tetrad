--- conflicted
+++ resolved
@@ -416,67 +416,9 @@
             }
         }
 
-<<<<<<< HEAD
-        Set<List<Node>> considered3 = new HashSet<>();
-        Set<List<Node>> visited = new HashSet<>();
-
-        while (!complement(directed, visited).isEmpty()) {
-            for (List<Node> pairyz : complement(directed, visited)) {
-                if (listComplement(eAll.get(pairyz), P3.keySet()).isEmpty()) {
-                    Set<Double> U = new HashSet<>();
-
-                    for (List<Node> R : R1) {
-                        Node _x = R.get(0);
-                        Node _y = R.get(1);
-
-                        List<Node> pairxy = list(_x, _y);
-
-                        U.add(P3.get(pairxy));
-                    }
-
-                    for (List<Node> R : R2) {
-                        Node _y = R.get(0);
-                        Node _x = R.get(1);
-                        Node _z = R.get(2);
-
-                        List<Node> pairyx = list(_y, _x);
-                        List<Node> pairxz = list(_x, _z);
-
-                        U.add(max(P3.get(pairyx), P3.get(pairxz)));
-                    }
-
-                    for (List<Node> R : R3) {
-                        Node _y = R.get(0);
-                        Node _x = R.get(1);
-                        Node _w = R.get(2);
-                        Node _z = R.get(3);
-
-                        if (!existsRecord(considered3, _y, _x, _w, _z)) {
-                            List<Node> pairyx = list(_y, _x);
-                            List<Node> pairyw = list(_y, _w);
-                            List<Node> pairxz = list(_x, _z);
-                            List<Node> pairwz = list(_w, _z);
-
-                            U.add(max(
-                                    P3.get(pairyx),
-                                    P3.get(pairyw),
-                                    P3.get(pairxz),
-                                    P3.get(pairwz)
-                            ));
-
-                            addRecord(considered3, _y, _x, _w, _z);
-                        }
-                    }
-
-                    P3.put(pairyz, max(P1.get(pairyz), P2.get(pairyz), sum(U)));
-                    visited.add(pairyz);
-                }
-            }
-=======
         // ...recursive
         for (List<Node> pairyz : directed) {
             P3.put(pairyz, getP3(pairyz, P1, P2, P3, R1, R2, R3));
->>>>>>> 60a7183b
         }
 
         for (List<Node> pairyz : undirected) {
