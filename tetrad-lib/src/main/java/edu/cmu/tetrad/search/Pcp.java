///////////////////////////////////////////////////////////////////////////////
// For information as to what this class does, see the Javadoc, below.       //
// Copyright (C) 1998, 1999, 2000, 2001, 2002, 2003, 2004, 2005, 2006,       //
// 2007, 2008, 2009, 2010, 2014, 2015 by Peter Spirtes, Richard Scheines, Joseph   //
// Ramsey, and Clark Glymour.                                                //
//                                                                           //
// This program is free software; you can redistribute it and/or modify      //
// it under the terms of the GNU General Public License as published by      //
// the Free Software Foundation; either version 2 of the License, or         //
// (at your option) any later version.                                       //
//                                                                           //
// This program is distributed in the hope that it will be useful,           //
// but WITHOUT ANY WARRANTY; without even the implied warranty of            //
// MERCHANTABILITY or FITNESS FOR A PARTICULAR PURPOSE.  See the             //
// GNU General Public License for more details.                              //
//                                                                           //
// You should have received a copy of the GNU General Public License         //
// along with this program; if not, write to the Free Software               //
// Foundation, Inc., 59 Temple Place, Suite 330, Boston, MA  02111-1307  USA //
///////////////////////////////////////////////////////////////////////////////

package edu.cmu.tetrad.search;

import edu.cmu.tetrad.graph.*;
import edu.cmu.tetrad.util.ChoiceGenerator;
import edu.cmu.tetrad.util.DepthChoiceGenerator;

import java.util.*;

import static java.util.Collections.addAll;

/**
 * Implements the PCP algorithm. The original idea fior this was due to Eric Strobl and significantly revised by '
 * Wayne Lam and Peter Spirtes.
 *
 * @author Joseph Ramsey.
 */
public class Pcp implements GraphSearch {

    /**
     * The independence test used for the PC search.g
     */
    private final IndependenceTest independenceTest;

    /**
     * Sepset information accumulated in the search.
     */
    private SepsetMap sepsets;

    /**
     * The maximum number of nodes conditioned on in the search. The default it 1000.
     */
    private int depth = 1000;

    /**
     * The graph that's constructed during the search.
     */
    private Graph graph;

    /**
     * Elapsed time of the most recent search.
     */
    private long elapsedTime;

    /**
     * True if cycles are to be aggressively prevented. May be expensive for large graphs (but also useful for large
     * graphs).
     */
    private boolean aggressivelyPreventCycles = false;

    //=============================CONSTRUCTORS==========================//

    /**
     * Constructs a new PC search using the given independence test as oracle.
     *
     * @param independenceTest The oracle for conditional independence facts. This does not make a copy of the
     *                         independence test, for fear of duplicating the data set!
     */
    public Pcp(IndependenceTest independenceTest) {
        if (independenceTest == null) {
            throw new NullPointerException();
        }

        this.independenceTest = independenceTest;
    }

    //==============================PUBLIC METHODS========================//

    /**
     * Runs PC starting with a complete graph over all nodes of the given conditional independence test, using the given
     * independence test and knowledge and returns the resultant graph. The returned graph will be a pattern if the
     * independence information is consistent with the hypothesis that there are no latent common causes. It may,
     * however, contain cycles or bidirected edges if this assumption is not born out, either due to the actual presence
     * of latent common causes, or due to statistical errors in conditional independence judgments.
     */
    public Graph search() {
        if (getIndependenceTest() == null) {
            throw new NullPointerException();
        }

        List<Node> nodes = getIndependenceTest().getVariables();
        double alpha = independenceTest.getAlpha();
<<<<<<< HEAD

        // Algorithm 1

        Graph G1 = completeGraph(nodes);

        Map<OrderedPair<Node>, List<Node>> S = new HashMap<>();
        Map<OrderedPair<Node>, Set<Double>> Vp = new HashMap<>();
        Map<OrderedPair<Node>, Double> P1 = new HashMap<>();

        int l = -1;

        do {
            l = l + 1;

            Map<Node, List<Node>> A = new HashMap<>();

            for (Node X : nodes) {
                List<Node> adj = G1.getAdjacentNodes(X);
                A.put(X, adj);
            }

            for (Edge e : new HashSet<>(G1.getEdges())) {
                Node x = e.getNode1();
                Node y = e.getNode2();

                List<Node> a = new ArrayList<>(A.get(x));
                a.remove(y);

                if (a.size() < l) continue;

                ChoiceGenerator gen = new ChoiceGenerator(a.size(), l);
                int[] choice;

                while ((choice = gen.next()) != null) {
                    List<Node> aChoice = GraphUtils.asList(choice, a);

                    double p = pvalue(x, y, aChoice);

                    if (p <= alpha) {
                        addP(Vp, x, y, p);
                        addP(Vp, y, x, p);
                    } else {
                        G1.removeEdge(e);
                        setList(S, x, y, aChoice);
                        setList(S, y, x, aChoice);
                        clear(Vp, x, y);
                        clear(Vp, y, x);
                        break;
                    }
                }
            }
        } while (degree(G1) >= l + 2);

        Set<Triple> ut = getUT(G1);

        maxPAdjustment(G1, S, Vp, ut);

        for (OrderedPair<Node> pair : new HashSet<>(Vp.keySet())) {
            if (!Vp.get(pair).isEmpty()) {
                setP(P1, pair, max(Vp.get(pair)));
            } else {
                Vp.remove(pair);
            }
        }

        this.graph = G1;

        // algorithm 2


        Map<OrderedPair<Node>, Double> P2 = new HashMap<>();
        List<List<Node>> R0 = new ArrayList<>();

        for (Triple triple : ut) {
            Node x = triple.getX();
            Node y = triple.getY();
            Node z = triple.getZ();

            List<Double> _V = new ArrayList<>();

            if (!S.get(new OrderedPair<>(x, z)).contains(y)) {
                graph.setEndpoint(x, y, Endpoint.ARROW);
                graph.setEndpoint(z, y, Endpoint.ARROW);

                addRecord(R0, x, y, z);
                addRecord(R0, z, y, x);

                List<Node> adjx = graph.getAdjacentNodes(x);

                DepthChoiceGenerator genx = new DepthChoiceGenerator(adjx.size(), adjx.size());
                int[] choicex;

                while ((choicex = genx.next()) != null) {
                    List<Node> cond = GraphUtils.asList(choicex, adjx);
                    double px = pvalue(x, z, cond);
                    _V.add(px);
                }

                List<Node> adjy = graph.getAdjacentNodes(x);

                DepthChoiceGenerator geny = new DepthChoiceGenerator(adjy.size(), adjy.size());
                int[] choicey;

                while ((choicey = geny.next()) != null) {
                    List<Node> cond = GraphUtils.asList(choicey, adjy);
                    double px = pvalue(x, z, cond);
                    _V.add(px);
                }

                addP(Vp, z, y, max(P1.get(new OrderedPair<>(x, y)), max(_V)));
                addP(Vp, x, y, max(P1.get(new OrderedPair<>(z, y)), max(_V)));
            }
        }

//        if (true) return G1;

        // unorientation procedure for A2
        Graph G2 = new EdgeListGraph(G1);

        for (Edge edge : G1.getEdges()) {
            Node x = edge.getNode1();
            Node y = edge.getNode2();

            List<Node> intox = G1.getNodesInTo(x, Endpoint.ARROW);
            for (Node w : intox) {
                if (G1.getEndpoint(x, w) == Endpoint.CIRCLE) {
                    G2.removeEdge(x, w);
                    G2.addUndirectedEdge(x, w);
                }
            }

            List<Node> intoy = G1.getNodesInTo(y, Endpoint.ARROW);
            for (Node w : intoy) {
                if (G1.getEndpoint(y, w) == Endpoint.CIRCLE) {
                    G2.removeEdge(y, w);
                    G2.addUndirectedEdge(y, w);
                }
            }

            for (Edge edgexy : graph.getEdges()) {
                if (!Edges.isDirectedEdge(edgexy)) continue;

                if (edgexy.pointsTowards(y)) {
                    setP(P2, new OrderedPair<>(x, y), sum(Vp.get(new OrderedPair<>(x, y))));
                }
            }
        }

        return G2;
    }

    private Set<Triple> getUT(Graph G) {
        List<Node> nodes = G.getNodes();

        Set<Triple> ut = new HashSet<>();

        for (Node y : nodes) {
            List<Node> adj = G.getAdjacentNodes(y);

            if (adj.size() < 2) continue;

            ChoiceGenerator gen = new ChoiceGenerator(adj.size(), 2);
            int[] choice;

            while ((choice = gen.next()) != null) {
                Node x = adj.get(choice[0]);
                Node z = adj.get(choice[1]);

                if (G.isAdjacentTo(x, z)) continue;
                ut.add(new Triple(x, y, z));
            }
        }
        return ut;
    }

    private void maxPAdjustment(Graph g1, Map<OrderedPair<Node>, List<Node>> s, Map<OrderedPair<Node>, Set<Double>> vp, Set<Triple> ut) {
        for (Triple triple : ut) {
            Node x = triple.getX();
            Node z = triple.getZ();

            List<Node> ax = new ArrayList<>(g1.getAdjacentNodes(x));
            ax.remove(z);

            double maxp = max(vp.get(new OrderedPair<>(x, z)));

            DepthChoiceGenerator gen = new DepthChoiceGenerator(ax.size(), ax.size());
            int[] choicex;

            while ((choicex = gen.next()) != null) {
                List<Node> aChoice = GraphUtils.asList(choicex, ax);

                double p = pvalue(x, z, aChoice);

                addP(vp, x, z, p);

                if (p >= maxp) {
                    setList(s, x, z, aChoice);
                    setList(s, z, x, aChoice);
                    maxp = p;
=======

        // Algorithm 1

        Graph G1 = completeGraph(nodes);

        Map<OrderedPair<Node>, List<Node>> S = new HashMap<>();
        Map<OrderedPair<Node>, Set<Double>> V = new HashMap<>();
        Map<OrderedPair<Node>, Double> P1 = new HashMap<>();

        int l = -1;

        do {
            l = l + 1;

            Map<Node, List<Node>> a = new HashMap<>();

            for (Node X : nodes) {
                List<Node> adj = G1.getAdjacentNodes(X);
                a.put(X, adj);
            }

            for (int i = 0; i < nodes.size(); i++) {
                Node x = nodes.get(i);

                for (Node y : a.get(x)) {

                    List<Node> aa = new ArrayList<>(a.get(x));
                    aa.remove(y);

                    if (aa.size() < l) continue;

                    ChoiceGenerator gen = new ChoiceGenerator(aa.size(), l);
                    int[] choice;

                    while ((choice = gen.next()) != null) {
                        List<Node> SS = GraphUtils.asList(choice, aa);

                        double p = pvalue(x, y, SS);

                        if (p <= alpha) {
                            addP(V, x, y, p);
                            addP(V, y, x, p);
                        } else {
                            G1.removeEdge(x, y);
                            setList(S, x, y, SS);
                            setList(S, y, x, SS);
                            clear(V, x, y);
                            clear(V, y, x);
                            break;
                        }
                    }
                }
            }
        } while (degree(G1) >= l + 2);

        for (OrderedPair<Node> pair : new HashSet<>(V.keySet())) {
            if (!V.get(pair).isEmpty()) {
                setP(P1, pair, max(V.get(pair)));
            } else {
                V.remove(pair);
            }
        }

        this.graph = G1;

        // algorithm 2

        Set<Triple> ut = new HashSet<>();
        Map<OrderedPair<Node>, Set<Double>> Vp = new HashMap<>();

        for (Node y : nodes) {
            List<Node> adj = G1.getAdjacentNodes(y);

            if (adj.size() < 2) continue;

            ChoiceGenerator gen = new ChoiceGenerator(adj.size(), 2);
            int[] choice;

            while ((choice = gen.next()) != null) {
                Node x = adj.get(choice[0]);
                Node z = adj.get(choice[1]);

                if (G1.isAdjacentTo(x, z)) continue;
                ut.add(new Triple(x, y, z));
            }
        }

        Map<OrderedPair<Node>, Double> P2 = new HashMap<>();
        List<List<Node>> R0 = new ArrayList<>();

        for (Triple triple : ut) {
            Node x = triple.getX();
            Node y = triple.getY();
            Node z = triple.getZ();

            List<Double> _V = new ArrayList<>();

            if (!S.get(new OrderedPair<>(x, z)).contains(y)) {
                graph.setEndpoint(x, y, Endpoint.ARROW);
                graph.setEndpoint(z, y, Endpoint.ARROW);

                addRecord(R0, x, y, z);
                addRecord(R0, z, y, x);

                List<Node> adjx = graph.getAdjacentNodes(x);

                DepthChoiceGenerator genx = new DepthChoiceGenerator(adjx.size(), adjx.size());
                int[] choicex;

                while ((choicex = genx.next()) != null) {
                    List<Node> cond = GraphUtils.asList(choicex, adjx);
                    double px = pvalue(x, z, cond);
                    _V.add(px);
                }

                List<Node> adjy = graph.getAdjacentNodes(x);

                DepthChoiceGenerator geny = new DepthChoiceGenerator(adjy.size(), adjy.size());
                int[] choicey;

                while ((choicey = geny.next()) != null) {
                    List<Node> cond = GraphUtils.asList(choicey, adjy);
                    double px = pvalue(x, z, cond);
                    _V.add(px);
>>>>>>> bf614ee0
                }

                addP(Vp, z, y, max(P1.get(new OrderedPair<>(x, y)), max(_V)));
                addP(Vp, x, y, max(P1.get(new OrderedPair<>(z, y)), max(_V)));
            }

<<<<<<< HEAD
            List<Node> az = new ArrayList<>(g1.getAdjacentNodes(z));
            az.remove(x);

            DepthChoiceGenerator genz = new DepthChoiceGenerator(az.size(), az.size());
            int[] choicez;

            while ((choicez = genz.next()) != null) {
                List<Node> aChoice = GraphUtils.asList(choicez, az);

                double p = pvalue(x, z, aChoice);

                addP(vp, x, z, p);

                if (p >= maxp) {
                    setList(s, x, z, aChoice);
                    setList(s, z, x, aChoice);
                    maxp = p;
=======
        // unorientation procedure for A2
        Graph G2 = new EdgeListGraph(G1);
        List<List<Node>> amb = new ArrayList<>();

        for (Edge edge : G1.getEdges()) {
            if (!Edges.isBidirectedEdge(edge)) continue;

            Node x = edge.getNode1();
            Node y = edge.getNode2();

            List<Node> intox = G1.getNodesInTo(x, Endpoint.ARROW);
            for (Node w : intox) {
                G2.removeEdge(x, w);
                G2.addUndirectedEdge(x, w);
                addRecord(amb, w, x);
                addRecord(amb, x, w);
            }

            List<Node> intoy = G1.getNodesInTo(y, Endpoint.ARROW);
            for (Node w : intoy) {
                G2.removeEdge(y, w);
                G2.addUndirectedEdge(y, w);
                addRecord(amb, w, y);
                addRecord(amb, y, w);
            }

            for (Edge edgexy : graph.getEdges()) {
                if (!Edges.isDirectedEdge(edgexy)) continue;

                if (edgexy.pointsTowards(y)) {
                    setP(P2, new OrderedPair<>(x, y), sum(V.get(new OrderedPair<>(x, y))));
>>>>>>> bf614ee0
                }
            }
        }

        return G2;
    }

    private void addRecord(List<List<Node>> R, Node... x) {
        List<Node> l = new ArrayList<>();
<<<<<<< HEAD
        addAll(l, x);
=======
        Collections.addAll(l, x);
>>>>>>> bf614ee0
        R.add(l);
    }

    private boolean existsRecord(List<List<Node>> R, Node... x) {
        List<Node> l = new ArrayList<>();
<<<<<<< HEAD
        addAll(l, x);
=======
        Collections.addAll(l, x);
>>>>>>> bf614ee0
        return R.contains(l);
    }

    private Graph completeGraph(List<Node> nodes) {
        return GraphUtils.completeGraph(new EdgeListGraph(nodes));
    }

    private void clear(Map<OrderedPair<Node>, Set<Double>> v, Node x, Node y) {
        v.computeIfAbsent(new OrderedPair<>(x, y), k -> new HashSet<>());
        v.get(new OrderedPair<>(x, y)).clear();
    }

    private void setList(Map<OrderedPair<Node>, List<Node>> s, Node x, Node y, List<Node> SS) {
        s.put(new OrderedPair<>(x, y), SS);
    }

    private void addP(Map<OrderedPair<Node>, Set<Double>> v, Node x, Node y, double p) {
        v.computeIfAbsent(new OrderedPair<>(x, y), k -> new HashSet<>());
        v.get(new OrderedPair<>(x, y)).add(p);
    }

<<<<<<< HEAD
    private void setP(Map<OrderedPair<Node>, Double> V, OrderedPair<Node> pair, double p) {
=======
    private void setP(Map<OrderedPair<Node>, Double> V, OrderedPair pair, double p) {
>>>>>>> bf614ee0
        V.put(pair, p);
    }

    private double max(List<Double> p) {
        double max = Double.NEGATIVE_INFINITY;

        for (double d : p) {
            if (d > max) max = d;
        }

        return max;
    }

    private double max(Set<Double> p) {
        double max = Double.NEGATIVE_INFINITY;

        for (double d : p) {
            if (d > max) max = d;
        }

        return max;
    }

    private double max(double p1, double p2) {
        return Math.max(p1, p2);
    }

    private double sum(Set<Double> p) {
        double sum = 0;

        for (double d : p) {
            sum += d;
        }

        return sum;
    }

    /**
     * @return the string in nodelist which matches string in BK.
     */
    public static Node translate(String a, List<Node> nodes) {
        for (Node node : nodes) {
            if ((node.getName()).equals(a)) {
                return node;
            }
        }

        return null;
    }

    private boolean isUndirectedFromTo(Node a, Node c, Graph graph) {
        Edge edge = graph.getEdge(a, c);
        return edge != null && Edges.isNondirectedEdge(edge);
    }

    private int degree(Graph graph) {
        int max = 0;

        for (Node x : graph.getNodes()) {
            int degree = graph.getDegree(x);

            if (degree > max) {
                max = degree;
            }
        }

        return max;
    }

    private double pvalue(Node x, Node y, List<Node> aa) {
        synchronized (independenceTest) {
            independenceTest.isIndependent(x, y, aa);
            return independenceTest.getPValue();
        }
    }


    /**
     * @return true iff edges will not be added if they would create cycles.
     */
    public boolean isAggressivelyPreventCycles() {
        return this.aggressivelyPreventCycles;
    }

    /**
     * @param aggressivelyPreventCycles Set to true just in case edges will not be addeds if they would create cycles.
     */
    public void setAggressivelyPreventCycles(boolean aggressivelyPreventCycles) {
        this.aggressivelyPreventCycles = aggressivelyPreventCycles;
    }

    /**
     * @return the independence test being used in the search.
     */
    public IndependenceTest getIndependenceTest() {
        return independenceTest;
    }

    /**
     * @return the sepset map from the most recent search. Non-null after the first call to <code>search()</code>.
     */
    public SepsetMap getSepsets() {
        return this.sepsets;
    }

    /**
     * @return the current depth of search--that is, the maximum number of conditioning nodes for any conditional
     * independence checked.
     */
    public int getDepth() {
        return depth;
    }

    /**
     * Sets the depth of the search--that is, the maximum number of conditioning nodes for any conditional independence
     * checked.
     *
     * @param depth The depth of the search. The default is 1000. A value of -1 may be used to indicate that the depth
     *              should be high (1000). A value of Integer.MAX_VALUE may not be used, due to a bug on multi-core
     *              machines.
     */
    public void setDepth(int depth) {
        if (depth < -1) {
            throw new IllegalArgumentException("Depth must be -1 or >= 0: " + depth);
        }

        if (depth > 1000) {
            throw new IllegalArgumentException("Depth must be <= 1000.");
        }

        this.depth = depth;
    }

    /**
     * @return the elapsed time of the search, in milliseconds.
     */
    public long getElapsedTime() {
        return elapsedTime;
    }

    public Set<Edge> getAdjacencies() {
        return new HashSet<>(graph.getEdges());
    }

    public Set<Edge> getNonadjacencies() {
        Graph complete = GraphUtils.completeGraph(graph);
        Set<Edge> nonAdjacencies = complete.getEdges();
        Graph undirected = GraphUtils.undirectedGraph(graph);
        nonAdjacencies.removeAll(undirected.getEdges());
        return new HashSet<>(nonAdjacencies);
    }

    //===============================PRIVATE METHODS=======================//

    public List<Node> getNodes() {
        return graph.getNodes();
    }
}




<|MERGE_RESOLUTION|>--- conflicted
+++ resolved
@@ -27,8 +27,6 @@
 
 import java.util.*;
 
-import static java.util.Collections.addAll;
-
 /**
  * Implements the PCP algorithm. The original idea fior this was due to Eric Strobl and significantly revised by '
  * Wayne Lam and Peter Spirtes.
@@ -100,207 +98,6 @@
 
         List<Node> nodes = getIndependenceTest().getVariables();
         double alpha = independenceTest.getAlpha();
-<<<<<<< HEAD
-
-        // Algorithm 1
-
-        Graph G1 = completeGraph(nodes);
-
-        Map<OrderedPair<Node>, List<Node>> S = new HashMap<>();
-        Map<OrderedPair<Node>, Set<Double>> Vp = new HashMap<>();
-        Map<OrderedPair<Node>, Double> P1 = new HashMap<>();
-
-        int l = -1;
-
-        do {
-            l = l + 1;
-
-            Map<Node, List<Node>> A = new HashMap<>();
-
-            for (Node X : nodes) {
-                List<Node> adj = G1.getAdjacentNodes(X);
-                A.put(X, adj);
-            }
-
-            for (Edge e : new HashSet<>(G1.getEdges())) {
-                Node x = e.getNode1();
-                Node y = e.getNode2();
-
-                List<Node> a = new ArrayList<>(A.get(x));
-                a.remove(y);
-
-                if (a.size() < l) continue;
-
-                ChoiceGenerator gen = new ChoiceGenerator(a.size(), l);
-                int[] choice;
-
-                while ((choice = gen.next()) != null) {
-                    List<Node> aChoice = GraphUtils.asList(choice, a);
-
-                    double p = pvalue(x, y, aChoice);
-
-                    if (p <= alpha) {
-                        addP(Vp, x, y, p);
-                        addP(Vp, y, x, p);
-                    } else {
-                        G1.removeEdge(e);
-                        setList(S, x, y, aChoice);
-                        setList(S, y, x, aChoice);
-                        clear(Vp, x, y);
-                        clear(Vp, y, x);
-                        break;
-                    }
-                }
-            }
-        } while (degree(G1) >= l + 2);
-
-        Set<Triple> ut = getUT(G1);
-
-        maxPAdjustment(G1, S, Vp, ut);
-
-        for (OrderedPair<Node> pair : new HashSet<>(Vp.keySet())) {
-            if (!Vp.get(pair).isEmpty()) {
-                setP(P1, pair, max(Vp.get(pair)));
-            } else {
-                Vp.remove(pair);
-            }
-        }
-
-        this.graph = G1;
-
-        // algorithm 2
-
-
-        Map<OrderedPair<Node>, Double> P2 = new HashMap<>();
-        List<List<Node>> R0 = new ArrayList<>();
-
-        for (Triple triple : ut) {
-            Node x = triple.getX();
-            Node y = triple.getY();
-            Node z = triple.getZ();
-
-            List<Double> _V = new ArrayList<>();
-
-            if (!S.get(new OrderedPair<>(x, z)).contains(y)) {
-                graph.setEndpoint(x, y, Endpoint.ARROW);
-                graph.setEndpoint(z, y, Endpoint.ARROW);
-
-                addRecord(R0, x, y, z);
-                addRecord(R0, z, y, x);
-
-                List<Node> adjx = graph.getAdjacentNodes(x);
-
-                DepthChoiceGenerator genx = new DepthChoiceGenerator(adjx.size(), adjx.size());
-                int[] choicex;
-
-                while ((choicex = genx.next()) != null) {
-                    List<Node> cond = GraphUtils.asList(choicex, adjx);
-                    double px = pvalue(x, z, cond);
-                    _V.add(px);
-                }
-
-                List<Node> adjy = graph.getAdjacentNodes(x);
-
-                DepthChoiceGenerator geny = new DepthChoiceGenerator(adjy.size(), adjy.size());
-                int[] choicey;
-
-                while ((choicey = geny.next()) != null) {
-                    List<Node> cond = GraphUtils.asList(choicey, adjy);
-                    double px = pvalue(x, z, cond);
-                    _V.add(px);
-                }
-
-                addP(Vp, z, y, max(P1.get(new OrderedPair<>(x, y)), max(_V)));
-                addP(Vp, x, y, max(P1.get(new OrderedPair<>(z, y)), max(_V)));
-            }
-        }
-
-//        if (true) return G1;
-
-        // unorientation procedure for A2
-        Graph G2 = new EdgeListGraph(G1);
-
-        for (Edge edge : G1.getEdges()) {
-            Node x = edge.getNode1();
-            Node y = edge.getNode2();
-
-            List<Node> intox = G1.getNodesInTo(x, Endpoint.ARROW);
-            for (Node w : intox) {
-                if (G1.getEndpoint(x, w) == Endpoint.CIRCLE) {
-                    G2.removeEdge(x, w);
-                    G2.addUndirectedEdge(x, w);
-                }
-            }
-
-            List<Node> intoy = G1.getNodesInTo(y, Endpoint.ARROW);
-            for (Node w : intoy) {
-                if (G1.getEndpoint(y, w) == Endpoint.CIRCLE) {
-                    G2.removeEdge(y, w);
-                    G2.addUndirectedEdge(y, w);
-                }
-            }
-
-            for (Edge edgexy : graph.getEdges()) {
-                if (!Edges.isDirectedEdge(edgexy)) continue;
-
-                if (edgexy.pointsTowards(y)) {
-                    setP(P2, new OrderedPair<>(x, y), sum(Vp.get(new OrderedPair<>(x, y))));
-                }
-            }
-        }
-
-        return G2;
-    }
-
-    private Set<Triple> getUT(Graph G) {
-        List<Node> nodes = G.getNodes();
-
-        Set<Triple> ut = new HashSet<>();
-
-        for (Node y : nodes) {
-            List<Node> adj = G.getAdjacentNodes(y);
-
-            if (adj.size() < 2) continue;
-
-            ChoiceGenerator gen = new ChoiceGenerator(adj.size(), 2);
-            int[] choice;
-
-            while ((choice = gen.next()) != null) {
-                Node x = adj.get(choice[0]);
-                Node z = adj.get(choice[1]);
-
-                if (G.isAdjacentTo(x, z)) continue;
-                ut.add(new Triple(x, y, z));
-            }
-        }
-        return ut;
-    }
-
-    private void maxPAdjustment(Graph g1, Map<OrderedPair<Node>, List<Node>> s, Map<OrderedPair<Node>, Set<Double>> vp, Set<Triple> ut) {
-        for (Triple triple : ut) {
-            Node x = triple.getX();
-            Node z = triple.getZ();
-
-            List<Node> ax = new ArrayList<>(g1.getAdjacentNodes(x));
-            ax.remove(z);
-
-            double maxp = max(vp.get(new OrderedPair<>(x, z)));
-
-            DepthChoiceGenerator gen = new DepthChoiceGenerator(ax.size(), ax.size());
-            int[] choicex;
-
-            while ((choicex = gen.next()) != null) {
-                List<Node> aChoice = GraphUtils.asList(choicex, ax);
-
-                double p = pvalue(x, z, aChoice);
-
-                addP(vp, x, z, p);
-
-                if (p >= maxp) {
-                    setList(s, x, z, aChoice);
-                    setList(s, z, x, aChoice);
-                    maxp = p;
-=======
 
         // Algorithm 1
 
@@ -425,32 +222,13 @@
                     List<Node> cond = GraphUtils.asList(choicey, adjy);
                     double px = pvalue(x, z, cond);
                     _V.add(px);
->>>>>>> bf614ee0
                 }
 
                 addP(Vp, z, y, max(P1.get(new OrderedPair<>(x, y)), max(_V)));
                 addP(Vp, x, y, max(P1.get(new OrderedPair<>(z, y)), max(_V)));
             }
-
-<<<<<<< HEAD
-            List<Node> az = new ArrayList<>(g1.getAdjacentNodes(z));
-            az.remove(x);
-
-            DepthChoiceGenerator genz = new DepthChoiceGenerator(az.size(), az.size());
-            int[] choicez;
-
-            while ((choicez = genz.next()) != null) {
-                List<Node> aChoice = GraphUtils.asList(choicez, az);
-
-                double p = pvalue(x, z, aChoice);
-
-                addP(vp, x, z, p);
-
-                if (p >= maxp) {
-                    setList(s, x, z, aChoice);
-                    setList(s, z, x, aChoice);
-                    maxp = p;
-=======
+        }
+
         // unorientation procedure for A2
         Graph G2 = new EdgeListGraph(G1);
         List<List<Node>> amb = new ArrayList<>();
@@ -482,7 +260,6 @@
 
                 if (edgexy.pointsTowards(y)) {
                     setP(P2, new OrderedPair<>(x, y), sum(V.get(new OrderedPair<>(x, y))));
->>>>>>> bf614ee0
                 }
             }
         }
@@ -492,21 +269,13 @@
 
     private void addRecord(List<List<Node>> R, Node... x) {
         List<Node> l = new ArrayList<>();
-<<<<<<< HEAD
-        addAll(l, x);
-=======
         Collections.addAll(l, x);
->>>>>>> bf614ee0
         R.add(l);
     }
 
     private boolean existsRecord(List<List<Node>> R, Node... x) {
         List<Node> l = new ArrayList<>();
-<<<<<<< HEAD
-        addAll(l, x);
-=======
         Collections.addAll(l, x);
->>>>>>> bf614ee0
         return R.contains(l);
     }
 
@@ -528,11 +297,7 @@
         v.get(new OrderedPair<>(x, y)).add(p);
     }
 
-<<<<<<< HEAD
-    private void setP(Map<OrderedPair<Node>, Double> V, OrderedPair<Node> pair, double p) {
-=======
     private void setP(Map<OrderedPair<Node>, Double> V, OrderedPair pair, double p) {
->>>>>>> bf614ee0
         V.put(pair, p);
     }
 
