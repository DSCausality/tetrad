///////////////////////////////////////////////////////////////////////////////
// For information as to what this class does, see the Javadoc, below.       //
// Copyright (C) 1998, 1999, 2000, 2001, 2002, 2003, 2004, 2005, 2006,       //
// 2007, 2008, 2009, 2010, 2014, 2015 by Peter Spirtes, Richard Scheines, Joseph   //
// Ramsey, and Clark Glymour.                                                //
//                                                                           //
// This program is free software; you can redistribute it and/or modify      //
// it under the terms of the GNU General Public License as published by      //
// the Free Software Foundation; either version 2 of the License, or         //
// (at your option) any later version.                                       //
//                                                                           //
// This program is distributed in the hope that it will be useful,           //
// but WITHOUT ANY WARRANTY; without even the implied warranty of            //
// MERCHANTABILITY or FITNESS FOR A PARTICULAR PURPOSE.  See the             //
// GNU General Public License for more details.                              //
//                                                                           //
// You should have received a copy of the GNU General Public License         //
// along with this program; if not, write to the Free Software               //
// Foundation, Inc., 59 Temple Place, Suite 330, Boston, MA  02111-1307  USA //
///////////////////////////////////////////////////////////////////////////////

package edu.cmu.tetrad.search;

import edu.cmu.tetrad.data.DataModel;
import edu.cmu.tetrad.data.DataSet;
import edu.cmu.tetrad.data.DiscreteVariable;
import edu.cmu.tetrad.data.ICovarianceMatrix;
import edu.cmu.tetrad.graph.IndependenceFact;
import edu.cmu.tetrad.graph.Node;
import edu.cmu.tetrad.util.RandomUtil;
import edu.cmu.tetrad.util.TetradMatrix;
import edu.pitt.dbmi.algo.bayesian.constraint.inference.BCInference;

import java.util.ArrayList;
import java.util.Arrays;
import java.util.HashMap;
import java.util.List;
import java.util.Map;

/**
 * Uses BCInference by Cooper and Bui to calculate probabilistic conditional independence judgments.
 *
 * @author Joseph Ramsey 3/2014
 */
public class IndTestProbabilistic implements IndependenceTest {

    /**
     * Calculates probabilities of independence for conditional independence facts.
     */
    private final BCInference bci;
    // Not
    private boolean threshold = false;

    /**
     * The data set for which conditional  independence judgments are requested.
     */
    private final DataSet data;

    /**
     * The nodes of the data set.
     */
    private List<Node> nodes;

    /**
     * Indices of the nodes.
     */
    private Map<Node, Integer> indices;

    /**
     * A map from independence facts to their probabilities of independence.
     */
    private Map<IndependenceFact, Double> H;
    private double posterior;
    private boolean verbose = false;
    
    private double cutoff = 0.5;

    //==========================CONSTRUCTORS=============================//
    /**
     * Initializes the test using a discrete data sets.
     */
    public IndTestProbabilistic(DataSet dataSet) {
        if (!dataSet.isDiscrete()) {
            throw new IllegalArgumentException("Not a discrete data set.");

        }

        this.data = dataSet;

        int[] nodeDimensions = new int[dataSet.getNumColumns() + 2];

        for (int j = 0; j < dataSet.getNumColumns(); j++) {
            DiscreteVariable variable = (DiscreteVariable) (dataSet.getVariable(j));
            int numCategories = variable.getNumCategories();
//            System.out.println("Variable " + variable + " # cat = " + numCategories);
            nodeDimensions[j + 1] = numCategories;
        }

        int[][] cases = new int[dataSet.getNumRows() + 1][dataSet.getNumColumns() + 2];

        for (int i = 0; i < dataSet.getNumRows(); i++) {
            for (int j = 0; j < dataSet.getNumColumns(); j++) {
                cases[i + 1][j + 1] = dataSet.getInt(i, j) + 1;
            }
        }

        bci = new BCInference(cases, nodeDimensions);

        nodes = dataSet.getVariables();

        indices = new HashMap<>();

        for (int i = 0; i < nodes.size(); i++) {
            indices.put(nodes.get(i), i);
        }

        this.H = new HashMap<>();
    }

    @Override
    public IndependenceTest indTestSubset(List<Node> vars) {
        throw new UnsupportedOperationException();
    }

    @Override
    public boolean isIndependent(Node x, Node y, List<Node> z) {
        Node[] _z = z.toArray(new Node[z.size()]);
        return isIndependent(x, y, _z);
    }

    @Override
    public boolean isIndependent(Node x, Node y, Node... z) {
        IndependenceFact key = new IndependenceFact(x, y, z);

        double pInd = Double.NaN;
        
        if (!H.containsKey(key)) {
            pInd = probConstraint(BCInference.OP.independent, x, y, z);
            H.put(key, pInd);
        }else {
        	pInd = H.get(key);
        }

        double p = probOp(BCInference.OP.independent, pInd);

        this.posterior = p;

        boolean ind ;
        if (this.threshold){
        	ind = (p >= cutoff);
        }
        else{
        	ind = RandomUtil.getInstance().nextDouble() < p;
        }

        if (ind) {
            return true;
        } else {
            return false;
        }
    }

   
    public double probConstraint(BCInference.OP op, Node x, Node y, Node[] z) {

        int _x = indices.get(x) + 1;
        int _y = indices.get(y) + 1;

        int[] _z = new int[z.length + 1];
        _z[0] = z.length;
        for (int i = 0; i < z.length; i++) {
            _z[i + 1] = indices.get(z[i]) + 1;
        }

        return bci.probConstraint(op, _x, _y, _z);
    }

    @Override
    public boolean isDependent(Node x, Node y, List<Node> z) {
        Node[] _z = z.toArray(new Node[z.size()]);
        return !isIndependent(x, y, _z);
    }

    @Override
    public boolean isDependent(Node x, Node y, Node... z) {
        return !isIndependent(x, y, z);
    }

    @Override
    public double getPValue() {
        return posterior;
    }

    @Override
    public List<Node> getVariables() {
        return nodes;
    }

    @Override
    public Node getVariable(String name) {
        for (Node node : nodes) {
            if (name.equals(node.getName())) return node;
        }

        return null;
    }

    @Override
    public List<String> getVariableNames() {
        List<String> names = new ArrayList<>();

        for (Node node : nodes) {
            names.add(node.getName());
        }
        return names;
    }

    @Override
    public boolean determines(List<Node> z, Node y) {
        throw new UnsupportedOperationException();
    }

    @Override
    public double getAlpha() {
        throw new UnsupportedOperationException();
    }

    @Override
    public void setAlpha(double alpha) {
        throw new UnsupportedOperationException();
    }

    @Override
    public DataModel getData() {
        return data;
    }

    @Override
    public ICovarianceMatrix getCov() {
        return null;
    }

    @Override
    public List<DataSet> getDataSets() {
        return null;
    }

    @Override
    public int getSampleSize() {
        return 0;
    }

    @Override
    public List<TetradMatrix> getCovMatrices() {
        return null;
    }

    @Override
    public double getScore() {
        return getPValue();
    }

    public Map<IndependenceFact, Double> getH() {
        return new HashMap<>(H);
    }

    private double probOp(BCInference.OP type, double pInd) {
        double probOp;

        if (BCInference.OP.independent == type) {
            probOp = pInd;
        } else {
            probOp = 1.0 - pInd;
        }

        return probOp;
    }

    public double getPosterior() {
        return posterior;
    }

    @Override
    public boolean isVerbose() {
        return verbose;
    }

    @Override
    public void setVerbose(boolean verbose) {
        this.verbose = verbose;
    }

	/**
<<<<<<< HEAD
	 * @param randomizedGeneratingConstraints
	 */
	public void setThreshold(boolean randomizedGeneratingConstraints) {
		this.threshold = randomizedGeneratingConstraints;
=======
	 * @param noRandomizedGeneratingConstraints
	 */
	public void setThreshold(boolean noRandomizedGeneratingConstraints) {
		this.threshold = noRandomizedGeneratingConstraints;
	}

	public void setCutoff(double cutoff) {
		this.cutoff = cutoff;
>>>>>>> b4304fb8
	}
}


<|MERGE_RESOLUTION|>--- conflicted
+++ resolved
@@ -32,7 +32,6 @@
 import edu.pitt.dbmi.algo.bayesian.constraint.inference.BCInference;
 
 import java.util.ArrayList;
-import java.util.Arrays;
 import java.util.HashMap;
 import java.util.List;
 import java.util.Map;
@@ -71,11 +70,9 @@
      */
     private Map<IndependenceFact, Double> H;
     private double posterior;
+
     private boolean verbose = false;
-    
-    private double cutoff = 0.5;
-
-    //==========================CONSTRUCTORS=============================//
+
     /**
      * Initializes the test using a discrete data sets.
      */
@@ -92,7 +89,7 @@
         for (int j = 0; j < dataSet.getNumColumns(); j++) {
             DiscreteVariable variable = (DiscreteVariable) (dataSet.getVariable(j));
             int numCategories = variable.getNumCategories();
-//            System.out.println("Variable " + variable + " # cat = " + numCategories);
+            System.out.println("Variable " + variable + " # cat = " + numCategories);
             nodeDimensions[j + 1] = numCategories;
         }
 
@@ -132,26 +129,35 @@
     public boolean isIndependent(Node x, Node y, Node... z) {
         IndependenceFact key = new IndependenceFact(x, y, z);
 
-        double pInd = Double.NaN;
-        
         if (!H.containsKey(key)) {
-            pInd = probConstraint(BCInference.OP.independent, x, y, z);
+            double pInd = probConstraint(BCInference.OP.independent, x, y, z);
             H.put(key, pInd);
-        }else {
-        	pInd = H.get(key);
-        }
+        }
+
+        double pInd = H.get(key);
 
         double p = probOp(BCInference.OP.independent, pInd);
 
         this.posterior = p;
 
-        boolean ind ;
-        if (this.threshold){
-        	ind = (p >= cutoff);
-        }
-        else{
-        	ind = RandomUtil.getInstance().nextDouble() < p;
-        }
+        boolean ind = RandomUtil.getInstance().nextDouble() < p;
+
+        System.out.print((nodes.indexOf(x) + 1) + " ");
+        System.out.print((nodes.indexOf(y) + 1) + (z.length > 0 ? " " : ""));
+
+        for (int i = 0; i < z.length; i++) {
+            System.out.print(nodes.indexOf(z[i]) + 1);
+
+            if (i < z.length - 1) {
+                System.out.print(" ");
+            }
+        }
+
+        System.out.print(",");
+        System.out.print(ind ? 1 : 0 + ",");
+        System.out.print(p);
+
+        System.out.println();
 
         if (ind) {
             return true;
@@ -160,7 +166,6 @@
         }
     }
 
-   
     public double probConstraint(BCInference.OP op, Node x, Node y, Node[] z) {
 
         int _x = indices.get(x) + 1;
@@ -172,6 +177,8 @@
             _z[i + 1] = indices.get(z[i]) + 1;
         }
 
+//        System.out.println("test " + _x + " _||_ " + _y + " | " + Arrays.toString(_z));
+
         return bci.probConstraint(op, _x, _y, _z);
     }
 
@@ -291,22 +298,10 @@
     }
 
 	/**
-<<<<<<< HEAD
 	 * @param randomizedGeneratingConstraints
 	 */
 	public void setThreshold(boolean randomizedGeneratingConstraints) {
 		this.threshold = randomizedGeneratingConstraints;
-=======
-	 * @param noRandomizedGeneratingConstraints
-	 */
-	public void setThreshold(boolean noRandomizedGeneratingConstraints) {
-		this.threshold = noRandomizedGeneratingConstraints;
-	}
-
-	public void setCutoff(double cutoff) {
-		this.cutoff = cutoff;
->>>>>>> b4304fb8
 	}
 }
 
-
