///////////////////////////////////////////////////////////////////////////////
// For information as to what this class does, see the Javadoc, below.       //
// Copyright (C) 1998, 1999, 2000, 2001, 2002, 2003, 2004, 2005, 2006,       //
// 2007, 2008, 2009, 2010, 2014, 2015 by Peter Spirtes, Richard Scheines, Joseph   //
// Ramsey, and Clark Glymour.                                                //
//                                                                           //
// This program is free software; you can redistribute it and/or modify      //
// it under the terms of the GNU General Public License as published by      //
// the Free Software Foundation; either version 2 of the License, or         //
// (at your option) any later version.                                       //
//                                                                           //
// This program is distributed in the hope that it will be useful,           //
// but WITHOUT ANY WARRANTY; without even the implied warranty of            //
// MERCHANTABILITY or FITNESS FOR A PARTICULAR PURPOSE.  See the             //
// GNU General Public License for more details.                              //
//                                                                           //
// You should have received a copy of the GNU General Public License         //
// along with this program; if not, write to the Free Software               //
// Foundation, Inc., 59 Temple Place, Suite 330, Boston, MA  02111-1307  USA //
///////////////////////////////////////////////////////////////////////////////

package edu.cmu.tetrad.search;

import edu.cmu.tetrad.data.DataModel;
import edu.cmu.tetrad.data.DataSet;
import edu.cmu.tetrad.data.DiscreteVariable;
import edu.cmu.tetrad.data.ICovarianceMatrix;
import edu.cmu.tetrad.graph.IndependenceFact;
import edu.cmu.tetrad.graph.Node;
import edu.cmu.tetrad.util.RandomUtil;
import edu.cmu.tetrad.util.TetradMatrix;
import edu.pitt.dbmi.algo.bayesian.constraint.inference.BCInference;

import java.util.ArrayList;
import java.util.HashMap;
import java.util.List;
import java.util.Map;

/**
 * Uses BCInference by Cooper and Bui to calculate probabilistic conditional independence judgments.
 *
 * @author Joseph Ramsey 3/2014
 */
public class IndTestProbabilistic implements IndependenceTest {

    /**
     * Calculates probabilities of independence for conditional independence facts.
     */
    private final BCInference bci;

    /**
     * The data set for which conditional  independence judgments are requested.
     */
    private final DataSet data;

    /**
     * The nodes of the data set.
     */
    private List<Node> nodes;

    /**
     * Indices of the nodes.
     */
    private Map<Node, Integer> indices;

    /**
     * A map from independence facts to their probabilities of independence.
     */
    private Map<IndependenceFact, Double> H;
    private double posterior;

    private boolean verbose = false;

    /**
     * Initializes the test using a discrete data sets.
     */
    public IndTestProbabilistic(DataSet dataSet) {
        if (!dataSet.isDiscrete()) {
            throw new IllegalArgumentException("Not a discrete data set.");

        }

        this.data = dataSet;

        int[] nodeDimensions = new int[dataSet.getNumColumns() + 2];

        for (int j = 0; j < dataSet.getNumColumns(); j++) {
            DiscreteVariable variable = (DiscreteVariable) (dataSet.getVariable(j));
            int numCategories = variable.getNumCategories();
            System.out.println("Variable " + variable + " # cat = " + numCategories);
            nodeDimensions[j + 1] = numCategories;
        }

        int[][] cases = new int[dataSet.getNumRows() + 1][dataSet.getNumColumns() + 2];

        for (int i = 0; i < dataSet.getNumRows(); i++) {
            for (int j = 0; j < dataSet.getNumColumns(); j++) {
                cases[i + 1][j + 1] = dataSet.getInt(i, j) + 1;
            }
        }

        bci = new BCInference(cases, nodeDimensions);

        nodes = dataSet.getVariables();

        indices = new HashMap<>();

        for (int i = 0; i < nodes.size(); i++) {
            indices.put(nodes.get(i), i);
        }

        this.H = new HashMap<>();
    }

    @Override
    public IndependenceTest indTestSubset(List<Node> vars) {
        throw new UnsupportedOperationException();
    }

    @Override
    public boolean isIndependent(Node x, Node y, List<Node> z) {
        Node[] _z = z.toArray(new Node[z.size()]);
        return isIndependent(x, y, _z);
    }

    @Override
    public boolean isIndependent(Node x, Node y, Node... z) {
        IndependenceFact key = new IndependenceFact(x, y, z);

        if (!H.containsKey(key)) {
            double pInd = probConstraint(BCInference.OP.independent, x, y, z);
            H.put(key, pInd);
        }

        double pInd = H.get(key);

        double p = probOp(BCInference.OP.independent, pInd);

        this.posterior = p;

        boolean ind = RandomUtil.getInstance().nextDouble() < p;

        System.out.print((nodes.indexOf(x) + 1) + " ");
        System.out.print((nodes.indexOf(y) + 1) + (z.length > 0 ? " " : ""));

        for (int i = 0; i < z.length; i++) {
            System.out.print(nodes.indexOf(z[i]) + 1);

            if (i < z.length - 1) {
                System.out.print(" ");
            }
        }

        System.out.print(",");
        System.out.print(ind ? 1 : 0 + ",");
        System.out.print(p);

        System.out.println();

        if (ind) {
            return true;
        } else {
            return false;
        }
    }

    public double probConstraint(BCInference.OP op, Node x, Node y, Node[] z) {

        int _x = indices.get(x) + 1;
        int _y = indices.get(y) + 1;

        int[] _z = new int[z.length + 1];
        _z[0] = z.length;
        for (int i = 0; i < z.length; i++) {
            _z[i + 1] = indices.get(z[i]) + 1;
        }

//        System.out.println("test " + _x + " _||_ " + _y + " | " + Arrays.toString(_z));

        return bci.probConstraint(op, _x, _y, _z);
    }

    @Override
    public boolean isDependent(Node x, Node y, List<Node> z) {
        Node[] _z = z.toArray(new Node[z.size()]);
        return !isIndependent(x, y, _z);
    }

    @Override
    public boolean isDependent(Node x, Node y, Node... z) {
        return !isIndependent(x, y, z);
    }

    @Override
    public double getPValue() {
        return posterior;
    }

    @Override
    public List<Node> getVariables() {
        return nodes;
    }

    @Override
    public Node getVariable(String name) {
        for (Node node : nodes) {
            if (name.equals(node.getName())) return node;
        }

        return null;
    }

    @Override
    public List<String> getVariableNames() {
        List<String> names = new ArrayList<>();

        for (Node node : nodes) {
            names.add(node.getName());
        }
        return names;
    }

    @Override
    public boolean determines(List<Node> z, Node y) {
        throw new UnsupportedOperationException();
    }

    @Override
    public double getAlpha() {
        throw new UnsupportedOperationException();
    }

    @Override
    public void setAlpha(double alpha) {
        throw new UnsupportedOperationException();
    }

    @Override
    public DataModel getData() {
        return data;
    }

    @Override
    public ICovarianceMatrix getCov() {
        return null;
    }

    @Override
    public List<DataSet> getDataSets() {
        return null;
    }

    @Override
    public int getSampleSize() {
        return 0;
    }

    @Override
    public List<TetradMatrix> getCovMatrices() {
        return null;
    }

    @Override
    public double getScore() {
        return getPValue();
    }

    public Map<IndependenceFact, Double> getH() {
        return new HashMap<>(H);
    }

    private double probOp(BCInference.OP type, double pInd) {
        double probOp;

        if (BCInference.OP.independent == type) {
            probOp = pInd;
        } else {
            probOp = 1.0 - pInd;
        }

        return probOp;
    }

    public double getPosterior() {
        return posterior;
    }
<<<<<<< HEAD

    @Override
    public boolean isVerbose() {
        return verbose;
    }

    @Override
    public void setVerbose(boolean verbose) {
        this.verbose = verbose;
    }
}
=======
>>>>>>> c3d72d00

    @Override
    public boolean isVerbose() {
        return verbose;
    }

    @Override
    public void setVerbose(boolean verbose) {
        this.verbose = verbose;
    }
}

<|MERGE_RESOLUTION|>--- conflicted
+++ resolved
@@ -284,7 +284,6 @@
     public double getPosterior() {
         return posterior;
     }
-<<<<<<< HEAD
 
     @Override
     public boolean isVerbose() {
@@ -296,17 +295,4 @@
         this.verbose = verbose;
     }
 }
-=======
->>>>>>> c3d72d00
-
-    @Override
-    public boolean isVerbose() {
-        return verbose;
-    }
-
-    @Override
-    public void setVerbose(boolean verbose) {
-        this.verbose = verbose;
-    }
-}
-
+
