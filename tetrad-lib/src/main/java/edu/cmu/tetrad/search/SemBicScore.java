///////////////////////////////////////////////////////////////////////////////
// For information as to what this class does, see the Javadoc, below.       //
// Copyright (C) 1998, 1999, 2000, 2001, 2002, 2003, 2004, 2005, 2006,       //
// 2007, 2008, 2009, 2010, 2014, 2015 by Peter Spirtes, Richard Scheines, Joseph   //
// Ramsey, and Clark Glymour.                                                //
//                                                                           //
// This program is free software; you can redistribute it and/or modify      //
// it under the terms of the GNU General Public License as published by      //
// the Free Software Foundation; either version 2 of the License, or         //
// (at your option) any later version.                                       //
//                                                                           //
// This program is distributed in the hope that it will be useful,           //
// but WITHOUT ANY WARRANTY; without even the implied warranty of            //
// MERCHANTABILITY or FITNESS FOR A PARTICULAR PURPOSE.  See the             //
// GNU General Public License for more details.                              //
//                                                                           //
// You should have received a copy of the GNU General Public License         //
// along with this program; if not, write to the Free Software               //
// Foundation, Inc., 59 Temple Place, Suite 330, Boston, MA  02111-1307  USA //
///////////////////////////////////////////////////////////////////////////////

package edu.cmu.tetrad.search;

import edu.cmu.tetrad.data.DataSet;
import edu.cmu.tetrad.data.ICovarianceMatrix;
import edu.cmu.tetrad.graph.Node;
import edu.cmu.tetrad.util.DepthChoiceGenerator;
import edu.cmu.tetrad.util.StatUtils;
import edu.cmu.tetrad.util.TetradMatrix;
import edu.cmu.tetrad.util.TetradVector;
import org.apache.commons.math3.linear.SingularMatrixException;

import java.io.PrintStream;
import java.util.*;

import static java.lang.Math.log;

/**
 * Implements the continuous BIC score for FGES.
 *
 * @author Joseph Ramsey
 */
public class SemBicScore implements Score {

    // The covariance matrix.
    private ICovarianceMatrix covariances;

    // The variables of the covariance matrix.
    private List<Node> variables;

    // The sample size of the covariance matrix.
    private int sampleSize;

    // The penalty penaltyDiscount.
    private double penaltyDiscount = 1.0;

    // True if linear dependencies should return NaN for the score, and hence be
    // ignored by FGES
    private boolean ignoreLinearDependent = false;

    // The printstream output should be sent to.
    private PrintStream out = System.out;

    // True if verbose output should be sent to out.
    private boolean verbose = false;

    // Variables that caused computational problems and so are to be avoided.
    private Set<Integer> forbidden = new HashSet<>();

    private Map<String, Integer> indexMap;


    /**
     * Constructs the score using a covariance matrix.
     */
    public SemBicScore(ICovarianceMatrix covariances) {
        if (covariances == null) {
            throw new NullPointerException();
        }

        this.setCovariances(covariances);
        this.variables = covariances.getVariables();
        this.sampleSize = covariances.getSampleSize();
        this.indexMap = indexMap(this.variables);
    }

    /**
     * Calculates the sample likelihood and BIC score for i given its parents in a simple SEM model
     */
    public double localScore(int i, int... parents) {
        for (int p : parents) if (forbidden.contains(p)) return Double.NaN;

        try {
            double s2 = getCovariances().getValue(i, i);
            int k = parents.length + 1;

            TetradMatrix covxx = getSelection(getCovariances(), parents, parents);
            TetradVector covxy = getSelection(getCovariances(), parents, new int[]{i}).getColumn(0);
            s2 -= covxx.inverse().times(covxy).dotProduct(covxy);

            if (s2 <= 0) {
                if (isVerbose()) {
                    out.println("Nonpositive residual varianceY: resVar / varianceY = " + (s2 / getCovariances().getValue(i, i)));
                }

                return Double.NaN;
            }

            int n = getSampleSize();
            return -(n) * log(s2) - getPenaltyDiscount() * k * log(n);
//                    + getStructurePrior(parents.length);
//                    - getStructurePrior(parents.length);
        } catch (Exception e) {
            boolean removedOne = true;

            while (removedOne) {
                List<Integer> _parents = new ArrayList<>();
                for (int parent : parents) _parents.add(parent);
                _parents.removeAll(forbidden);
                parents = new int[_parents.size()];
                for (int y = 0; y < _parents.size(); y++) parents[y] = _parents.get(y);
                removedOne = printMinimalLinearlyDependentSet(parents, getCovariances());
            }

            return Double.NaN;
        }
    }

    double sp = 6.0;

    private double getStructurePrior(int parents) {
        if (sp <= 0) {
            return 0;
        } else {
            int i = parents + 1;
            int c = variables.size();
            double p = sp / (double) c;
            return i * Math.log(p) + (c - i) * Math.log(1.0 - p);
        }
    }

    @Override
    public double localScoreDiff(int x, int y, int[] z) {

        Node _x = variables.get(x);
        Node _y = variables.get(y);
        List<Node> _z = getVariableList(z);

        double r;

        try {
            r = partialCorrelation(_x, _y, _z);
        } catch (SingularMatrixException e) {
//            System.out.println(SearchLogUtils.determinismDetected(_z, _x));
            return Double.NaN;
        }

        int p = 2 + z.length;

        int N = covariances.getSampleSize();
        return -N * Math.log(1.0 - r * r) - p * getPenaltyDiscount() * Math.log(N);
//        return localScore(y, append(z, x)) - localScore(y, z);
    }

    private List<Node> getVariableList(int[] indices) {
        List<Node> variables = new ArrayList<>();
        for (int i : indices) {
            variables.add(this.variables.get(i));
        }
        return variables;
    }

    private double partialCorrelation(Node x, Node y, List<Node> z) throws SingularMatrixException {
        int[] indices = new int[z.size() + 2];
<<<<<<< HEAD
        try {
            indices[0] = indexMap.get(x);
        } catch (Exception e) {
            e.printStackTrace();
        }
        indices[1] = indexMap.get(y);
        for (int i = 0; i < z.size(); i++) indices[i + 2] = indexMap.get(z.get(i));
=======
        indices[0] = indexMap.get(x.getName());
        indices[1] = indexMap.get(y.getName());
        for (int i = 0; i < z.size(); i++) indices[i + 2] = indexMap.get(z.get(i).getName());
>>>>>>> 1ef75e1c
        TetradMatrix submatrix = covariances.getSubmatrix(indices).getMatrix();
        return StatUtils.partialCorrelation(submatrix);
    }

    private Map<String, Integer> indexMap(List<Node> variables) {
        Map<String, Integer> indexMap = new HashMap<>();

        for (int i = 0; i < variables.size(); i++) {
            indexMap.put(variables.get(i).getName(), i);
        }

        return indexMap;
    }

    @Override
    public double localScoreDiff(int x, int y) {
        return localScore(y, x) - localScore(y);
    }

    private int[] append(int[] parents, int extra) {
        int[] all = new int[parents.length + 1];
        System.arraycopy(parents, 0, all, 1, parents.length);
        all[0] = extra;
        return all;
    }

    /**
     * Specialized scoring method for a single parent. Used to speed up the effect edges search.
     */
    public double localScore(int i, int parent) {
        return localScore(i, new int[]{parent});

//        double residualVariance = getCovariances().getValue(i, i);
//        int n = getSampleSize();
//        int p = 1;
//        final double covXX = getCovariances().getValue(parent, parent);
//
//        if (covXX == 0) {
//            if (isVerbose()) {
//                out.println("Dividing by zero");
//            }
//            return Double.NaN;
//        }
//
//        double covxxInv = 1.0 / covXX;
//        double covxy = getCovariances().getValue(i, parent);
//        double b = covxxInv * covxy;
//        residualVariance -= covxy * b;
//
//        if (residualVariance <= 0) {
//            if (isVerbose()) {
//                out.println("Nonpositive residual varianceY: resVar / varianceY = " + (residualVariance / getCovariances().getValue(i, i)));
//            }
//            return Double.NaN;
//        }
//
//        return score(residualVariance, n, p);
    }

    /**
     * Specialized scoring method for no parents. Used to speed up the effect edges search.
     */
    public double localScore(int i) {
        return localScore(i, new int[0]);
//        double residualVariance = getCovariances().getValue(i, i);
//        int n = getSampleSize();
//        int p = 0;
//
//        if (residualVariance <= 0) {
//            if (isVerbose()) {
//                out.println("Nonpositive residual varianceY: resVar / varianceY = " + (residualVariance / getCovariances().getValue(i, i)));
//            }
//            return Double.NaN;
//        }
//
//        double c = getPenaltyDiscount();
//        return score(residualVariance, n, p);
    }

    /**
     * True iff edges that cause linear dependence are ignored.
     */
    public boolean isIgnoreLinearDependent() {
        return ignoreLinearDependent;
    }

    public void setIgnoreLinearDependent(boolean ignoreLinearDependent) {
        this.ignoreLinearDependent = ignoreLinearDependent;
    }

    public void setOut(PrintStream out) {
        this.out = out;
    }

    public double getPenaltyDiscount() {
        return penaltyDiscount;
    }

    public ICovarianceMatrix getCovariances() {
        return covariances;
    }

    public int getSampleSize() {
        return sampleSize;
    }

    @Override
    public boolean isEffectEdge(double bump) {
        return bump > 0;//-0.25 * getPenaltyDiscount() * Math.log(sampleSize);
    }

    public DataSet getDataSet() {
        throw new UnsupportedOperationException();
    }

    public void setPenaltyDiscount(double penaltyDiscount) {
        this.penaltyDiscount = penaltyDiscount;
    }

    public boolean isVerbose() {
        return verbose;
    }

    public void setVerbose(boolean verbose) {
        this.verbose = verbose;
    }

    @Override
    public List<Node> getVariables() {
        return variables;
    }

    private TetradMatrix getSelection(ICovarianceMatrix cov, int[] rows, int[] cols) {
        return cov.getSelection(rows, cols);
    }

    // Prints a smallest subset of parents that causes a singular matrix exception.
    private boolean printMinimalLinearlyDependentSet(int[] parents, ICovarianceMatrix cov) {
        List<Node> _parents = new ArrayList<>();
        for (int p : parents) _parents.add(variables.get(p));

        DepthChoiceGenerator gen = new DepthChoiceGenerator(_parents.size(), _parents.size());
        int[] choice;

        while ((choice = gen.next()) != null) {
            int[] sel = new int[choice.length];
            List<Node> _sel = new ArrayList<>();
            for (int m = 0; m < choice.length; m++) {
                sel[m] = parents[m];
                _sel.add(variables.get(sel[m]));
            }

            TetradMatrix m = cov.getSelection(sel, sel);

            try {
                m.inverse();
            } catch (Exception e2) {
                forbidden.add(sel[0]);
                out.println("### Linear dependence among variables: " + _sel);
                out.println("### Removing " + _sel.get(0));
                return true;
            }
        }

        return false;
    }

    private void setCovariances(ICovarianceMatrix covariances) {
        this.covariances = covariances;
    }

    public void setVariables(List<Node> variables) {
        covariances.setVariables(variables);
        this.variables = variables;
    }

    @Override
    public Node getVariable(String targetName) {
        for (Node node : variables) {
            if (node.getName().equals(targetName)) {
                return node;
            }
        }

        return null;
    }

    @Override
    public int getMaxDegree() {
        return (int) Math.ceil(log(sampleSize));
    }

    @Override
    public boolean determines(List<Node> z, Node y) {
        int i = variables.indexOf(y);

        int[] k = new int[z.size()];

        for (int t = 0; t < z.size(); t++) {
            k[t] = variables.indexOf(z.get(t));
        }

        double v = localScore(i, k);

        return Double.isNaN(v);
    }
}


<|MERGE_RESOLUTION|>--- conflicted
+++ resolved
@@ -92,7 +92,7 @@
 
         try {
             double s2 = getCovariances().getValue(i, i);
-            int k = parents.length + 1;
+            int p = parents.length;
 
             TetradMatrix covxx = getSelection(getCovariances(), parents, parents);
             TetradVector covxy = getSelection(getCovariances(), parents, new int[]{i}).getColumn(0);
@@ -107,9 +107,8 @@
             }
 
             int n = getSampleSize();
-            return -(n) * log(s2) - getPenaltyDiscount() * k * log(n);
-//                    + getStructurePrior(parents.length);
-//                    - getStructurePrior(parents.length);
+            return -(n) * log(s2) - getPenaltyDiscount() * log(n);
+            // + getStructurePrior(parents.length);// - getStructurePrior(parents.length + 1);
         } catch (Exception e) {
             boolean removedOne = true;
 
@@ -172,19 +171,9 @@
 
     private double partialCorrelation(Node x, Node y, List<Node> z) throws SingularMatrixException {
         int[] indices = new int[z.size() + 2];
-<<<<<<< HEAD
-        try {
-            indices[0] = indexMap.get(x);
-        } catch (Exception e) {
-            e.printStackTrace();
-        }
-        indices[1] = indexMap.get(y);
-        for (int i = 0; i < z.size(); i++) indices[i + 2] = indexMap.get(z.get(i));
-=======
         indices[0] = indexMap.get(x.getName());
         indices[1] = indexMap.get(y.getName());
         for (int i = 0; i < z.size(); i++) indices[i + 2] = indexMap.get(z.get(i).getName());
->>>>>>> 1ef75e1c
         TetradMatrix submatrix = covariances.getSubmatrix(indices).getMatrix();
         return StatUtils.partialCorrelation(submatrix);
     }
