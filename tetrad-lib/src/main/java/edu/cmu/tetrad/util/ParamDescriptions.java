package edu.cmu.tetrad.util;

import java.io.IOException;
import java.io.InputStream;
import java.util.ArrayList;
import java.util.Arrays;
import java.util.HashSet;
import java.util.List;
import java.util.Map;
import java.util.Set;
import java.util.TreeMap;
import org.jsoup.Jsoup;
import org.jsoup.nodes.Document;
import org.jsoup.nodes.Element;
import org.jsoup.select.Elements;
import org.slf4j.Logger;
import org.slf4j.LoggerFactory;

/**
 * Stores descriptions of the parameters for the simulation box. All parameters
 * that go into the interface need to be described here.
 *
 * @author jdramsey
 * @author Zhou Yuan <zhy19@pitt.edu>
 * @author Kevin V. Bui (kvb2@pitt.edu)
 */
public final class ParamDescriptions {

    private static final Logger LOGGER = LoggerFactory.getLogger(ParamDescriptions.class);

    private static final ParamDescriptions INSTANCE = new ParamDescriptions();

    private final Map<String, ParamDescription> map = new TreeMap<>();

    private List<String> paramsWithUnsupportedValueType = new ArrayList<>();

<<<<<<< HEAD
        map.put("selectionAlpha", new ParamDescription(
                "The alpha used for a Fisher Z test to select variables associated with the target",
                0.05, 0.0, 1));

        map.put("targetNames", new ParamDescription("Target variable names (comnma separated list)", ""));

        map.put("maxEr", new ParamDescription(
                "Bound on the expected false positive error rate",
                5.0, 0.0, Double.POSITIVE_INFINITY));
        map.put("q", new ParamDescription(
                "Examine this q",
                10, 1, Integer.MAX_VALUE));
        map.put("qFrom", new ParamDescription(
                "Examine qs from this integer",
                10, 1, Integer.MAX_VALUE));

        map.put("qTo", new ParamDescription(
                "Examine qs to this integer",
                1, 1, Integer.MAX_VALUE));

        map.put("qIncrement", new ParamDescription(
                "Examine qs in incrementing by this each time",
                1, 1, Integer.MAX_VALUE));

        map.put("parallelism", new ParamDescription(
                "The number of threads to use in the parallel calculation",
                Runtime.getRuntime().availableProcessors() * 10, 1, Integer.MAX_VALUE));
=======
    private ParamDescriptions() {
        Document doc = null;

        // Currently supported parameter value types
        // In HTML manual, must use one of the following types for parameter descriptions
        final String VALUE_TYPE_STRING = "String";
        final String VALUE_TYPE_INTEGER = "Integer";
        final String VALUE_TYPE_DOUBLE = "Double";
        final String VALUE_TYPE_BOOLEAN = "Boolean";

        final Set<String> PARAM_VALUE_TYPES = new HashSet<>(Arrays.asList(
                VALUE_TYPE_STRING,
                VALUE_TYPE_INTEGER,
                VALUE_TYPE_DOUBLE,
                VALUE_TYPE_BOOLEAN
        ));

        // Read the copied maunal/index.html from within the jar
        try (InputStream inputStream = this.getClass().getClassLoader().getResourceAsStream("manual/index.html")) {
            if (inputStream != null) {
                doc = Jsoup.parse(inputStream, "UTF-8", "");
            }
        } catch (IOException ex) {
            LOGGER.error("Failed to read tetrad HTML manual 'maunal/index.html' file from within the jar.", ex);
        }

        // Get the description of each parameter
        if (doc != null) {
            Elements elements = doc.getElementsByClass("parameter_description");

            for (Element element : elements) {
                String paramName = element.id();
                String valueType = doc.getElementById(paramName + "_value_type").text().trim();

                // Add params that don't have value types for spalsh screen error
                if (!PARAM_VALUE_TYPES.contains(valueType)) {
                    paramsWithUnsupportedValueType.add(paramName);
                } else {
                    String shortDescription = doc.getElementById(paramName + "_short_desc").text().trim();
                    String longDescription = doc.getElementById(paramName + "_long_desc").text().trim();
                    String defaultValue = doc.getElementById(paramName + "_default_value").text().trim();
                    String lowerBound = doc.getElementById(paramName + "_lower_bound").text().trim();
                    String upperBound = doc.getElementById(paramName + "_upper_bound").text().trim();

                    if (shortDescription.equals("")) {
                        shortDescription = String.format("Missing short description for %s", paramName);
                    }

                    if (longDescription.equals("")) {
                        longDescription = String.format("Missing long description for %s", paramName);
                    }

                    if (!valueType.equals(VALUE_TYPE_STRING) && defaultValue.equals("")) {
                        System.out.println("Invalid default value of parameter: " + paramName);
                    }

                    ParamDescription paramDescription = null;

                    if (valueType.equalsIgnoreCase(VALUE_TYPE_INTEGER)) {
                        Integer defaultValueInt = Integer.parseInt(defaultValue);
                        int lowerBoundInt = Integer.parseInt(lowerBound);
                        int upperBoundInt = Integer.parseInt(upperBound);

                        paramDescription = new ParamDescription(paramName, shortDescription, longDescription, defaultValueInt, lowerBoundInt, upperBoundInt);
                    } else if (valueType.equalsIgnoreCase(VALUE_TYPE_DOUBLE)) {
                        Double defaultValueDouble = Double.parseDouble(defaultValue);
                        double lowerBoundDouble = Double.parseDouble(lowerBound);
                        double upperBoundDouble = Double.parseDouble(upperBound);

                        paramDescription = new ParamDescription(paramName, shortDescription, longDescription, defaultValueDouble, lowerBoundDouble, upperBoundDouble);
                    } else if (valueType.equalsIgnoreCase(VALUE_TYPE_BOOLEAN)) {
                        Boolean defaultValueBoolean = defaultValue.equalsIgnoreCase("true");
                        paramDescription = new ParamDescription(paramName, shortDescription, longDescription, defaultValueBoolean);
                    } else if (valueType.equalsIgnoreCase(VALUE_TYPE_STRING)) {
                        String defaultValueString = defaultValue;
                        paramDescription = new ParamDescription(paramName, shortDescription, longDescription, defaultValueString);
                    }

                    map.put(paramName, paramDescription);
                }
            }
        }

        // add parameters not in documentation
        map.put(Params.PRINT_STREAM, new ParamDescription(Params.PRINT_STREAM, "printStream", "A writer to print output messages.", ""));
>>>>>>> 266b80a9
    }

    public static ParamDescriptions getInstance() {
        return INSTANCE;
    }

    public ParamDescription get(String name) {
        ParamDescription paramDesc = map.get(name);

        return (paramDesc == null)
                ? new ParamDescription(name, String.format("Please add a description for %s to the manual.", name), "", 0)
                : paramDesc;
    }

    public void put(String name, ParamDescription paramDescription) {
        map.put(name, paramDescription);
    }

    public Set<String> getNames() {
        return map.keySet();
    }

    public List<String> getParamsWithUnsupportedValueType() {
        return paramsWithUnsupportedValueType;
    }

}<|MERGE_RESOLUTION|>--- conflicted
+++ resolved
@@ -34,35 +34,6 @@
 
     private List<String> paramsWithUnsupportedValueType = new ArrayList<>();
 
-<<<<<<< HEAD
-        map.put("selectionAlpha", new ParamDescription(
-                "The alpha used for a Fisher Z test to select variables associated with the target",
-                0.05, 0.0, 1));
-
-        map.put("targetNames", new ParamDescription("Target variable names (comnma separated list)", ""));
-
-        map.put("maxEr", new ParamDescription(
-                "Bound on the expected false positive error rate",
-                5.0, 0.0, Double.POSITIVE_INFINITY));
-        map.put("q", new ParamDescription(
-                "Examine this q",
-                10, 1, Integer.MAX_VALUE));
-        map.put("qFrom", new ParamDescription(
-                "Examine qs from this integer",
-                10, 1, Integer.MAX_VALUE));
-
-        map.put("qTo", new ParamDescription(
-                "Examine qs to this integer",
-                1, 1, Integer.MAX_VALUE));
-
-        map.put("qIncrement", new ParamDescription(
-                "Examine qs in incrementing by this each time",
-                1, 1, Integer.MAX_VALUE));
-
-        map.put("parallelism", new ParamDescription(
-                "The number of threads to use in the parallel calculation",
-                Runtime.getRuntime().availableProcessors() * 10, 1, Integer.MAX_VALUE));
-=======
     private ParamDescriptions() {
         Document doc = null;
 
@@ -148,7 +119,6 @@
 
         // add parameters not in documentation
         map.put(Params.PRINT_STREAM, new ParamDescription(Params.PRINT_STREAM, "printStream", "A writer to print output messages.", ""));
->>>>>>> 266b80a9
     }
 
     public static ParamDescriptions getInstance() {
