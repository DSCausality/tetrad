--- conflicted
+++ resolved
@@ -148,7 +148,7 @@
 
         map.put("ngAlpha", new ParamDescription("Alpha for testing non-Gaussianity (min = 0.0)", 0.05, 0.0, 1.0));
 
-        map.put("twoCycleAlpha", new ParamDescription("Alpha for orienting 2-cycles (min = 0.0)", 1e-6, 0.0, 1.0));
+        map.put("twoCycleAlpha", new ParamDescription("Alpha orienting 2-cycles (min = 0.0)", 1e-6, 0.0, 1.0));
 
         map.put("symmetricFirstStep", new ParamDescription("Yes if the first step step for FGES should do scoring for both X->Y and Y->X", false));
 
@@ -238,25 +238,6 @@
                 "For Beta(x, y), the 'y'",
                 5, 1, Double.POSITIVE_INFINITY));
 
-<<<<<<< HEAD
-        map.put("measurementVariance", new ParamDescription(
-                "Variance of independent measurement noise added each variable",
-                0.0, 0.0, Double.POSITIVE_INFINITY));
-
-        map.put("selfLoopCoef", new ParamDescription(
-                "Self loop coefficient (for all variables), default 0.0",
-                0.0, Double.NEGATIVE_INFINITY, Double.POSITIVE_INFINITY));
-
-        map.put("adjacentsOnly", new ParamDescription(
-                "Yes if the search should be over parents and children only; No if parents of children should be included",
-                false));
-
-        map.put("doNonparanormalTransform", new ParamDescription(
-                "Yes if a nonparanormal transform of the data should be done",
-                false));
-
-=======
->>>>>>> 0df09547
         map.put("extraEdgeThreshold", new ParamDescription(
                 "Threshold for including extra edges",
                 0.3, 0.0, 1.0));
@@ -273,21 +254,6 @@
                 "Threshold for judging negative coefficient edges as X->Y (range (-1, 0)",
                 -0.2, -1.0, 1.0));
 
-<<<<<<< HEAD
-        map.put("numInBootstrapForLinearityTest", new ParamDescription(
-                "Sample size for bootstrap for linearity test",
-                100, 0, Integer.MAX_VALUE));
-
-        map.put("numBootstrapsForLinearityTest", new ParamDescription(
-                "Number of bootstraps for linearity test",
-                100, 0, Integer.MAX_VALUE));
-
-        map.put("alphaForLinearityTest", new ParamDescription(
-                "Alpha for linearity test",
-                0.999, 0.0, 100.0));
-
-
-=======
         map.put("numLags", new ParamDescription(
                 "The number of lags in the time lag model",
                 1, 1, Double.POSITIVE_INFINITY));
@@ -297,7 +263,6 @@
         map.put("probTwoCycle", new ParamDescription(
             "The probability of creating a 2-cycles in the graph (0 - 1)",
             0.0, 0.0, 1.0));
->>>>>>> 0df09547
     }
 
     public static ParamDescriptions getInstance() {
