--- conflicted
+++ resolved
@@ -37,8 +37,8 @@
         map.put("depth", new ParamDescription("Maximum size of conditioning set (unlimited = -1)", -1, -1, Integer.MAX_VALUE));
         map.put("meanLow", new ParamDescription("Low end of mean range (min = 0.0)", 0.5, 0.0, Double.MAX_VALUE));
         map.put("meanHigh", new ParamDescription("High end of mean range (min = 0.0)", 1.5, 0.0, Double.MAX_VALUE));
-        map.put("coefLow", new ParamDescription("Low end of coefficient range (min = 0.0)", 0.2, 0.0, Double.MAX_VALUE));
-        map.put("coefHigh", new ParamDescription("High end of coefficient range (min = 0.0)", 0.7, 0.0, Double.MAX_VALUE));
+        map.put("coefLow", new ParamDescription("Low end of coefficient range (min = 0.0)", 0.5, 0.0, Double.MAX_VALUE));
+        map.put("coefHigh", new ParamDescription("High end of coefficient range (min = 0.0)", 1.5, 0.0, Double.MAX_VALUE));
         map.put("covLow", new ParamDescription("Low end of covariance range (min = 0.0)", 0.5, 0.0, Double.MAX_VALUE));
         map.put("covHigh", new ParamDescription("High end of covariance range (min = 0.0)", 1.5, 0.0, Double.MAX_VALUE));
         map.put("varLow", new ParamDescription("Low end of variance range (min = 0.0)", 1.0, 0.0, Double.MAX_VALUE));
@@ -273,7 +273,6 @@
         map.put("saveLatentVars", new ParamDescription("Save latent variables.", false));
 
         map.put("probTwoCycle", new ParamDescription(
-<<<<<<< HEAD
             "The probability of creating a 2-cycles in the graph (0 - 1)",
             0.0, 0.0, 1.0));
 
@@ -289,10 +288,8 @@
                 "The number of threads to use in the parallel calculation",
                 Runtime.getRuntime().availableProcessors() * 10, 1, Integer.MAX_VALUE));
 
-=======
                 "The probability of creating a 2-cycles in the graph (0 - 1)",
                 0.0, 0.0, 1.0));
->>>>>>> afaff073
     }
 
     public static ParamDescriptions getInstance() {
