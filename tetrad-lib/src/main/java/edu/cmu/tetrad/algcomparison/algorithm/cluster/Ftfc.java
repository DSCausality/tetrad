--- conflicted
+++ resolved
@@ -46,11 +46,7 @@
 
     @Override
     public Graph search(DataModel dataSet, Parameters parameters) {
-<<<<<<< HEAD
-        if (!parameters.getBoolean("bootstrapping")) {
-=======
     	if (parameters.getInt("bootstrapSampleSize") < 1) {
->>>>>>> 82b37dbd
             ICovarianceMatrix cov = null;
 
             if (dataSet instanceof Dataset) {
@@ -130,10 +126,6 @@
         parameters.add("useGap");
         parameters.add("verbose");
         // Bootstrapping
-<<<<<<< HEAD
-        parameters.add("bootstrapping");
-=======
->>>>>>> 82b37dbd
         parameters.add("bootstrapSampleSize");
         parameters.add("bootstrapEnsemble");
         return parameters;
