--- conflicted
+++ resolved
@@ -52,7 +52,7 @@
 
     @Override
     public Graph search(DataModel dataSet, Parameters parameters) {
-    	if (parameters.getInt("bootstrapSampleSize") < 1) {
+    	if (parameters.getInt("numberResampling") < 1) {
             if (algorithm != null) {
                 initialGraph = algorithm.search(dataSet, parameters);
             }
@@ -62,8 +62,6 @@
             search.setKnowledge(knowledge);
             search.setMaxPathLength(parameters.getInt("maxPathLength"));
             search.setCompleteRuleSetUsed(parameters.getBoolean("completeRuleSetUsed"));
-            search.setPossibleDsepSearchDone(parameters.getBoolean("possibleDsepDone"));
-            search.setVerbose(parameters.getBoolean("verbose"));
 
 //            if (initialGraph != null) {
 //                search.setInitialGraph(initialGraph);
@@ -75,18 +73,14 @@
 //          if (initialGraph != null) {
 //      		algorithm.setInitialGraph(initialGraph);
 //  		}
+
             DataSet data = (DataSet) dataSet;
             GeneralResamplingTest search = new GeneralResamplingTest(data, algorithm, parameters.getInt("numberResampling"));
             search.setKnowledge(knowledge);
-<<<<<<< HEAD
-
-            search.setResampleSize(parameters.getInt("resampleSize"));
-=======
             
             search.setPercentResampleSize(parameters.getDouble("percentResampleSize"));
->>>>>>> 683b87e3
             search.setResamplingWithReplacement(parameters.getBoolean("resamplingWithReplacement"));
-
+            
             ResamplingEdgeEnsemble edgeEnsemble = ResamplingEdgeEnsemble.Highest;
             switch (parameters.getInt("resamplingEnsemble", 1)) {
                 case 0:
@@ -127,18 +121,11 @@
         parameters.add("depth");
         parameters.add("maxPathLength");
         parameters.add("completeRuleSetUsed");
-<<<<<<< HEAD
-        parameters.add("possibleDsepDone");
-        // Bootstrapping
-        parameters.add("bootstrapSampleSize");
-        parameters.add("bootstrapEnsemble");
-=======
         // Resampling
         parameters.add("numberResampling");
         parameters.add("percentResampleSize");
         parameters.add("resamplingWithReplacement");
         parameters.add("resamplingEnsemble");
->>>>>>> 683b87e3
         parameters.add("verbose");
         return parameters;
     }
