package edu.cmu.tetrad.algcomparison.algorithm.oracle.pag;

import edu.cmu.tetrad.algcomparison.algorithm.Algorithm;
import edu.cmu.tetrad.algcomparison.independence.IndependenceWrapper;
import edu.cmu.tetrad.data.DataModel;
import edu.cmu.tetrad.data.DataSet;
import edu.cmu.tetrad.graph.EdgeListGraph;
import edu.cmu.tetrad.util.Parameters;
import edu.pitt.dbmi.algo.bootstrap.BootstrapEdgeEnsemble;
import edu.pitt.dbmi.algo.bootstrap.GeneralBootstrapTest;
import edu.cmu.tetrad.data.DataType;
import edu.cmu.tetrad.graph.Graph;
import java.util.List;

/**
 * CPC.
 *
 * @author jdramsey
 */
public class Ccd implements Algorithm {

    static final long serialVersionUID = 23L;
    private IndependenceWrapper test;

    public Ccd(IndependenceWrapper test) {
        this.test = test;
    }

    @Override
    public Graph search(DataModel dataSet, Parameters parameters) {
<<<<<<< HEAD
    	if(!parameters.getBoolean("bootstrapping")){
=======
    	if (parameters.getInt("bootstrapSampleSize") < 1) {
>>>>>>> 82b37dbd
            edu.cmu.tetrad.search.Ccd search = new edu.cmu.tetrad.search.Ccd(
                    test.getTest(dataSet, parameters));
            search.setDepth(parameters.getInt("depth"));
            search.setApplyR1(parameters.getBoolean("applyR1"));

            return search.search();
    	}else{
    		Ccd algorithm = new Ccd(test);
    		
    		DataSet data = (DataSet) dataSet;
    		GeneralBootstrapTest search = new GeneralBootstrapTest(data, algorithm, parameters.getInt("bootstrapSampleSize"));
    		
    		BootstrapEdgeEnsemble edgeEnsemble = BootstrapEdgeEnsemble.Highest;
    		switch (parameters.getInt("bootstrapEnsemble", 1)) {
    		case 0:
    			edgeEnsemble = BootstrapEdgeEnsemble.Preserved;
    			break;
    		case 1:
    			edgeEnsemble = BootstrapEdgeEnsemble.Highest;
    			break;
    		case 2:
    			edgeEnsemble = BootstrapEdgeEnsemble.Majority;
    		}
    		search.setEdgeEnsemble(edgeEnsemble);
    		search.setParameters(parameters);    		
    		search.setVerbose(parameters.getBoolean("verbose"));
    		return search.search();
    	}
    }

    @Override
    public Graph getComparisonGraph(Graph graph) {
        return new EdgeListGraph(graph);
    }

    @Override
    public String getDescription() {
        return "CCD (Cyclic Causal Discovery using " + test.getDescription();
    }

    @Override
    public DataType getDataType() {
        return test.getDataType();
    }

    @Override
    public List<String> getParameters() {
        List<String> parameters = test.getParameters();
        parameters.add("depth");
        parameters.add("applyR1");
        // Bootstrapping
<<<<<<< HEAD
        parameters.add("bootstrapping");
=======
>>>>>>> 82b37dbd
        parameters.add("bootstrapSampleSize");
        parameters.add("bootstrapEnsemble");
        parameters.add("verbose");
        return parameters;
    }
}<|MERGE_RESOLUTION|>--- conflicted
+++ resolved
@@ -28,11 +28,7 @@
 
     @Override
     public Graph search(DataModel dataSet, Parameters parameters) {
-<<<<<<< HEAD
-    	if(!parameters.getBoolean("bootstrapping")){
-=======
     	if (parameters.getInt("bootstrapSampleSize") < 1) {
->>>>>>> 82b37dbd
             edu.cmu.tetrad.search.Ccd search = new edu.cmu.tetrad.search.Ccd(
                     test.getTest(dataSet, parameters));
             search.setDepth(parameters.getInt("depth"));
@@ -84,10 +80,6 @@
         parameters.add("depth");
         parameters.add("applyR1");
         // Bootstrapping
-<<<<<<< HEAD
-        parameters.add("bootstrapping");
-=======
->>>>>>> 82b37dbd
         parameters.add("bootstrapSampleSize");
         parameters.add("bootstrapEnsemble");
         parameters.add("verbose");
