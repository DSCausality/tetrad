--- conflicted
+++ resolved
@@ -48,11 +48,7 @@
 
     @Override
     public Graph search(DataModel dataSet, Parameters parameters) {
-<<<<<<< HEAD
-        if (!parameters.getBoolean("bootstrapping")) {
-=======
     	if (parameters.getInt("bootstrapSampleSize") < 1) {
->>>>>>> 82b37dbd
             ICovarianceMatrix cov = DataUtils.getCovMatrix(dataSet);
             double alpha = parameters.getDouble("alpha");
 
@@ -132,10 +128,6 @@
         parameters.add("useGap");
         parameters.add("verbose");
         // Bootstrapping
-<<<<<<< HEAD
-        parameters.add("bootstrapping");
-=======
->>>>>>> 82b37dbd
         parameters.add("bootstrapSampleSize");
         parameters.add("bootstrapEnsemble");
         return parameters;
