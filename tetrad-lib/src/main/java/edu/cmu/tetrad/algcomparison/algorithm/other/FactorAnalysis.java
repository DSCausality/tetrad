--- conflicted
+++ resolved
@@ -19,11 +19,7 @@
     static final long serialVersionUID = 23L;
 
     public Graph search(DataModel ds, Parameters parameters) {
-<<<<<<< HEAD
-    	if (!parameters.getBoolean("bootstrapping")) {
-=======
     	if (parameters.getInt("bootstrapSampleSize") < 1) {
->>>>>>> 82b37dbd
 
             DataSet selectedModel = (DataSet) ds;
 
@@ -169,10 +165,6 @@
         params.add("convergenceThreshold");
         params.add("verbose");
         // Bootstrapping
-<<<<<<< HEAD
-        params.add("bootstrapping");
-=======
->>>>>>> 82b37dbd
         params.add("bootstrapSampleSize");
         params.add("bootstrapEnsemble");
         return params;
