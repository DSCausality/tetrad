package edu.cmu.tetrad.algcomparison.algorithm.multi;

import edu.cmu.tetrad.algcomparison.algorithm.Algorithm;
import edu.cmu.tetrad.algcomparison.utils.HasKnowledge;
import edu.cmu.tetrad.data.*;
import edu.cmu.tetrad.graph.EdgeListGraph;
import edu.cmu.tetrad.graph.Graph;
import edu.cmu.tetrad.util.Parameters;
import edu.pitt.dbmi.algo.bootstrap.BootstrapEdgeEnsemble;
import edu.pitt.dbmi.algo.bootstrap.GeneralBootstrapTest;

import java.util.ArrayList;
import java.util.List;

/**
 * Wraps the IMaGES algorithm for continuous variables.
 * </p>
 * Requires that the parameter 'randomSelectionSize' be set to indicate how many
 * datasets should be taken at a time (randomly). This cannot given multiple values.
 *
 * @author jdramsey
 */
public class Fask implements Algorithm, HasKnowledge {
    static final long serialVersionUID = 23L;
    //    private boolean empirical = false;
    private IKnowledge knowledge = new Knowledge2();

    public Fask() {}

    @Override
    public Graph search(DataModel dataSet, Parameters parameters) {
<<<<<<< HEAD
        if (!parameters.getBoolean("bootstrapping")) {
            edu.cmu.tetrad.search.Fask search = new edu.cmu.tetrad.search.Fask((DataSet) dataSet);
            search.setDepth(parameters.getInt("depth"));
            search.setPenaltyDiscount(parameters.getDouble("penaltyDiscount"));
            search.setAlpha(parameters.getDouble("twoCycleAlpha"));
            search.setKnowledge(knowledge);
            return search.search();
        } else {
            Fask fask = new Fask();
            fask.setKnowledge(knowledge);

            DataSet data = (DataSet) dataSet;
            GeneralBootstrapTest search = new GeneralBootstrapTest(data, fask, parameters.getInt("bootstrapSampleSize"));

            BootstrapEdgeEnsemble edgeEnsemble = BootstrapEdgeEnsemble.Highest;
            switch (parameters.getInt("bootstrapEnsemble", 1)) {
                case 0:
                    edgeEnsemble = BootstrapEdgeEnsemble.Preserved;
                    break;
                case 1:
                    edgeEnsemble = BootstrapEdgeEnsemble.Highest;
                    break;
                case 2:
                    edgeEnsemble = BootstrapEdgeEnsemble.Majority;
            }
            search.setEdgeEnsemble(edgeEnsemble);
            search.setParameters(parameters);
            search.setVerbose(parameters.getBoolean("verbose"));
            return search.search();
        }
=======
    	if (parameters.getInt("bootstrapSampleSize") < 1) {
	        edu.cmu.tetrad.search.Fask search = new edu.cmu.tetrad.search.Fask((DataSet) dataSet);
	        search.setDepth(parameters.getInt("depth"));
	        search.setPenaltyDiscount(parameters.getDouble("penaltyDiscount"));
	        search.setAlpha(parameters.getDouble("twoCycleAlpha"));
	        search.setKnowledge(knowledge);
	        return getGraph(search);
		}else{
    		Fask fask = new Fask(empirical);
    		fask.setKnowledge(knowledge);
    		
    		DataSet data = (DataSet) dataSet;
    		GeneralBootstrapTest search = new GeneralBootstrapTest(data, fask, parameters.getInt("bootstrapSampleSize"));
    		
    		BootstrapEdgeEnsemble edgeEnsemble = BootstrapEdgeEnsemble.Highest;
    		switch (parameters.getInt("bootstrapEnsemble", 1)) {
    		case 0:
    			edgeEnsemble = BootstrapEdgeEnsemble.Preserved;
    			break;
    		case 1:
    			edgeEnsemble = BootstrapEdgeEnsemble.Highest;
    			break;
    		case 2:
    			edgeEnsemble = BootstrapEdgeEnsemble.Majority;
    		}
    		search.setEdgeEnsemble(edgeEnsemble);
    		search.setParameters(parameters);    		
    		search.setVerbose(parameters.getBoolean("verbose"));
    		return search.search();
		}
>>>>>>> 82b37dbd
    }

    @Override
    public Graph getComparisonGraph(Graph graph) {
        return new EdgeListGraph(graph);
    }

    @Override
    public String getDescription() {
        return "FASK";
    }

    @Override
    public DataType getDataType() {
        return DataType.Continuous;
    }

    @Override
    public List<String> getParameters() {
        List<String> parameters = new ArrayList<>();
        parameters.add("depth");
        parameters.add("penaltyDiscount");
        parameters.add("twoCycleAlpha");
        // Bootstrapping
<<<<<<< HEAD
        parameters.add("bootstrapping");
        parameters.add("bootstrapSampleSize");
        parameters.add("bootstrapEnsemble");
        parameters.add("verbose");

=======
        parameters.add("bootstrapSampleSize");
        parameters.add("bootstrapEnsemble");
        parameters.add("verbose");
        
>>>>>>> 82b37dbd
        return parameters;
    }

    @Override
    public IKnowledge getKnowledge() {
        return knowledge;
    }

    @Override
    public void setKnowledge(IKnowledge knowledge) {
        this.knowledge = knowledge;
    }
}<|MERGE_RESOLUTION|>--- conflicted
+++ resolved
@@ -22,45 +22,23 @@
  */
 public class Fask implements Algorithm, HasKnowledge {
     static final long serialVersionUID = 23L;
-    //    private boolean empirical = false;
+    private boolean empirical = false;
     private IKnowledge knowledge = new Knowledge2();
 
-    public Fask() {}
+    public Fask() {
+        this.empirical = false;
+    }
+
+    public Fask(boolean empirical) {
+        this.empirical = empirical;
+    }
+
+    private Graph getGraph(edu.cmu.tetrad.search.Fask search) {
+        return search.search();
+    }
 
     @Override
     public Graph search(DataModel dataSet, Parameters parameters) {
-<<<<<<< HEAD
-        if (!parameters.getBoolean("bootstrapping")) {
-            edu.cmu.tetrad.search.Fask search = new edu.cmu.tetrad.search.Fask((DataSet) dataSet);
-            search.setDepth(parameters.getInt("depth"));
-            search.setPenaltyDiscount(parameters.getDouble("penaltyDiscount"));
-            search.setAlpha(parameters.getDouble("twoCycleAlpha"));
-            search.setKnowledge(knowledge);
-            return search.search();
-        } else {
-            Fask fask = new Fask();
-            fask.setKnowledge(knowledge);
-
-            DataSet data = (DataSet) dataSet;
-            GeneralBootstrapTest search = new GeneralBootstrapTest(data, fask, parameters.getInt("bootstrapSampleSize"));
-
-            BootstrapEdgeEnsemble edgeEnsemble = BootstrapEdgeEnsemble.Highest;
-            switch (parameters.getInt("bootstrapEnsemble", 1)) {
-                case 0:
-                    edgeEnsemble = BootstrapEdgeEnsemble.Preserved;
-                    break;
-                case 1:
-                    edgeEnsemble = BootstrapEdgeEnsemble.Highest;
-                    break;
-                case 2:
-                    edgeEnsemble = BootstrapEdgeEnsemble.Majority;
-            }
-            search.setEdgeEnsemble(edgeEnsemble);
-            search.setParameters(parameters);
-            search.setVerbose(parameters.getBoolean("verbose"));
-            return search.search();
-        }
-=======
     	if (parameters.getInt("bootstrapSampleSize") < 1) {
 	        edu.cmu.tetrad.search.Fask search = new edu.cmu.tetrad.search.Fask((DataSet) dataSet);
 	        search.setDepth(parameters.getInt("depth"));
@@ -91,7 +69,6 @@
     		search.setVerbose(parameters.getBoolean("verbose"));
     		return search.search();
 		}
->>>>>>> 82b37dbd
     }
 
     @Override
@@ -116,18 +93,10 @@
         parameters.add("penaltyDiscount");
         parameters.add("twoCycleAlpha");
         // Bootstrapping
-<<<<<<< HEAD
-        parameters.add("bootstrapping");
-        parameters.add("bootstrapSampleSize");
-        parameters.add("bootstrapEnsemble");
-        parameters.add("verbose");
-
-=======
         parameters.add("bootstrapSampleSize");
         parameters.add("bootstrapEnsemble");
         parameters.add("verbose");
         
->>>>>>> 82b37dbd
         return parameters;
     }
 
