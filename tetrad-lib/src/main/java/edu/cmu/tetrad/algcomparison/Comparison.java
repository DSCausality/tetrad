///////////////////////////////////////////////////////////////////////////////
// For information as to what this class does, see the Javadoc, below.       //
// Copyright (C) 1998, 1999, 2000, 2001, 2002, 2003, 2004, 2005, 2006,       //
// 2007, 2008, 2009, 2010, 2014, 2015 by Peter Spirtes, Richard Scheines, Joseph   //
// Ramsey, and Clark Glymour.                                                //
//                                                                           //
// This program is free software; you can redistribute it and/or modify      //
// it under the terms of the GNU General Public License as published by      //
// the Free Software Foundation; either version 2 of the License, or         //
// (at your option) any later version.                                       //
//                                                                           //
// This program is distributed in the hope that it will be useful,           //
// but WITHOUT ANY WARRANTY; without even the implied warranty of            //
// MERCHANTABILITY or FITNESS FOR A PARTICULAR PURPOSE.  See the             //
// GNU General Public License for more details.                              //
//                                                                           //
// You should have received a copy of the GNU General Public License         //
// along with this program; if not, write to the Free Software               //
// Foundation, Inc., 59 Temple Place, Suite 330, Boston, MA  02111-1307  USA //
///////////////////////////////////////////////////////////////////////////////

package edu.cmu.tetrad.algcomparison;

import edu.cmu.tetrad.algcomparison.algorithm.Algorithm;
import edu.cmu.tetrad.algcomparison.algorithm.Algorithms;
import edu.cmu.tetrad.algcomparison.algorithm.ExternalAlgorithm;
import edu.cmu.tetrad.algcomparison.algorithm.MultiDataSetAlgorithm;
import edu.cmu.tetrad.algcomparison.utils.PassesInGraph;
import edu.cmu.tetrad.algcomparison.independence.FisherZ;
import edu.cmu.tetrad.algcomparison.independence.IndependenceWrapper;
import edu.cmu.tetrad.algcomparison.score.BdeuScore;
import edu.cmu.tetrad.algcomparison.score.ScoreWrapper;
import edu.cmu.tetrad.algcomparison.simulation.LoadDataAndGraphs;
import edu.cmu.tetrad.algcomparison.simulation.Simulation;
import edu.cmu.tetrad.algcomparison.simulation.Simulations;
import edu.cmu.tetrad.algcomparison.statistic.ElapsedTime;
import edu.cmu.tetrad.algcomparison.statistic.ParameterColumn;
import edu.cmu.tetrad.algcomparison.statistic.Statistic;
import edu.cmu.tetrad.algcomparison.statistic.Statistics;
import edu.cmu.tetrad.algcomparison.utils.HasKnowledge;
import edu.cmu.tetrad.algcomparison.utils.HasParameterValues;
import edu.cmu.tetrad.algcomparison.utils.HasParameters;
import edu.cmu.tetrad.algcomparison.utils.TakesInitialGraph;
import edu.cmu.tetrad.data.*;
import edu.cmu.tetrad.graph.*;
import edu.cmu.tetrad.search.DagToPag2;
import edu.cmu.tetrad.search.SearchGraphUtils;
import edu.cmu.tetrad.util.*;
import org.reflections.Reflections;

import java.io.*;
import java.lang.reflect.Constructor;
import java.text.DecimalFormat;
import java.text.NumberFormat;
import java.util.*;
import java.util.concurrent.RecursiveTask;

/**
 * Script to do a comparison of a list of algorithms using a list of statistics and a list
 * of parameters and their values.
 *
 * @author jdramsey
 * @author Daniel Malinsky
 */
public class Comparison {


    public enum ComparisonGraph {
        true_DAG, Pattern_of_the_true_DAG, PAG_of_the_true_DAG
    }

    private boolean[] graphTypeUsed;
    private PrintStream out;
    private boolean tabDelimitedTables = false;
    private boolean saveGraphs = false;
    private boolean copyData = false;
    private boolean showSimulationIndices = false;
    private boolean showAlgorithmIndices = false;
    private boolean showUtilities = false;
    private boolean sortByUtility = false;
    private String dataPath = null;
    private String resultsPath = null;
    private boolean parallelized = true;
    private boolean savePatterns = false;
    private boolean savePags = false;
    private ArrayList<String> dirs = null;
    private ComparisonGraph comparisonGraph = ComparisonGraph.true_DAG;
    private boolean replacePartialOrientedWithDirected = false;


    public void compareFromFiles(String filePath, Algorithms algorithms,
                                 Statistics statistics, Parameters parameters) {
        compareFromFiles(filePath, filePath, algorithms, statistics, parameters);
    }

    /**
     * Compares algorithms.
     *
     * @param dataPath    Path to the directory where data and graph files have been saved.
     * @param resultsPath Path to the file where the results should be stored.
     * @param algorithms  The list of algorithms to be compared.
     * @param statistics  The list of statistics on which to compare the algorithm, and their utility weights.
     * @param parameters  The list of parameters and their values.
     */
    public void compareFromFiles(String dataPath, String resultsPath, Algorithms algorithms,
                                 Statistics statistics, Parameters parameters) {
        for (Algorithm algorithm : algorithms.getAlgorithms()) {
            if (algorithm instanceof ExternalAlgorithm) {
                throw new IllegalArgumentException("Not expecting any implementations of ExternalAlgorithm here.");
            }
        }

        this.dataPath = dataPath;
        this.resultsPath = resultsPath;

        Simulations simulations = new Simulations();

        File file = new File(this.dataPath, "save");
        File[] dirs = file.listFiles();

        if (dirs == null) {
            throw new NullPointerException("No files in " + file.getAbsolutePath());
        }

        this.dirs = new ArrayList<String>();

//        int count = 0;
//
//        for (File dir : dirs) {
//            if (dir.getName().contains("DS_Store")) continue;
//            count++;
//        }

//        for (int i = 1; i <= count; i++) {
        File _dir = new File(dataPath, "save");
        simulations.add(new LoadDataAndGraphs(_dir.getAbsolutePath()));
        this.dirs.add(_dir.getAbsolutePath());
//    }

        //
        compareFromSimulations(this.resultsPath, simulations, algorithms, statistics, parameters);
    }

    public void generateReportFromExternalAlgorithms(String dataPath, String resultsPath, Algorithms algorithms,
                                                     Statistics statistics, Parameters parameters) {
        generateReportFromExternalAlgorithms(dataPath, resultsPath, "Comparison.txt", algorithms,
                statistics, parameters);
    }

    public void generateReportFromExternalAlgorithms(String dataPath, String resultsPath, String outputFileName, Algorithms algorithms,
                                                     Statistics statistics, Parameters parameters) {

        this.saveGraphs = false;
        this.dataPath = dataPath;
        this.resultsPath = resultsPath;

        for (Algorithm algorithm : algorithms.getAlgorithms()) {
            if (!(algorithm instanceof ExternalAlgorithm)) throw new IllegalArgumentException(
                    "Expecting all algorithms to implement ExternalAlgorithm.");
        }

        Simulations simulations = new Simulations();

        File file = new File(this.dataPath, "save");
        File[] dirs = file.listFiles();

        if (dirs == null) {
            throw new NullPointerException("No files in " + file.getAbsolutePath());
        }

        this.dirs = new ArrayList<String>();

        int count = 0;

        for (File dir : dirs) {
            if (dir.getName().contains("DS_Store")) continue;
            count++;
        }

        for (int i = 1; i <= count; i++) {
            File _dir = new File(dataPath, "save/" + i);
            simulations.add(new LoadDataAndGraphs(_dir.getAbsolutePath()));
            this.dirs.add(_dir.getAbsolutePath());
        }

        compareFromSimulations(this.resultsPath, simulations, outputFileName, algorithms, statistics, parameters);
    }

    public void compareFromSimulations(String resultsPath, Simulations simulations, Algorithms algorithms,
                                       Statistics statistics, Parameters parameters) {
        compareFromSimulations(resultsPath, simulations, "Comparison.txt", algorithms, statistics, parameters);
    }

    /**
     * Compares algorithms.
     *
     * @param resultsPath Path to the file where the output should be printed.
     * @param simulations The list of simulationWrapper that is used to generate graphs and data for the comparison.
     * @param algorithms  The list of algorithms to be compared.
     * @param statistics  The list of statistics on which to compare the algorithm, and their utility weights.
     */
    public void compareFromSimulations(String resultsPath, Simulations simulations, String outputFileName, Algorithms algorithms,
                                       Statistics statistics, Parameters parameters) {
        this.resultsPath = resultsPath;

        // Create output file.
        try {
            File dir = new File(resultsPath);
            dir.mkdirs();
            File file = new File(dir, outputFileName);
            this.out = new PrintStream(new FileOutputStream(file));
        } catch (Exception e) {
            throw new RuntimeException(e);
        }

        out.println(new Date());

        // Set up simulations--create data and graphs, read in parameters. The parameters
        // are set in the parameters object.
        List<SimulationWrapper> simulationWrappers = new ArrayList<>();

        int numRuns = parameters.getInt("numRuns");

        for (Simulation simulation : simulations.getSimulations()) {
            List<SimulationWrapper> wrappers = getSimulationWrappers(simulation, parameters);

            for (SimulationWrapper wrapper : wrappers) {
                wrapper.createData(wrapper.getSimulationSpecificParameters());
                simulationWrappers.add(wrapper);
            }
        }

        // Set up the algorithms.
        List<AlgorithmWrapper> algorithmWrappers = new ArrayList<>();

        for (Algorithm algorithm : algorithms.getAlgorithms()) {
            List<Integer> _dims = new ArrayList<>();
            List<String> varyingParameters = new ArrayList<>();

            final List<String> parameters1 = algorithm.getParameters();

            for (String name : parameters1) {
                if (parameters.getNumValues(name) > 1) {
                    _dims.add(parameters.getNumValues(name));
                    varyingParameters.add(name);
                }
            }

            if (varyingParameters.isEmpty()) {
                algorithmWrappers.add(new AlgorithmWrapper(algorithm, parameters));
            } else {

                int[] dims = new int[_dims.size()];
                for (int i = 0; i < _dims.size(); i++) dims[i] = _dims.get(i);

                CombinationGenerator gen = new CombinationGenerator(dims);
                int[] choice;

                while ((choice = gen.next()) != null) {
                    AlgorithmWrapper wrapper = new AlgorithmWrapper(algorithm, parameters);

                    for (int h = 0; h < dims.length; h++) {
                        String parameter = varyingParameters.get(h);
                        Object[] values = parameters.getValues(parameter);
                        Object value = values[choice[h]];
                        wrapper.setValue(parameter, value);
                    }

                    algorithmWrappers.add(wrapper);
                }
            }
        }

        // Create the algorithm-simulation wrappers for every combination of algorithm and
        // simulation.
        List<AlgorithmSimulationWrapper> algorithmSimulationWrappers = new ArrayList<>();

        for (SimulationWrapper simulationWrapper : simulationWrappers) {
            for (AlgorithmWrapper algorithmWrapper : algorithmWrappers) {
                DataType algDataType = algorithmWrapper.getDataType();
                DataType simDataType = simulationWrapper.getDataType();
                if (!(algDataType == DataType.Mixed || (algDataType == simDataType))) {
                    System.out.println("Type mismatch: " + algorithmWrapper.getDescription()
                            + " / " + simulationWrapper.getDescription());
                }

                if (algorithmWrapper.getAlgorithm() instanceof ExternalAlgorithm) {
                    ExternalAlgorithm external = (ExternalAlgorithm) algorithmWrapper.getAlgorithm();
//                    external.setSimulation(simulationWrapper.getSimulation());
//                    external.setPath(dirs.get(simulationWrappers.indexOf(simulationWrapper)));
//                    external.setPath(resultsPath);
                    external.setSimIndex(simulationWrappers.indexOf(external.getSimulation()));
                }

                algorithmSimulationWrappers.add(new AlgorithmSimulationWrapper(
                        algorithmWrapper, simulationWrapper));
            }
        }


        // Run all of the algorithms and compile statistics.
        double[][][][] allStats = calcStats(algorithmSimulationWrappers, algorithmWrappers, simulationWrappers,
                statistics, numRuns);

        // Print out the preliminary information for statistics types, etc.
        if (allStats != null) {
            out.println();
            out.println("Statistics:");
            out.println();

            for (Statistic stat : statistics.getStatistics()) {
                out.println(stat.getAbbreviation() + " = " + stat.getDescription());
            }
        }

        out.println();
//        out.println("Parameters:");
////        out.println(parameters);
//        out.println();

//        printParameters(new ArrayList<>(parameters.getParametersNames()), parameters, out);
//
//        out.println();

        if (allStats != null) {
            int numTables = allStats.length;
            int numStats = allStats[0][0].length - 1;

            double[][][] statTables = calcStatTables(allStats, Mode.Average, numTables, algorithmSimulationWrappers,
                    numStats, statistics);
            double[] utilities = calcUtilities(statistics, algorithmSimulationWrappers, statTables[0]);

            // Add utilities to table as the last column.
            for (int u = 0; u < numTables; u++) {
                for (int t = 0; t < algorithmSimulationWrappers.size(); t++) {
                    statTables[u][t][numStats] = utilities[t];
                }
            }

            int[] newOrder;

            if (isSortByUtility()) {
                newOrder = sort(algorithmSimulationWrappers, utilities);
            } else {
                newOrder = new int[algorithmSimulationWrappers.size()];
                for (int q = 0; q < algorithmSimulationWrappers.size(); q++) {
                    newOrder[q] = q;
                }
            }

            out.println("Simulations:");
            out.println();

//            if (simulationWrappers.size() == 1) {
//                out.println(simulationWrappers.get(0).getDescription());
//            } else {
            int i = 0;

            for (SimulationWrapper simulation : simulationWrappers) {
                out.print("Simulation " + (++i) + ": ");
                out.println(simulation.getDescription());
                out.println();

                printParameters(simulation.getParameters(), simulation.getSimulationSpecificParameters(), out);

//                    for (String param : simulation.getParameters()) {
//                        out.println(param + " = " + simulation.getValue(param));
//                    }

                out.println();
            }
//            }

            out.println("Algorithms:");
            out.println();

            for (int t = 0; t < algorithmSimulationWrappers.size(); t++) {
                AlgorithmSimulationWrapper wrapper = algorithmSimulationWrappers.get(t);

                if (wrapper.getSimulationWrapper() == simulationWrappers.get(0)) {
                    out.println((t + 1) + ". " + wrapper.getAlgorithmWrapper().getDescription());
                }
            }

            if (isSortByUtility()) {
                out.println();
                out.println("Sorting by utility, high to low.");
            }

            if (isShowUtilities()) {
                out.println();
                out.println("Weighting of statistics:");
                out.println();
                out.println("U = ");

                for (Statistic stat : statistics.getStatistics()) {
                    String statName = stat.getAbbreviation();
                    double weight = statistics.getWeight(stat);
                    if (weight != 0.0) {
                        out.println("    " + weight + " * f(" + statName + ")");
                    }
                }

                out.println();
                out.println("...normed to range between 0 and 1.");

                out.println();
                out.println("Note that f for each statistic is a function that maps the statistic to the ");
                out.println("interval [0, 1], with higher being better.");
            }

            out.println();
            out.println("Graphs are being compared to the " + comparisonGraph.toString().replace("_", " ") + ".");

            out.println();

            // Add utilities to table as the last column.
            for (int u = 0; u < numTables; u++) {
                for (int t = 0; t < algorithmSimulationWrappers.size(); t++) {
                    statTables[u][t][numStats] = utilities[t];
                }
            }

            // Print all of the tables.
            printStats(statTables, statistics, Mode.Average, newOrder, algorithmSimulationWrappers,
                    algorithmWrappers, simulationWrappers, utilities, parameters);

            statTables = calcStatTables(allStats, Mode.StandardDeviation, numTables,
                    algorithmSimulationWrappers, numStats, statistics);

            printStats(statTables, statistics, Mode.StandardDeviation, newOrder, algorithmSimulationWrappers, algorithmWrappers,
                    simulationWrappers, utilities, parameters);

            statTables = calcStatTables(allStats, Mode.WorstCase, numTables, algorithmSimulationWrappers,
                    numStats, statistics);

            // Add utilities to table as the last column.
            for (int u = 0; u < numTables; u++) {
                for (int t = 0; t < algorithmSimulationWrappers.size(); t++) {
                    statTables[u][t][numStats] = utilities[t];
                }
            }

            printStats(statTables, statistics, Mode.WorstCase, newOrder, algorithmSimulationWrappers, algorithmWrappers,
                    simulationWrappers, utilities, parameters);
        }

        out.close();
    }


    /**
     * Saves simulationWrapper data.
     *
     * @param dataPath   The path to the directory where the simulationWrapper data should be saved.
     * @param simulation The simulate used to generate the graphs and data.
     * @param parameters The parameters to be used in the simulationWrapper.
     */
    public void saveToFiles(String dataPath, Simulation simulation, Parameters parameters) {
        simulation.createData(parameters);

        File dir0 = new File(dataPath);
        File dir;
        //int i = 0;

        dir = new File(dir0, "save");

//
//        do {
//            dir = new File(dir0, "Simulation" + (++i));
//        } while (dir.exists());

//        if (dir.exists()) {
//            JOptionPane.showMessageDialog(JOptionUtils.centeringComp(),
//                    "A file already exists named 'Simulation' in directory '" + dir0.getPath() + "'; \n" +
//                            "please remove it first or move it out of the way.");
//        }

        deleteFilesThenDirectory(dir);

        //if(!dir.exists()){
        //	dir.mkdirs();
        //}

        try {
            int numDataSets = simulation.getNumDataModels();
            if (numDataSets <= 0) {

                File dir1 = new File(dir, "graph");
                File dir2 = new File(dir, "data");

                dir1.mkdirs();
                dir2.mkdirs();

                PrintStream out = new PrintStream(new FileOutputStream(new File(dir, "parameters.txt")));
                out.println(simulation.getDescription());
                out.println(parameters);
                out.close();

                return;
            }

            List<SimulationWrapper> simulationWrappers = getSimulationWrappers(simulation, parameters);

            int index = 0;

            for (SimulationWrapper simulationWrapper : simulationWrappers) {
                for (String param : simulationWrapper.getParameters()) {
                    parameters.set(param, simulationWrapper.getValue(param));
                }

                simulationWrapper.createData(simulationWrapper.getSimulationSpecificParameters());

                File subdir = dir;
                if (simulationWrappers.size() > 1) {
                    index++;

                    subdir = new File(dir, "" + index);
                    subdir.mkdirs();
                }

                File dir1 = new File(subdir, "graph");
                File dir2 = new File(subdir, "data");
                File dir2a = new File(subdir, "data.with.latents");

                dir1.mkdirs();
                dir2.mkdirs();
                dir2a.mkdirs();

                File dir3 = null;

                if (isSavePatterns()) {
                    dir3 = new File(subdir, "patterns");
                    dir3.mkdirs();
                }

                File dir4 = null;

                if (isSavePags()) {
                    dir4 = new File(subdir, "pags");
                    dir4.mkdirs();
                }


                for (int j = 0; j < simulationWrapper.getNumDataModels(); j++) {
                    File file2 = new File(dir1, "graph." + (j + 1) + ".txt");
                    Graph graph = simulationWrapper.getTrueGraph(j);

                    GraphUtils.saveGraph(graph, file2, false);

                    File file = new File(dir2, "data." + (j + 1) + ".txt");
                    Writer out = new FileWriter(file);
                    DataModel dataModel = (DataModel) simulationWrapper.getDataModel(j);
                    DataWriter.writeRectangularData((DataSet) dataModel, out, '\t');
                    out.close();

                    File filea = new File(dir2a, "data.with.latents" + (j + 1) + ".txt");
                    Writer outa = new FileWriter(filea);
                    DataModel dataModelWithLatents = (DataModel) simulationWrapper.getDataModelWithLatents(j);
                    DataWriter.writeRectangularData((DataSet) dataModelWithLatents, outa, '\t');
                    outa.close();

                    if (isSavePatterns()) {
                        File file3 = new File(dir3, "pattern." + (j + 1) + ".txt");
                        GraphUtils.saveGraph(SearchGraphUtils.patternForDag(graph), file3, false);
                    }

                    if (isSavePags()) {
                        File file4 = new File(dir4, "pag." + (j + 1) + ".txt");
                        GraphUtils.saveGraph(new DagToPag2(graph).convert(), file4, false);
                    }
                }

                PrintStream out = new PrintStream(new FileOutputStream(new File(subdir, "parameters.txt")));
                out.println(simulationWrapper.getDescription());
                out.println(simulationWrapper.getSimulationSpecificParameters());
                out.close();
            }
        } catch (IOException e) {
            e.printStackTrace();
        }
    }

    /**
     * Saves simulationWrapper data.
     *
     * @param dataPath   The path to the directory where the simulationWrapper data should be saved.
     * @param simulation The simulate used to generate the graphs and data.
     * @param parameters The parameters to be used in the simulationWrapper.
     */
    public void saveToFilesSingleSimulation(String dataPath, Simulation simulation, Parameters parameters) {
        File dir0 = new File(dataPath);
<<<<<<< HEAD
        File dir;
        //int i = 0;

        dir = new File(dir0, "save");

//
//        do {
//            dir = new File(dir0, "Simulation" + (++i));
//        } while (dir.exists());

//        if (dir.exists()) {
//            JOptionPane.showMessageDialog(JOptionUtils.centeringComp(),
//                    "A file already exists named 'Simulation' in directory '" + dir0.getPath() + "'; \n" +
//                            "please remove it first or move it out of the way.");
//        }

        deleteFilesThenDirectory(dir);

        //if(!dir.exists()){
        //	dir.mkdirs();
        //}

        try {
=======
        File dir = new File(dir0, "save");

        deleteFilesThenDirectory(dir);
        dir.mkdirs();

        try {
            PrintStream _out = new PrintStream(new FileOutputStream(new File(dir, "parameters.txt")));
            _out.println(simulation.getDescription());
            _out.println(parameters);
            _out.close();

>>>>>>> 560a07b1
            int numDataSets = simulation.getNumDataModels();
            if (numDataSets <= 0) {

                File dir1 = new File(dir, "graph");
                File dir2 = new File(dir, "data");

                dir1.mkdirs();
                dir2.mkdirs();

<<<<<<< HEAD
                PrintStream out = new PrintStream(new FileOutputStream(new File(dir, "parameters.txt")));
                out.println(simulation.getDescription());
                out.println(parameters);
                out.close();

                return;
            }

            int index = 0;

//            SimulationWrapper simulationWrapper = new SimulationWrapper(simulation, parameters);
//
//            for (String param : simulationWrapper.getParameters()) {
//                parameters.set(param, simulationWrapper.getValue(param));
//            }

//            simulationWrapper.createData(simulationWrapper.getSimulationSpecificParameters());

=======
                return;
            }

>>>>>>> 560a07b1
            File subdir = dir;

            File dir1 = new File(subdir, "graph");
            File dir2 = new File(subdir, "data");
<<<<<<< HEAD
            File dir2a = new File(subdir, "data.with.latents");

            dir1.mkdirs();
            dir2.mkdirs();
            dir2a.mkdirs();
=======

            dir1.mkdirs();
            dir2.mkdirs();
>>>>>>> 560a07b1

            File dir3 = null;

            if (isSavePatterns()) {
                dir3 = new File(subdir, "patterns");
                dir3.mkdirs();
            }

            File dir4 = null;

            if (isSavePags()) {
                dir4 = new File(subdir, "pags");
                dir4.mkdirs();
            }


            for (int j = 0; j < simulation.getNumDataModels(); j++) {
                File file2 = new File(dir1, "graph." + (j + 1) + ".txt");
                Graph graph = simulation.getTrueGraph(j);

                GraphUtils.saveGraph(graph, file2, false);

                File file = new File(dir2, "data." + (j + 1) + ".txt");
                Writer out = new FileWriter(file);
<<<<<<< HEAD
                DataModel dataModel = (DataModel) simulation.getDataModel(j);
                DataWriter.writeRectangularData((DataSet) dataModel, out, '\t');
                out.close();

//                File filea = new File(dir2a, "data.with.latents" + (j + 1) + ".txt");
//                Writer outa = new FileWriter(filea);
//                DataModel dataModelWithLatents = (DataModel) simulation.getDataModelWithLatents(j);
////                DataWriter.writeRectangularData((DataSet) dataModelWithLatents, outa, '\t');
//                outa.close();

=======
                DataModel dataModel = simulation.getDataModel(j);
                DataWriter.writeRectangularData((DataSet) dataModel, out, '\t');
                out.close();

>>>>>>> 560a07b1
                if (isSavePatterns()) {
                    File file3 = new File(dir3, "pattern." + (j + 1) + ".txt");
                    GraphUtils.saveGraph(SearchGraphUtils.patternForDag(graph), file3, false);
                }

                if (isSavePags()) {
                    File file4 = new File(dir4, "pag." + (j + 1) + ".txt");
                    GraphUtils.saveGraph(new DagToPag2(graph).convert(), file4, false);
                }
            }
<<<<<<< HEAD

            PrintStream out = new PrintStream(new FileOutputStream(new File(subdir, "parameters.txt")));
            out.println(simulation.getDescription());
//            out.println(simulation.getSimulationSpecificParameters());
            out.close();
=======
>>>>>>> 560a07b1
        } catch (IOException e) {
            e.printStackTrace();
        }
    }


    /**
     *
     */
    public void configuration(String path) {
        try {
            new File(path).mkdirs();

            PrintStream out = new PrintStream(new FileOutputStream(new File(path, "Configuration.txt")));

            Parameters allParams = new Parameters();

            List<Class> algorithms = new ArrayList<>();
            List<Class> statistics = new ArrayList<>();
            List<Class> independenceWrappers = new ArrayList<>();
            List<Class> scoreWrappers = new ArrayList<>();
            List<Class> simulations = new ArrayList<>();

            algorithms.addAll(getClasses(Algorithm.class));

            statistics.addAll(getClasses(Statistic.class));

            independenceWrappers.addAll(getClasses(IndependenceWrapper.class));

            scoreWrappers.addAll(getClasses(ScoreWrapper.class));

            simulations.addAll(getClasses(Simulation.class));

            out.println("Available Algorithms:");
            out.println();
            out.println("Algorithms that take an independence test (using an example independence test):");
            out.println();

            for (Class clazz : new ArrayList<>(algorithms)) {
                if (Experimental.class.isAssignableFrom(clazz)) {
                    continue;
                }

                Constructor[] constructors = clazz.getConstructors();

                for (Constructor constructor : constructors) {
                    if (constructor.getParameterTypes().length == 1
                            && constructor.getParameterTypes()[0] == IndependenceWrapper.class) {
                        Algorithm algorithm = (Algorithm) constructor.newInstance(
                                FisherZ.class.newInstance());
                        out.println(clazz.getSimpleName() + ": " + algorithm.getDescription());
                        if (HasParameters.class.isAssignableFrom(clazz)) {
                            printParameters(algorithm.getParameters(), allParams, out);
                        }
                        if (TakesInitialGraph.class.isAssignableFrom(clazz)) {
                            out.println("\t" + clazz.getSimpleName() + " can take an initial graph from some other algorithm as input");
                        }
                    }
                }
            }

            out.println();
            out.println("Algorithms that take a score (using an example score):");
            out.println();

            for (Class clazz : new ArrayList<>(algorithms)) {
                if (Experimental.class.isAssignableFrom(clazz)) {
                    continue;
                }

                Constructor[] constructors = clazz.getConstructors();

                for (Constructor constructor : constructors) {
                    if (constructor.getParameterTypes().length == 1
                            && constructor.getParameterTypes()[0] == ScoreWrapper.class) {
                        Algorithm algorithm = (Algorithm) constructor.newInstance(
                                BdeuScore.class.newInstance());
                        out.println(clazz.getSimpleName() + ": " + algorithm.getDescription());
                        if (HasParameters.class.isAssignableFrom(clazz)) {
                            printParameters(algorithm.getParameters(), allParams, out);
                        }
                    }


                }
            }

            out.println();
            out.println("Algorithms with blank constructor:");
            out.println();

            for (Class clazz : new ArrayList<>(algorithms)) {
                if (Experimental.class.isAssignableFrom(clazz)) {
                    continue;
                }

                Constructor[] constructors = clazz.getConstructors();

                for (Constructor constructor : constructors) {
                    if (constructor.getParameterTypes().length == 0) {
                        Algorithm algorithm = (Algorithm) constructor.newInstance();
                        out.println(clazz.getSimpleName() + ": " + algorithm.getDescription());
                        if (HasParameters.class.isAssignableFrom(clazz)) {
                            printParameters(algorithm.getParameters(), allParams, out);
                        }
                    }
                }
            }


            out.println();
            out.println("Available Statistics:");
            out.println();

            for (Class clazz : statistics) {
                if (Experimental.class.isAssignableFrom(clazz)) {
                    continue;
                }

                Constructor[] constructors = clazz.getConstructors();

                for (Constructor constructor : constructors) {
                    if (constructor.getParameterTypes().length == 0) {
                        Statistic statistic = (Statistic) constructor.newInstance();
                        out.println(clazz.getSimpleName() + ": " + statistic.getDescription());
                    }
                }
            }

            out.println();
            out.println("Available Independence Tests:");
            out.println();

            for (Class clazz : independenceWrappers) {
                if (Experimental.class.isAssignableFrom(clazz)) {
                    continue;
                }

                Constructor[] constructors = clazz.getConstructors();

                for (Constructor constructor : constructors) {
                    if (constructor.getParameterTypes().length == 0) {
                        IndependenceWrapper independence = (IndependenceWrapper) constructor.newInstance();
                        out.println(clazz.getSimpleName() + ": " + independence.getDescription());
                        if (HasParameters.class.isAssignableFrom(clazz)) {
                            printParameters(independence.getParameters(), allParams, out);
                        }
                    }
                }
            }

            out.println();
            out.println("Available Scores:");
            out.println();

            for (Class clazz : scoreWrappers) {
                if (Experimental.class.isAssignableFrom(clazz)) {
                    continue;
                }

                Constructor[] constructors = clazz.getConstructors();

                for (Constructor constructor : constructors) {
                    if (constructor.getParameterTypes().length == 0) {
                        ScoreWrapper score = (ScoreWrapper) constructor.newInstance();
                        out.println(clazz.getSimpleName() + ": " + score.getDescription());
                        if (HasParameters.class.isAssignableFrom(clazz)) {
                            printParameters(score.getParameters(), allParams, out);
                        }
                    }
                }
            }

            out.println();
            out.println("Available Simulations:");
            out.println();

            for (Class clazz : simulations) {
                if (Experimental.class.isAssignableFrom(clazz)) {
                    continue;
                }

                Constructor[] constructors = clazz.getConstructors();

                for (Constructor constructor : constructors) {
                    if (constructor.getParameterTypes().length == 0) {
                        Simulation simulation = (Simulation) constructor.newInstance();
                        out.println(clazz.getSimpleName() + ": " + simulation.getDescription());
                        if (HasParameters.class.isAssignableFrom(clazz)) {
                            printParameters(simulation.getParameters(), allParams, out);
                        }
                    }
                }
            }

            out.println();

            out.close();
        } catch (Exception e) {
            e.printStackTrace();
        }
    }

//    private void printParameters(HasParameters hasParameters, PrintStream out, Parameters allParams) {
//        List<String> paramDescriptions = new ArrayList<>(hasParameters.getParameters());
//        if (paramDescriptions.isEmpty()) return;
//        out.print("\tParameters: ");
//
//        for (int i = 0; i < paramDescriptions.size(); i++) {
//            out.print(paramDescriptions.get(i));
//            out.print(" = ");
//            Object[] values = allParams.getValues(paramDescriptions.get(i));
//            if (values == null || values.length == 0) {
//                out.print("no default");
//
//                if (i < paramDescriptions.size() - 1) {
//                    out.print("; ");
//                    if ((i + 1) % 4 == 0) out.print("\n\t\t");
//                }
//
//                continue;
//            }
//
//            for (int j = 0; j < values.length; j++) {
//                out.print(values[j]);
//                if (j < values.length - 1) out.print(",");
//            }
//
//            if (i < paramDescriptions.size() - 1) {
//                out.print("; ");
//                if ((i + 1) % 4 == 0) out.print("\n\t\t");
//            }
//        }
//
//        out.println();
//    }

    private List<Class> getClasses(Class type) {
        Reflections reflections = new Reflections();
        Set<Class> allClasses = reflections.getSubTypesOf(type);
        return new ArrayList<>(allClasses);
    }

    private List<SimulationWrapper> getSimulationWrappers(Simulation simulation, Parameters parameters) {
        List<SimulationWrapper> simulationWrappers = new ArrayList<>();

        List<Integer> _dims = new ArrayList<>();
        List<String> varyingParams = new ArrayList<>();

        final List<String> parameters1 = simulation.getParameters();
        for (String param : parameters1) {
            final int numValues = parameters.getNumValues(param);
            if (numValues > 1) {
                _dims.add(numValues);
                varyingParams.add(param);
            }
        }

        if (varyingParams.isEmpty()) {
            simulationWrappers.add(new SimulationWrapper(simulation, parameters));
        } else {

            int[] dims = new int[_dims.size()];
            for (int i = 0; i < _dims.size(); i++) dims[i] = _dims.get(i);

            CombinationGenerator gen = new CombinationGenerator(dims);
            int[] choice;

            while ((choice = gen.next()) != null) {
                SimulationWrapper wrapper = new SimulationWrapper(simulation, parameters);

                for (int h = 0; h < dims.length; h++) {
                    String param = varyingParams.get(h);
                    Object[] values = parameters.getValues(param);
                    Object value = values[choice[h]];
                    wrapper.setValue(param, value);
                }

                simulationWrappers.add(wrapper);
            }
        }

        return simulationWrappers;
    }


    private double[][][][] calcStats(final List<AlgorithmSimulationWrapper> algorithmSimulationWrappers,
                                     List<AlgorithmWrapper> algorithmWrappers, List<SimulationWrapper> simulationWrappers,
                                     Statistics statistics, int numRuns) {
        int numGraphTypes = 4;

        graphTypeUsed = new boolean[4];

        double[][][][] allStats = new double[4][algorithmSimulationWrappers.size()][statistics.size() + 1][numRuns];

        List<AlgorithmTask> tasks = new ArrayList<>();
        int index = 0;

        for (int algSimIndex = 0; algSimIndex < algorithmSimulationWrappers.size(); algSimIndex++) {
            for (int runIndex = 0; runIndex < numRuns; runIndex++) {
                AlgorithmSimulationWrapper algorithmSimulationWrapper = algorithmSimulationWrappers.get(algSimIndex);
                Run run = new Run(algSimIndex, runIndex, index++, algorithmSimulationWrapper);
                AlgorithmTask task = new AlgorithmTask(algorithmSimulationWrappers,
                        algorithmWrappers, simulationWrappers,
                        statistics, numGraphTypes, allStats, run);
                task.compute();
//                tasks.add(task);
            }
        }

//        if (!isParallelized()) {
//            for (AlgorithmTask task : tasks) {
//                task.compute();
//            }
//        } else {
//            class Task extends RecursiveTask<Boolean> {
//                List<AlgorithmTask> tasks;
//
//                public Task(List<AlgorithmTask> tasks) {
//                    this.tasks = tasks;
//                }
//
//                @Override
//                protected Boolean compute() {
//                    Queue<AlgorithmTask> tasks = new ArrayDeque<>();
//
//                    for (AlgorithmTask task : this.tasks) {
//                        tasks.add(task);
//                        task.fork();
//
//                        for (AlgorithmTask _task : new ArrayList<>(tasks)) {
//                            if (_task.isDone()) {
//                                _task.join();
//                                tasks.remove(_task);
//                            }
//                        }
//
//                        while (tasks.size() > Runtime.getRuntime().availableProcessors()) {
//                            AlgorithmTask _task = tasks.poll();
//                            _task.join();
//                        }
//                    }
//
//                    for (AlgorithmTask task : tasks) {
//                        task.join();
//                    }
//
//                    return true;
//                }
//            }

//            Task task = new Task(tasks);
//
//            ForkJoinPoolInstance.getInstance().getPool().invoke(task);
//        }

        return allStats;
    }

    public boolean isShowSimulationIndices() {
        return showSimulationIndices;
    }

    public void setShowSimulationIndices(boolean showSimulationIndices) {
        this.showSimulationIndices = showSimulationIndices;
    }


    public boolean isShowAlgorithmIndices() {
        return showAlgorithmIndices;
    }

    public void setShowAlgorithmIndices(boolean showAlgorithmIndices) {
        this.showAlgorithmIndices = showAlgorithmIndices;
    }

    /**
     * @return True iff a column of utilities marked "W" should be shown
     * in the output.
     */
    public boolean isShowUtilities() {
        return showUtilities;
    }

    /**
     * @param showUtilities True iff a column of utilities marked "W" should be
     *                      shown in the output.
     */
    public void setShowUtilities(boolean showUtilities) {
        this.showUtilities = showUtilities;
    }


    /**
     * @return True iff the output should be sorted by utility.
     */
    public boolean isSortByUtility() {
        return sortByUtility;
    }

    /**
     * @param sortByUtility true iff the output should be sorted by utility.
     */
    public void setSortByUtility(boolean sortByUtility) {
        this.sortByUtility = sortByUtility;
    }

    public boolean isParallelized() {
        return parallelized;
    }

    public void setParallelized(boolean parallelized) {
        this.parallelized = parallelized;
    }

    /**
     * @return True if patterns should be saved out.
     */
    public boolean isSavePatterns() {
        return savePatterns;
    }

    /**
     * @param savePatterns True if patterns should be saved out.
     */
    public void setSavePatterns(boolean savePatterns) {
        this.savePatterns = savePatterns;
    }

    /**
     * @return True if patterns should be saved out.
     */
    public boolean isSavePags() {
        return savePags;
    }

    /**
     * @param savePags True if patterns should be saved out.
     */
    public void setSavePags(boolean savePags) {
        this.savePags = savePags;
    }


    /**
     * @return True iff tables should be tab delimited (e.g. for easy pasting into Excel).
     */
    public boolean isTabDelimitedTables() {
        return tabDelimitedTables;
    }

    /**
     * @param tabDelimitedTables True iff tables should be tab delimited (e.g. for easy
     *                           pasting into Excel).
     */
    public void setTabDelimitedTables(boolean tabDelimitedTables) {
        this.tabDelimitedTables = tabDelimitedTables;
    }

    /**
     * @param saveGraphs True if all graphs should be saved to files.
     */
    public void setSaveGraphs(boolean saveGraphs) {
        this.saveGraphs = saveGraphs;
    }

    /**
     * @return True if all graphs should be saved to files.
     */
    public boolean isSaveGraphs() {
        return saveGraphs;
    }

    /**
     * @return True if data should be copied before analyzing it.
     */
    public boolean isCopyData() {
        return copyData;
    }

    /**
     * @param copyData True if data should be copied before analyzing it.
     */
    public void setCopyData(boolean copyData) {
        this.copyData = copyData;
    }


    /**
     * The type of graph the results are compared to.
     */
    public ComparisonGraph getComparisonGraph() {
        return comparisonGraph;
    }

    /**
     * The type of graph the results are compared to.
     */
    public void setComparisonGraph(ComparisonGraph comparisonGraph) {
        if (comparisonGraph == null) throw new NullPointerException("Null compare graph.");
        this.comparisonGraph = comparisonGraph;
    }

    public void setReplacePartialOrientedWithDirected(boolean replacePartialOrientedWithDirected) {
        this.replacePartialOrientedWithDirected = replacePartialOrientedWithDirected;
    }

    private class AlgorithmTask extends RecursiveTask<Boolean> {
        private List<AlgorithmSimulationWrapper> algorithmSimulationWrappers;
        private List<AlgorithmWrapper> algorithmWrappers;
        private List<SimulationWrapper> simulationWrappers;
        private Statistics statistics;
        private int numGraphTypes;
        private double[][][][] allStats;
        private final Run run;

        public AlgorithmTask(List<AlgorithmSimulationWrapper> algorithmSimulationWrappers,
                             List<AlgorithmWrapper> algorithmWrappers, List<SimulationWrapper> simulationWrappers,
                             Statistics statistics, int numGraphTypes, double[][][][] allStats, Run run) {
            this.algorithmSimulationWrappers = algorithmSimulationWrappers;
            this.simulationWrappers = simulationWrappers;
            this.algorithmWrappers = algorithmWrappers;
            this.statistics = statistics;
            this.numGraphTypes = numGraphTypes;
            this.allStats = allStats;
            this.run = run;
        }

        @Override
        protected Boolean compute() {
            doRun(algorithmSimulationWrappers, algorithmWrappers,
                    simulationWrappers, statistics, numGraphTypes, allStats, run);
            return true;
        }
    }

    private void printParameters(List<String> names, Parameters parameters, PrintStream out) {
        out.println("Comparison.printParameters");
        ParamDescriptions descriptions = ParamDescriptions.getInstance();

        for (String name : names) {
            ParamDescription description = descriptions.get(name);
            Object defaultValue = description.getDefaultValue();
            Object value = parameters.get(name);

            if (defaultValue instanceof Double) {
                out.println(description.getDescription() + " = " + value.toString());
            } else if (defaultValue instanceof Integer) {
                out.println(description.getDescription() + " = " + value.toString());
            } else if (defaultValue instanceof Boolean) {
                boolean b = (Boolean) value;
                out.println(description.getDescription() + " = " + (b ? "Yes" : "No"));
            } else if (defaultValue instanceof String) {
                out.println(description.getDescription() + " = " + value);
            }
        }
    }


    private void deleteFilesThenDirectory(File dir) {
        if (dir == null) return;

        String[] entries = dir.list();

        if (entries == null) return;

        for (String s : entries) {
            File currentFile = new File(dir.getPath(), s);

            if (currentFile.isDirectory()) {
                deleteFilesThenDirectory(currentFile);
            } else {
                currentFile.delete();
            }
        }

        dir.delete();
    }

    private void doRun(List<AlgorithmSimulationWrapper> algorithmSimulationWrappers,
                       List<AlgorithmWrapper> algorithmWrappers, List<SimulationWrapper> simulationWrappers,
                       Statistics statistics,
                       int numGraphTypes, double[][][][] allStats, Run run) {
        System.out.println();
        System.out.println("Run " + (run.getRunIndex() + 1));
        System.out.println();

        AlgorithmSimulationWrapper algorithmSimulationWrapper = algorithmSimulationWrappers.get(run.getAlgSimIndex());
        AlgorithmWrapper algorithmWrapper = algorithmSimulationWrapper.getAlgorithmWrapper();
        SimulationWrapper simulationWrapper = algorithmSimulationWrapper.getSimulationWrapper();
        DataModel data = simulationWrapper.getDataModel(run.getRunIndex());
        Graph trueGraph = simulationWrapper.getTrueGraph(run.getRunIndex());

        System.out.println((run.getAlgSimIndex() + 1) + ". " + algorithmWrapper.getDescription()
                + " simulationWrapper: " + simulationWrapper.getDescription());

        long start = System.currentTimeMillis();
        Graph out;

        try {
            Algorithm algorithm = algorithmWrapper.getAlgorithm();
            Simulation simulation = simulationWrapper.getSimulation();

            if (algorithm instanceof HasKnowledge && simulation instanceof HasKnowledge) {
                ((HasKnowledge) algorithm).setKnowledge(((HasKnowledge) simulation).getKnowledge());
            }

            if (algorithmWrapper.getAlgorithm() instanceof ExternalAlgorithm) {
                ExternalAlgorithm external = (ExternalAlgorithm) algorithmWrapper.getAlgorithm();
                external.setSimulation(simulationWrapper.getSimulation());
                external.setPath(resultsPath);
                external.setSimIndex(simulationWrappers.indexOf(simulationWrapper));
            }

            if (algorithm instanceof MultiDataSetAlgorithm) {

                List<Integer> indices = new ArrayList<>();
                int numDataModels = simulationWrapper.getSimulation().getNumDataModels();
                for (int i = 0; i < numDataModels; i++) indices.add(i);
                Collections.shuffle(indices);

                List<DataModel> dataModels = new ArrayList<>();
                int randomSelectionSize = algorithmWrapper.getAlgorithmSpecificParameters().getInt(
                        "randomSelectionSize");
                for (int i = 0; i < Math.min(numDataModels, randomSelectionSize); i++) {
                    dataModels.add(simulationWrapper.getSimulation().getDataModel(indices.get(i)));
                }

                Parameters _params = algorithmWrapper.getAlgorithmSpecificParameters();

                if (algorithm instanceof PassesInGraph) {
                    out = ((PassesInGraph) algorithm).search(dataModels, _params, simulation.getTrueGraph(0));
                } else {
                    out = ((MultiDataSetAlgorithm) algorithm).search(dataModels, _params);
                }
            } else {
                DataModel dataModel = copyData ? data.copy() : data;
                Parameters _params = algorithmWrapper.getAlgorithmSpecificParameters();

                if (algorithm instanceof TrueGraphSetter) {
                    ((TrueGraphSetter) algorithm).setTrueGraph(trueGraph);
                }

                out = algorithm.search(dataModel, _params);
            }
        } catch (Exception e) {
            System.out.println("Could not run " + algorithmWrapper.getDescription());
            e.printStackTrace();
            return;
        }


        if (replacePartialOrientedWithDirected) {
            out = replaceHalfDirectedWithDirected(out);
        }

        int simIndex = simulationWrappers.indexOf(simulationWrapper) + 1;
        int algIndex = algorithmWrappers.indexOf(algorithmWrapper) + 1;


        long stop = System.currentTimeMillis();

        long elapsed = stop - start;

        saveGraph(resultsPath, out, run.getRunIndex(), simIndex, algIndex, algorithmWrapper, elapsed);

        if (trueGraph != null) {
            out = GraphUtils.replaceNodes(out, trueGraph.getNodes());
        }

        if (algorithmWrapper.getAlgorithm() instanceof ExternalAlgorithm) {
            ExternalAlgorithm extAlg = (ExternalAlgorithm) algorithmWrapper.getAlgorithm();
            extAlg.setSimIndex(simulationWrappers.indexOf(simulationWrapper));
            extAlg.setSimulation(simulationWrapper.getSimulation());
            extAlg.setPath(resultsPath);
            elapsed = extAlg.getElapsedTime(data, simulationWrapper.getSimulationSpecificParameters());
        }

        Graph[] est = new Graph[numGraphTypes];

        Graph comparisonGraph;

        if (this.comparisonGraph == ComparisonGraph.true_DAG) {
            comparisonGraph = new EdgeListGraph(trueGraph);
        } else if (this.comparisonGraph == ComparisonGraph.Pattern_of_the_true_DAG) {
            comparisonGraph = SearchGraphUtils.patternForDag(new EdgeListGraph(trueGraph));
        } else if (this.comparisonGraph == ComparisonGraph.PAG_of_the_true_DAG) {
            comparisonGraph = new DagToPag2(new EdgeListGraph(trueGraph)).convert();
        } else {
            throw new IllegalArgumentException("Unrecognized graph type.");
        }

//        Graph comparisonGraph = trueGraph == null ? null : algorithmSimulationWrapper.getComparisonGraph(trueGraph);

        est[0] = out;
        graphTypeUsed[0] = true;

        if (data.isMixed()) {
            est[1] = getSubgraph(out, true, true, data);
            est[2] = getSubgraph(out, true, false, data);
            est[3] = getSubgraph(out, false, false, data);

            graphTypeUsed[1] = true;
            graphTypeUsed[2] = true;
            graphTypeUsed[3] = true;
        }

        Graph[] truth = new Graph[numGraphTypes];

        truth[0] = comparisonGraph;

        if (data.isMixed() && comparisonGraph != null) {
            truth[1] = getSubgraph(comparisonGraph, true, true, data);
            truth[2] = getSubgraph(comparisonGraph, true, false, data);
            truth[3] = getSubgraph(comparisonGraph, false, false, data);
        }

        if (comparisonGraph != null) {
            for (int u = 0; u < numGraphTypes; u++) {
                if (!graphTypeUsed[u]) continue;

                int statIndex = -1;

                for (Statistic _stat : statistics.getStatistics()) {
                    statIndex++;

                    if (_stat instanceof ParameterColumn) continue;

                    double stat;

                    if (_stat instanceof ElapsedTime) {
                        stat = elapsed / 1000.0;
                    } else {
                        stat = _stat.getValue(truth[u], est[u]);
                    }

                    allStats[u][run.getAlgSimIndex()][statIndex][run.getRunIndex()] = stat;
                }
            }
        }
    }

    private Graph replaceHalfDirectedWithDirected(Graph graph) {
        EdgeListGraph graph2 = new EdgeListGraph(graph);

        for (Edge edge : graph2.getEdges()) {
            if (Edges.isPartiallyOrientedEdge(edge)) {
                graph2.removeEdge(edge);

                if (edge.pointsTowards(edge.getNode1())) {
                    graph2.addDirectedEdge(edge.getNode2(), edge.getNode1());
                }

                if (edge.pointsTowards(edge.getNode2())) {
                    graph2.addDirectedEdge(edge.getNode1(), edge.getNode2());
                }
            }
        }

        return graph2;
    }

    private void saveGraph(String resultsPath, Graph graph, int i, int simIndex, int algIndex,
                           AlgorithmWrapper algorithmWrapper, long elapsed) {
        if (!saveGraphs) {
            return;
        }

        try {
            String description = algorithmWrapper.getDescription().replace(" ", "_");

            File file;
            File fileElapsed;

            File dir = new File(resultsPath, "results/" + description + "/" + simIndex);
            dir.mkdirs();

            File dirElapsed = new File(resultsPath, "elapsed/" + description + "/" + simIndex);
            dirElapsed.mkdirs();

            if (resultsPath != null) {
                file = new File(dir, "graph." + (i + 1) + ".txt");
                fileElapsed = new File(dirElapsed, "graph." + (i + 1) + ".txt");
            } else {
                throw new IllegalArgumentException("Results path not provided.");
            }

            PrintStream out = new PrintStream(file);
            System.out.println("Saving graph to " + file.getAbsolutePath());
            out.println(graph);
            out.close();

            PrintStream outElapsed = new PrintStream(fileElapsed);
//            System.out.println("Saving graph to " + file.getAbsolutePath());
            outElapsed.println(elapsed);
            outElapsed.close();
        } catch (FileNotFoundException e) {
            e.printStackTrace();
        }
    }

    private enum Mode {
        Average, StandardDeviation, WorstCase
    }

    private String getHeader(int u) {
        String header;

        switch (u) {
            case 0:
                header = "All edges";
                break;
            case 1:
                header = "Discrete-discrete";
                break;
            case 2:
                header = "Discrete-continuous";
                break;
            case 3:
                header = "Continuous-continuous";
                break;
            default:
                throw new IllegalStateException();
        }
        return header;
    }

    private double[][][] calcStatTables(double[][][][] allStats, Mode mode, int numTables,
                                        List<AlgorithmSimulationWrapper> wrappers, int numStats, Statistics statistics) {
        double[][][] statTables = new double[numTables][wrappers.size()][numStats + 1];

        for (int u = 0; u < numTables; u++) {
            for (int i = 0; i < wrappers.size(); i++) {
                for (int j = 0; j < numStats; j++) {
                    if (statistics.getStatistics().get(j) instanceof ParameterColumn) {
                        String statName = statistics.getStatistics().get(j).getAbbreviation();
                        SimulationWrapper simulationWrapper = wrappers.get(i).getSimulationWrapper();
                        AlgorithmWrapper algorithmWrapper = wrappers.get(i).getAlgorithmWrapper();
                        double stat = Double.NaN;

                        List<String> parameterNames = simulationWrapper.getParameters();
                        Parameters parameters = simulationWrapper.getSimulationSpecificParameters();

                        for (String name : parameterNames) {
                            if (name.equals(statName)) {
                                if (parameters.get(name) instanceof Boolean) {
                                    boolean b = parameters.getBoolean(name);
                                    stat = b ? Double.POSITIVE_INFINITY : Double.NEGATIVE_INFINITY;
                                } else {
                                    stat = parameters.getDouble(name);
                                }

                                break;
                            }
                        }

                        if (Double.isNaN(stat)) {
                            List<String> _parameterNames = algorithmWrapper.getParameters();
                            Parameters _parameters = algorithmWrapper.parameters;

                            for (String name : _parameterNames) {
                                if (name.equals(statName)) {
                                    try {
                                        stat = _parameters.getDouble(name);
                                    } catch (Exception e) {
                                        boolean b = _parameters.getBoolean(name);
                                        stat = b ? Double.POSITIVE_INFINITY : Double.NEGATIVE_INFINITY;
                                    }

                                    break;
                                }
                            }
                        }

                        statTables[u][i][j] = stat;
                    } else if (mode == Mode.Average) {
                        statTables[u][i][j] = StatUtils.mean(allStats[u][i][j]);
                    } else if (mode == Mode.WorstCase) {
                        statTables[u][i][j] = StatUtils.min(allStats[u][i][j]);
                    } else if (mode == Mode.StandardDeviation) {
                        statTables[u][i][j] = StatUtils.sd(allStats[u][i][j]);
                    } else {
                        throw new IllegalStateException();
                    }
                }
            }
        }

        return statTables;
    }

    private void printStats(double[][][] statTables, Statistics statistics, Mode mode, int[] newOrder,
                            List<AlgorithmSimulationWrapper> algorithmSimulationWrappers,
                            List<AlgorithmWrapper> algorithmWrappers,
                            List<SimulationWrapper> simulationWrappers, double[] utilities,
                            Parameters parameters) {

        if (mode == Mode.Average) {
            out.println("AVERAGE STATISTICS");
        } else if (mode == Mode.StandardDeviation) {
            out.println("STANDARD DEVIATIONS");
        } else if (mode == Mode.WorstCase) {
            out.println("WORST CASE");
        } else {
            throw new IllegalStateException();
        }

        int numTables = statTables.length;
        int numStats = statistics.size();

        NumberFormat nf = new DecimalFormat("0.00");
        NumberFormat smallNf = new DecimalFormat("0.00E0");

        out.println();

        for (int u = 0; u < numTables; u++) {
            if (!graphTypeUsed[u]) continue;

            int rows = algorithmSimulationWrappers.size() + 1;
            int cols = (isShowSimulationIndices() ? 1 : 0) + (isShowAlgorithmIndices() ? 1 : 0) + numStats
                    + (isShowUtilities() ? 1 : 0);

            TextTable table = new TextTable(rows, cols);
            table.setTabDelimited(isTabDelimitedTables());

            int initialColumn = 0;

            if (isShowSimulationIndices()) {
                table.setToken(0, initialColumn, "Sim");

                for (int t = 0; t < algorithmSimulationWrappers.size(); t++) {
                    Simulation simulation = algorithmSimulationWrappers.get(newOrder[t]).
                            getSimulationWrapper();
                    table.setToken(t + 1, initialColumn, "" + (simulationWrappers.indexOf(simulation) + 1));
                }

                initialColumn++;
            }

            if (isShowAlgorithmIndices()) {
                table.setToken(0, initialColumn, "Alg");

                for (int t = 0; t < algorithmSimulationWrappers.size(); t++) {
                    AlgorithmWrapper algorithm = algorithmSimulationWrappers.get(newOrder[t]).getAlgorithmWrapper();
                    table.setToken(t + 1, initialColumn, "" + (algorithmWrappers.indexOf(algorithm) + 1));
                }

                initialColumn++;
            }

            for (int statIndex = 0; statIndex < numStats; statIndex++) {
                String statLabel = statistics.getStatistics().get(statIndex).getAbbreviation();
                table.setToken(0, initialColumn + statIndex, statLabel);
            }

            if (isShowUtilities()) {
                table.setToken(0, initialColumn + numStats, "U");
            }

            for (int t = 0; t < algorithmSimulationWrappers.size(); t++) {
                for (int statIndex = 0; statIndex < numStats; statIndex++) {
                    Statistic statistic = statistics.getStatistics().get(statIndex);
                    final AlgorithmWrapper algorithmWrapper = algorithmSimulationWrappers.get(newOrder[t]).getAlgorithmWrapper();
                    final SimulationWrapper simulationWrapper = algorithmSimulationWrappers.get(newOrder[t]).getSimulationWrapper();

                    Algorithm algorithm = algorithmWrapper.getAlgorithm();
                    Simulation simulation = simulationWrapper.getSimulation();

                    if (algorithm instanceof HasParameterValues) {
                        parameters.putAll(((HasParameterValues) algorithm).getParameterValues());
                    }

                    if (simulation instanceof HasParameterValues) {
                        parameters.putAll(((HasParameterValues) simulation).getParameterValues());
                    }

                    final String abbreviation = statistic.getAbbreviation();

                    Object[] o = parameters.getValues(abbreviation);

                    if (o.length == 1 && o[0] instanceof String) {
                        table.setToken(t + 1, initialColumn + statIndex, (String) o[0]);
                        continue;
                    }

                    double stat = statTables[u][newOrder[t]][statIndex];

//                    if (stat == 0.0) {
//                        table.setToken(t + 1, initialColumn + statIndex, "-");
//                    } else
                    if (stat == Double.POSITIVE_INFINITY) {
                        table.setToken(t + 1, initialColumn + statIndex, "Yes");
                    } else if (stat == Double.NEGATIVE_INFINITY) {
                        table.setToken(t + 1, initialColumn + statIndex, "No");
                    } else if (Double.isNaN(stat)) {
                        table.setToken(t + 1, initialColumn + statIndex, "*");
                    } else {
                        table.setToken(t + 1, initialColumn + statIndex,
                                Math.abs(stat) < Math.pow(10, -smallNf.getMaximumFractionDigits()) && stat != 0 ? smallNf.format(stat) : nf.format(stat));
                    }
                }

                if (isShowUtilities()) {
                    table.setToken(t + 1, initialColumn + numStats, nf.format(utilities[newOrder[t]]));
                }
            }

            out.println(getHeader(u));
            out.println();
            out.println(table);
        }
    }

    private double[] calcUtilities(Statistics statistics, List<AlgorithmSimulationWrapper> wrappers,
                                   double[][] stats) {

        // Calculate utilities for the first table.
        double[] utilities = new double[wrappers.size()];

        for (int t = 0; t < wrappers.size(); t++) {
            int j = -1;

            Iterator it2 = statistics.getStatistics().iterator();

            double sum = 0.0;
            double max = 0.0;

            while (it2.hasNext()) {
                Statistic stat = (Statistic) it2.next();
                j++;

                double weight = statistics.getWeight(stat);

                if (weight != 0.0) {
                    sum += weight * stat.getNormValue(stats[t][j]);
                    max += weight;
                }
            }

            utilities[t] = sum / max;
        }

        return utilities;
    }

    private int[] sort(final List<AlgorithmSimulationWrapper> algorithmSimulationWrappers,
                       final double[] utilities) {
        List<Integer> order = new ArrayList<>();
        for (int t = 0; t < algorithmSimulationWrappers.size(); t++) order.add(t);

        final double[] _utilities = Arrays.copyOf(utilities, utilities.length);
        double low = StatUtils.min(utilities);
        for (int t = 0; t < _utilities.length; t++) {
            low--;
            if (Double.isNaN(_utilities[t])) _utilities[t] = low;
        }

        Collections.sort(order, new Comparator<Integer>() {
            @Override
            public int compare(Integer o1, Integer o2) {
                return -Double.compare(_utilities[o1], _utilities[o2]);
            }
        });

        int[] newOrder = new int[algorithmSimulationWrappers.size()];
        for (int t = 0; t < algorithmSimulationWrappers.size(); t++) newOrder[t] = order.get(t);

        return newOrder;
    }

    private Graph getSubgraph(Graph graph, boolean discrete1, boolean discrete2, DataModel DataModel) {
        if (discrete1 && discrete2) {
            Graph newGraph = new EdgeListGraph(graph.getNodes());

            for (Edge edge : graph.getEdges()) {
                Node node1 = DataModel.getVariable(edge.getNode1().getName());
                Node node2 = DataModel.getVariable(edge.getNode2().getName());

                if (node1 instanceof DiscreteVariable &&
                        node2 instanceof DiscreteVariable) {
                    newGraph.addEdge(edge);
                }
            }

            return newGraph;
        } else if (!discrete1 && !discrete2) {
            Graph newGraph = new EdgeListGraph(graph.getNodes());

            for (Edge edge : graph.getEdges()) {
                Node node1 = DataModel.getVariable(edge.getNode1().getName());
                Node node2 = DataModel.getVariable(edge.getNode2().getName());

                if (node1 instanceof ContinuousVariable &&
                        node2 instanceof ContinuousVariable) {
                    newGraph.addEdge(edge);
                }
            }

            return newGraph;
        } else {
            Graph newGraph = new EdgeListGraph(graph.getNodes());

            for (Edge edge : graph.getEdges()) {
                Node node1 = DataModel.getVariable(edge.getNode1().getName());
                Node node2 = DataModel.getVariable(edge.getNode2().getName());

                if (node1 instanceof DiscreteVariable &&
                        node2 instanceof ContinuousVariable) {
                    newGraph.addEdge(edge);
                }

                if (node1 instanceof ContinuousVariable &&
                        node2 instanceof DiscreteVariable) {
                    newGraph.addEdge(edge);
                }
            }

            return newGraph;
        }
    }

    private class AlgorithmWrapper implements Algorithm {
        static final long serialVersionUID = 23L;
        private Algorithm algorithm;
        private Parameters parameters;
        private List<String> overriddenParameters = new ArrayList<>();

        public AlgorithmWrapper(Algorithm algorithm, Parameters parameters) {
            this.algorithm = algorithm;
            this.parameters = new Parameters(parameters);
        }

        @Override
        public Graph search(DataModel DataModel, Parameters parameters) {
            return algorithm.search(DataModel, this.parameters);
        }

        @Override
        public Graph getComparisonGraph(Graph graph) {
            return algorithm.getComparisonGraph(graph);
        }

        @Override
        public String getDescription() {
            StringBuilder description = new StringBuilder();
            description.append(algorithm.getDescription());

            if (overriddenParameters.size() > 0) {
                for (String name : new ArrayList<>(overriddenParameters)) {
                    description.append(", ").append(name).append(" = ").append(parameters.get(name));
                }
            }

            return description.toString();
        }

        @Override
        public DataType getDataType() {
            return algorithm.getDataType();
        }

        @Override
        public List<String> getParameters() {
            return algorithm.getParameters();
        }

        public void setValue(String name, Object value) {
            if (!(value instanceof Number || value instanceof Boolean)) {
                throw new IllegalArgumentException();
            }

            parameters.set(name, value);
            this.overriddenParameters.add(name);
        }

        public Algorithm getAlgorithm() {
            return algorithm;
        }

        public Parameters getAlgorithmSpecificParameters() {
            return this.parameters;
        }
    }

    private class AlgorithmSimulationWrapper implements Algorithm {
        static final long serialVersionUID = 23L;
        private SimulationWrapper simulationWrapper;
        private AlgorithmWrapper algorithmWrapper;
        List<String> parameters = new ArrayList<>();

        public AlgorithmSimulationWrapper(AlgorithmWrapper algorithm, SimulationWrapper simulation) {
            this.algorithmWrapper = algorithm;
            this.simulationWrapper = simulation;
            parameters.addAll(algorithmWrapper.getParameters());
            parameters.addAll(simulationWrapper.getParameters());
        }

        @Override
        public Graph search(DataModel dataModel, Parameters parameters) {
            return algorithmWrapper.getAlgorithm().search(dataModel, parameters);
        }

        @Override
        public Graph getComparisonGraph(Graph graph) {
            return algorithmWrapper.getComparisonGraph(graph);
        }

        @Override
        public String getDescription() {
            throw new IllegalArgumentException();
        }

        @Override
        public DataType getDataType() {
            return algorithmWrapper.getDataType();
        }

        @Override
        public List<String> getParameters() {
            List<String> params = new ArrayList<>(simulationWrapper.getParameters());
            params.addAll(algorithmWrapper.getParameters());
            return params;
        }

        public SimulationWrapper getSimulationWrapper() {
            return simulationWrapper;
        }

        public AlgorithmWrapper getAlgorithmWrapper() {
            return algorithmWrapper;
        }
    }

    private class SimulationWrapper implements Simulation {
        static final long serialVersionUID = 23L;
        private Simulation simulation;
        private List<Graph> graphs;
        private List<DataModel> dataModels;
        private Parameters parameters;

        public SimulationWrapper(Simulation simulation, Parameters parameters) {
            this.simulation = simulation;

            // There is no harm in allowing the simulation code to add parameters here; they can
            // be displayed in the output table if desired. jdramsey 20170118
            this.parameters = new Parameters(parameters);
        }

        @Override
        public void createData(Parameters parameters) {
            simulation.createData(parameters);
            this.graphs = new ArrayList<>();
            this.dataModels = new ArrayList<>();
            for (int i = 0; i < simulation.getNumDataModels(); i++) {
                this.graphs.add(simulation.getTrueGraph(i));
                this.dataModels.add(simulation.getDataModel(i));
            }
        }

        @Override
        public int getNumDataModels() {
            return dataModels.size();
        }

        @Override
        public Graph getTrueGraph(int index) {
            if (graphs.get(index) == null) return null;
            else return new EdgeListGraph(graphs.get(index));
        }

        @Override
        public DataModel getDataModel(int index) {
            return dataModels.get(index);
        }

        @Override
        public DataModel getDataModelWithLatents(int index) {
            return dataModels.get(index);
        }

        @Override
        public DataType getDataType() {
            return simulation.getDataType();
        }

        @Override
        public String getDescription() {
            return simulation.getDescription();
        }

        @Override
        public List<String> getParameters() {
            return simulation.getParameters();
        }

        public void setValue(String name, Object value) {
//            if (!(value instanceof Number)) {
//                throw new IllegalArgumentException();
//            }

            parameters.set(name, value);
        }

        public Object getValue(String name) {
            Object[] values = parameters.getValues(name);

            if (values == null || values.length == 0) {
                throw new NullPointerException("Expecting parameter to be defined: " + name);
            }

            return values[0];
        }

        public Simulation getSimulation() {
            return simulation;
        }

        public void setParameters(Parameters parameters) {
            this.parameters = new Parameters(parameters);
        }

        public Parameters getSimulationSpecificParameters() {
            return parameters;
        }
    }

    private class Run {
        private final int algSimIndex;
        private final int runIndex;
        private final int index;
        private final AlgorithmSimulationWrapper wrapper;

        public Run(int algSimIndex, int runIndex, int index, AlgorithmSimulationWrapper wrapper) {
            this.runIndex = runIndex;
            this.algSimIndex = algSimIndex;
            this.index = index;
            this.wrapper = wrapper;
        }

        public int getAlgSimIndex() {
            return algSimIndex;
        }

        public int getRunIndex() {
            return runIndex;
        }

        public int getIndex() {
            return index;
        }

        public AlgorithmSimulationWrapper getWrapper() {
            return wrapper;
        }
    }
}



<|MERGE_RESOLUTION|>--- conflicted
+++ resolved
@@ -25,7 +25,6 @@
 import edu.cmu.tetrad.algcomparison.algorithm.Algorithms;
 import edu.cmu.tetrad.algcomparison.algorithm.ExternalAlgorithm;
 import edu.cmu.tetrad.algcomparison.algorithm.MultiDataSetAlgorithm;
-import edu.cmu.tetrad.algcomparison.utils.PassesInGraph;
 import edu.cmu.tetrad.algcomparison.independence.FisherZ;
 import edu.cmu.tetrad.algcomparison.independence.IndependenceWrapper;
 import edu.cmu.tetrad.algcomparison.score.BdeuScore;
@@ -65,9 +64,7 @@
 public class Comparison {
 
 
-    public enum ComparisonGraph {
-        true_DAG, Pattern_of_the_true_DAG, PAG_of_the_true_DAG
-    }
+        public enum ComparisonGraph {true_DAG, Pattern_of_the_true_DAG, PAG_of_the_true_DAG}
 
     private boolean[] graphTypeUsed;
     private PrintStream out;
@@ -85,8 +82,6 @@
     private boolean savePags = false;
     private ArrayList<String> dirs = null;
     private ComparisonGraph comparisonGraph = ComparisonGraph.true_DAG;
-    private boolean replacePartialOrientedWithDirected = false;
-
 
     public void compareFromFiles(String filePath, Algorithms algorithms,
                                  Statistics statistics, Parameters parameters) {
@@ -124,20 +119,19 @@
 
         this.dirs = new ArrayList<String>();
 
-//        int count = 0;
-//
-//        for (File dir : dirs) {
-//            if (dir.getName().contains("DS_Store")) continue;
-//            count++;
-//        }
-
-//        for (int i = 1; i <= count; i++) {
-        File _dir = new File(dataPath, "save");
-        simulations.add(new LoadDataAndGraphs(_dir.getAbsolutePath()));
-        this.dirs.add(_dir.getAbsolutePath());
-//    }
-
-        //
+        int count = 0;
+
+        for (File dir : dirs) {
+            if (dir.getName().contains("DS_Store")) continue;
+            count++;
+        }
+
+        for (int i = 1; i <= count; i++) {
+            File _dir = new File(dataPath, "save/" + i);
+            simulations.add(new LoadDataAndGraphs(_dir.getAbsolutePath()));
+            this.dirs.add(_dir.getAbsolutePath());
+        }
+
         compareFromSimulations(this.resultsPath, simulations, algorithms, statistics, parameters);
     }
 
@@ -457,14 +451,13 @@
      * @param parameters The parameters to be used in the simulationWrapper.
      */
     public void saveToFiles(String dataPath, Simulation simulation, Parameters parameters) {
-        simulation.createData(parameters);
 
         File dir0 = new File(dataPath);
         File dir;
         //int i = 0;
 
         dir = new File(dir0, "save");
-
+        
 //
 //        do {
 //            dir = new File(dir0, "Simulation" + (++i));
@@ -481,26 +474,25 @@
         //if(!dir.exists()){
         //	dir.mkdirs();
         //}
-
+        
         try {
-            int numDataSets = simulation.getNumDataModels();
-            if (numDataSets <= 0) {
-
-                File dir1 = new File(dir, "graph");
-                File dir2 = new File(dir, "data");
-
-                dir1.mkdirs();
-                dir2.mkdirs();
-
-                PrintStream out = new PrintStream(new FileOutputStream(new File(dir, "parameters.txt")));
-                out.println(simulation.getDescription());
-                out.println(parameters);
-                out.close();
-
-                return;
-            }
-
-            List<SimulationWrapper> simulationWrappers = getSimulationWrappers(simulation, parameters);
+	    	int numDataSets = simulation.getNumDataModels();
+	    	if(numDataSets <= 0){
+	    		
+	    		File dir1 = new File(dir, "graph");
+	            File dir2 = new File(dir, "data");
+	
+	            dir1.mkdirs();
+	            dir2.mkdirs();
+	            
+	    		PrintStream out = new PrintStream(new FileOutputStream(new File(dir, "parameters.txt")));
+	            out.println(simulation.getDescription());
+	            out.println(parameters);
+	            out.close();
+	            
+	    		return;
+	    	}
+	        List<SimulationWrapper> simulationWrappers = getSimulationWrappers(simulation, parameters);
 
             int index = 0;
 
@@ -512,20 +504,18 @@
                 simulationWrapper.createData(simulationWrapper.getSimulationSpecificParameters());
 
                 File subdir = dir;
-                if (simulationWrappers.size() > 1) {
+                if(simulationWrappers.size() > 1){
                     index++;
 
                     subdir = new File(dir, "" + index);
                     subdir.mkdirs();
                 }
 
-                File dir1 = new File(subdir, "graph");
+            	File dir1 = new File(subdir, "graph");
                 File dir2 = new File(subdir, "data");
-                File dir2a = new File(subdir, "data.with.latents");
 
                 dir1.mkdirs();
                 dir2.mkdirs();
-                dir2a.mkdirs();
 
                 File dir3 = null;
 
@@ -554,12 +544,6 @@
                     DataWriter.writeRectangularData((DataSet) dataModel, out, '\t');
                     out.close();
 
-                    File filea = new File(dir2a, "data.with.latents" + (j + 1) + ".txt");
-                    Writer outa = new FileWriter(filea);
-                    DataModel dataModelWithLatents = (DataModel) simulationWrapper.getDataModelWithLatents(j);
-                    DataWriter.writeRectangularData((DataSet) dataModelWithLatents, outa, '\t');
-                    outa.close();
-
                     if (isSavePatterns()) {
                         File file3 = new File(dir3, "pattern." + (j + 1) + ".txt");
                         GraphUtils.saveGraph(SearchGraphUtils.patternForDag(graph), file3, false);
@@ -590,31 +574,6 @@
      */
     public void saveToFilesSingleSimulation(String dataPath, Simulation simulation, Parameters parameters) {
         File dir0 = new File(dataPath);
-<<<<<<< HEAD
-        File dir;
-        //int i = 0;
-
-        dir = new File(dir0, "save");
-
-//
-//        do {
-//            dir = new File(dir0, "Simulation" + (++i));
-//        } while (dir.exists());
-
-//        if (dir.exists()) {
-//            JOptionPane.showMessageDialog(JOptionUtils.centeringComp(),
-//                    "A file already exists named 'Simulation' in directory '" + dir0.getPath() + "'; \n" +
-//                            "please remove it first or move it out of the way.");
-//        }
-
-        deleteFilesThenDirectory(dir);
-
-        //if(!dir.exists()){
-        //	dir.mkdirs();
-        //}
-
-        try {
-=======
         File dir = new File(dir0, "save");
 
         deleteFilesThenDirectory(dir);
@@ -626,7 +585,6 @@
             _out.println(parameters);
             _out.close();
 
->>>>>>> 560a07b1
             int numDataSets = simulation.getNumDataModels();
             if (numDataSets <= 0) {
 
@@ -636,45 +594,16 @@
                 dir1.mkdirs();
                 dir2.mkdirs();
 
-<<<<<<< HEAD
-                PrintStream out = new PrintStream(new FileOutputStream(new File(dir, "parameters.txt")));
-                out.println(simulation.getDescription());
-                out.println(parameters);
-                out.close();
-
                 return;
             }
 
-            int index = 0;
-
-//            SimulationWrapper simulationWrapper = new SimulationWrapper(simulation, parameters);
-//
-//            for (String param : simulationWrapper.getParameters()) {
-//                parameters.set(param, simulationWrapper.getValue(param));
-//            }
-
-//            simulationWrapper.createData(simulationWrapper.getSimulationSpecificParameters());
-
-=======
-                return;
-            }
-
->>>>>>> 560a07b1
             File subdir = dir;
 
             File dir1 = new File(subdir, "graph");
             File dir2 = new File(subdir, "data");
-<<<<<<< HEAD
-            File dir2a = new File(subdir, "data.with.latents");
 
             dir1.mkdirs();
             dir2.mkdirs();
-            dir2a.mkdirs();
-=======
-
-            dir1.mkdirs();
-            dir2.mkdirs();
->>>>>>> 560a07b1
 
             File dir3 = null;
 
@@ -699,23 +628,10 @@
 
                 File file = new File(dir2, "data." + (j + 1) + ".txt");
                 Writer out = new FileWriter(file);
-<<<<<<< HEAD
-                DataModel dataModel = (DataModel) simulation.getDataModel(j);
-                DataWriter.writeRectangularData((DataSet) dataModel, out, '\t');
-                out.close();
-
-//                File filea = new File(dir2a, "data.with.latents" + (j + 1) + ".txt");
-//                Writer outa = new FileWriter(filea);
-//                DataModel dataModelWithLatents = (DataModel) simulation.getDataModelWithLatents(j);
-////                DataWriter.writeRectangularData((DataSet) dataModelWithLatents, outa, '\t');
-//                outa.close();
-
-=======
                 DataModel dataModel = simulation.getDataModel(j);
                 DataWriter.writeRectangularData((DataSet) dataModel, out, '\t');
                 out.close();
 
->>>>>>> 560a07b1
                 if (isSavePatterns()) {
                     File file3 = new File(dir3, "pattern." + (j + 1) + ".txt");
                     GraphUtils.saveGraph(SearchGraphUtils.patternForDag(graph), file3, false);
@@ -726,14 +642,6 @@
                     GraphUtils.saveGraph(new DagToPag2(graph).convert(), file4, false);
                 }
             }
-<<<<<<< HEAD
-
-            PrintStream out = new PrintStream(new FileOutputStream(new File(subdir, "parameters.txt")));
-            out.println(simulation.getDescription());
-//            out.println(simulation.getSimulationSpecificParameters());
-            out.close();
-=======
->>>>>>> 560a07b1
         } catch (IOException e) {
             e.printStackTrace();
         }
@@ -1237,9 +1145,6 @@
         this.comparisonGraph = comparisonGraph;
     }
 
-    public void setReplacePartialOrientedWithDirected(boolean replacePartialOrientedWithDirected) {
-        this.replacePartialOrientedWithDirected = replacePartialOrientedWithDirected;
-    }
 
     private class AlgorithmTask extends RecursiveTask<Boolean> {
         private List<AlgorithmSimulationWrapper> algorithmSimulationWrappers;
@@ -1271,7 +1176,7 @@
     }
 
     private void printParameters(List<String> names, Parameters parameters, PrintStream out) {
-        out.println("Comparison.printParameters");
+    	out.println("Comparison.printParameters");
         ParamDescriptions descriptions = ParamDescriptions.getInstance();
 
         for (String name : names) {
@@ -1280,14 +1185,14 @@
             Object value = parameters.get(name);
 
             if (defaultValue instanceof Double) {
-                out.println(description.getDescription() + " = " + value.toString());
+                out.println(description.getShortDescription() + " = " + value.toString());
             } else if (defaultValue instanceof Integer) {
-                out.println(description.getDescription() + " = " + value.toString());
+                out.println(description.getShortDescription() + " = " + value.toString());
             } else if (defaultValue instanceof Boolean) {
                 boolean b = (Boolean) value;
-                out.println(description.getDescription() + " = " + (b ? "Yes" : "No"));
+                out.println(description.getShortDescription() + " = " + (b ? "Yes" : "No"));
             } else if (defaultValue instanceof String) {
-                out.println(description.getDescription() + " = " + value);
+                out.println(description.getShortDescription() + " = " + value);
             }
         }
     }
@@ -1349,7 +1254,6 @@
             }
 
             if (algorithm instanceof MultiDataSetAlgorithm) {
-
                 List<Integer> indices = new ArrayList<>();
                 int numDataModels = simulationWrapper.getSimulation().getNumDataModels();
                 for (int i = 0; i < numDataModels; i++) indices.add(i);
@@ -1363,31 +1267,16 @@
                 }
 
                 Parameters _params = algorithmWrapper.getAlgorithmSpecificParameters();
-
-                if (algorithm instanceof PassesInGraph) {
-                    out = ((PassesInGraph) algorithm).search(dataModels, _params, simulation.getTrueGraph(0));
-                } else {
-                    out = ((MultiDataSetAlgorithm) algorithm).search(dataModels, _params);
-                }
+                out = ((MultiDataSetAlgorithm) algorithm).search(dataModels, _params);
             } else {
                 DataModel dataModel = copyData ? data.copy() : data;
                 Parameters _params = algorithmWrapper.getAlgorithmSpecificParameters();
-
-                if (algorithm instanceof TrueGraphSetter) {
-                    ((TrueGraphSetter) algorithm).setTrueGraph(trueGraph);
-                }
-
                 out = algorithm.search(dataModel, _params);
             }
         } catch (Exception e) {
             System.out.println("Could not run " + algorithmWrapper.getDescription());
             e.printStackTrace();
             return;
-        }
-
-
-        if (replacePartialOrientedWithDirected) {
-            out = replaceHalfDirectedWithDirected(out);
         }
 
         int simIndex = simulationWrappers.indexOf(simulationWrapper) + 1;
@@ -1476,26 +1365,6 @@
         }
     }
 
-    private Graph replaceHalfDirectedWithDirected(Graph graph) {
-        EdgeListGraph graph2 = new EdgeListGraph(graph);
-
-        for (Edge edge : graph2.getEdges()) {
-            if (Edges.isPartiallyOrientedEdge(edge)) {
-                graph2.removeEdge(edge);
-
-                if (edge.pointsTowards(edge.getNode1())) {
-                    graph2.addDirectedEdge(edge.getNode2(), edge.getNode1());
-                }
-
-                if (edge.pointsTowards(edge.getNode2())) {
-                    graph2.addDirectedEdge(edge.getNode1(), edge.getNode2());
-                }
-            }
-        }
-
-        return graph2;
-    }
-
     private void saveGraph(String resultsPath, Graph graph, int i, int simIndex, int algIndex,
                            AlgorithmWrapper algorithmWrapper, long elapsed) {
         if (!saveGraphs) {
@@ -1510,6 +1379,7 @@
 
             File dir = new File(resultsPath, "results/" + description + "/" + simIndex);
             dir.mkdirs();
+
 
             File dirElapsed = new File(resultsPath, "elapsed/" + description + "/" + simIndex);
             dirElapsed.mkdirs();
@@ -1721,10 +1591,9 @@
 
                     double stat = statTables[u][newOrder[t]][statIndex];
 
-//                    if (stat == 0.0) {
-//                        table.setToken(t + 1, initialColumn + statIndex, "-");
-//                    } else
-                    if (stat == Double.POSITIVE_INFINITY) {
+                    if (stat == 0.0) {
+                        table.setToken(t + 1, initialColumn + statIndex, "-");
+                    } else if (stat == Double.POSITIVE_INFINITY) {
                         table.setToken(t + 1, initialColumn + statIndex, "Yes");
                     } else if (stat == Double.NEGATIVE_INFINITY) {
                         table.setToken(t + 1, initialColumn + statIndex, "No");
@@ -1932,8 +1801,8 @@
         }
 
         @Override
-        public Graph search(DataModel dataModel, Parameters parameters) {
-            return algorithmWrapper.getAlgorithm().search(dataModel, parameters);
+        public Graph search(DataModel DataModel, Parameters parameters) {
+            return algorithmWrapper.getAlgorithm().search(DataModel, parameters);
         }
 
         @Override
@@ -2010,11 +1879,6 @@
         }
 
         @Override
-        public DataModel getDataModelWithLatents(int index) {
-            return dataModels.get(index);
-        }
-
-        @Override
         public DataType getDataType() {
             return simulation.getDataType();
         }
@@ -2030,9 +1894,9 @@
         }
 
         public void setValue(String name, Object value) {
-//            if (!(value instanceof Number)) {
-//                throw new IllegalArgumentException();
-//            }
+            if (!(value instanceof Number)) {
+                throw new IllegalArgumentException();
+            }
 
             parameters.set(name, value);
         }
