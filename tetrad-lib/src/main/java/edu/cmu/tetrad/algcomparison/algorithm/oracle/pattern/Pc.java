package edu.cmu.tetrad.algcomparison.algorithm.oracle.pattern;

import edu.cmu.tetrad.algcomparison.algorithm.Algorithm;
import edu.cmu.tetrad.algcomparison.independence.IndependenceWrapper;
import edu.cmu.tetrad.algcomparison.utils.HasKnowledge;
import edu.cmu.tetrad.algcomparison.utils.TakesIndependenceWrapper;
import edu.cmu.tetrad.algcomparison.utils.TakesInitialGraph;
import edu.cmu.tetrad.data.DataModel;
import edu.cmu.tetrad.data.DataSet;
import edu.cmu.tetrad.data.DataType;
import edu.cmu.tetrad.data.IKnowledge;
import edu.cmu.tetrad.data.Knowledge2;
import edu.cmu.tetrad.graph.EdgeListGraph;
import edu.cmu.tetrad.graph.Graph;
import edu.cmu.tetrad.search.PcAll;
import edu.cmu.tetrad.search.SearchGraphUtils;
import edu.cmu.tetrad.util.Parameters;
import edu.pitt.dbmi.algo.bootstrap.BootstrapEdgeEnsemble;
import edu.pitt.dbmi.algo.bootstrap.GeneralBootstrapTest;

import java.util.List;

/**
 * PC.
 *
 * @author jdramsey
 */
public class Pc implements Algorithm, TakesInitialGraph, HasKnowledge, TakesIndependenceWrapper {

    static final long serialVersionUID = 23L;
    private IndependenceWrapper test;
    private Algorithm algorithm = null;
    private Graph initialGraph = null;
    private IKnowledge knowledge = new Knowledge2();

    public Pc(IndependenceWrapper test) {
        this.test = test;
    }

    public Pc(IndependenceWrapper test, Algorithm algorithm) {
        this.test = test;
        this.algorithm = algorithm;
    }

    public Pc() {
    }

    @Override
    public void setIndependenceWrapper(IndependenceWrapper independenceWrapper) {
        this.test = independenceWrapper;
    }

    @Override
    public Graph search(DataModel dataSet, Parameters parameters) {
<<<<<<< HEAD
        if(!parameters.getBoolean("bootstrapping")){
=======
    	if (parameters.getInt("bootstrapSampleSize") < 1) {
>>>>>>> 82b37dbd
            if (algorithm != null) {
//            	initialGraph = algorithm.search(dataSet, parameters);
            }
            edu.cmu.tetrad.search.PcAll search = new edu.cmu.tetrad.search.PcAll(test.getTest(dataSet, parameters), initialGraph);
            search.setDepth(parameters.getInt("depth"));
            search.setKnowledge(knowledge);
            search.setFasRule(PcAll.FasRule.FAS);
            search.setColliderDiscovery(PcAll.ColliderDiscovery.FAS_SEPSETS);
            search.setConflictRule(PcAll.ConflictRule.PRIORITY);
            search.setVerbose(parameters.getBoolean("verbose"));
            return search.search();
        }else{
    		Pc algorithm = new Pc(test);
    		algorithm.setKnowledge(knowledge);
//          if (initialGraph != null) {
//      		algorithm.setInitialGraph(initialGraph);
//  		}

    		DataSet data = (DataSet) dataSet;
    		
    		GeneralBootstrapTest search = new GeneralBootstrapTest(data, algorithm, parameters.getInt("bootstrapSampleSize"));
    		
    		BootstrapEdgeEnsemble edgeEnsemble = BootstrapEdgeEnsemble.Highest;
    		switch (parameters.getInt("bootstrapEnsemble", 1)) {
    		case 0:
    			edgeEnsemble = BootstrapEdgeEnsemble.Preserved;
    			break;
    		case 1:
    			edgeEnsemble = BootstrapEdgeEnsemble.Highest;
    			break;
    		case 2:
    			edgeEnsemble = BootstrapEdgeEnsemble.Majority;
    		}
    		search.setEdgeEnsemble(edgeEnsemble);
    		search.setParameters(parameters);    		
    		search.setVerbose(parameters.getBoolean("verbose"));
    		return search.search();
        }
    }

    @Override
    public Graph getComparisonGraph(Graph graph) {
        return SearchGraphUtils.patternForDag(new EdgeListGraph(graph));
    }

    @Override
    public String getDescription() {
        return "PC (\"Peter and Clark\"), Priority Rule, using " + test.getDescription()
                + (algorithm != null ? " with initial graph from " +
                algorithm.getDescription() : "");
    }

    @Override
    public DataType getDataType() {
        return test.getDataType();
    }

    @Override
    public List<String> getParameters() {
        List<String> parameters = test.getParameters();
        parameters.add("depth");
        parameters.add("verbose");
        // Bootstrapping
<<<<<<< HEAD
        parameters.add("bootstrapping");
=======
>>>>>>> 82b37dbd
        parameters.add("bootstrapSampleSize");
        parameters.add("bootstrapEnsemble");
        return parameters;
    }

    @Override
    public IKnowledge getKnowledge() {
        return knowledge;
    }

    @Override
    public void setKnowledge(IKnowledge knowledge) {
        this.knowledge = knowledge;
    }

	@Override
	public Graph getInitialGraph() {
		return initialGraph;
	}

	@Override
	public void setInitialGraph(Graph initialGraph) {
		this.initialGraph = initialGraph;
	}

    @Override
    public void setInitialGraph(Algorithm algorithm) {
        this.algorithm = algorithm;
    }

}<|MERGE_RESOLUTION|>--- conflicted
+++ resolved
@@ -52,11 +52,7 @@
 
     @Override
     public Graph search(DataModel dataSet, Parameters parameters) {
-<<<<<<< HEAD
-        if(!parameters.getBoolean("bootstrapping")){
-=======
     	if (parameters.getInt("bootstrapSampleSize") < 1) {
->>>>>>> 82b37dbd
             if (algorithm != null) {
 //            	initialGraph = algorithm.search(dataSet, parameters);
             }
@@ -120,10 +116,6 @@
         parameters.add("depth");
         parameters.add("verbose");
         // Bootstrapping
-<<<<<<< HEAD
-        parameters.add("bootstrapping");
-=======
->>>>>>> 82b37dbd
         parameters.add("bootstrapSampleSize");
         parameters.add("bootstrapEnsemble");
         return parameters;
