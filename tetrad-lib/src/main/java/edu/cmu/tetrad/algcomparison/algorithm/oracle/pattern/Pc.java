package edu.cmu.tetrad.algcomparison.algorithm.oracle.pattern;

import edu.cmu.tetrad.algcomparison.algorithm.Algorithm;
import edu.cmu.tetrad.algcomparison.independence.IndependenceWrapper;
import edu.cmu.tetrad.algcomparison.utils.HasKnowledge;
import edu.cmu.tetrad.algcomparison.utils.TakesIndependenceWrapper;
import edu.cmu.tetrad.algcomparison.utils.TakesInitialGraph;
import edu.cmu.tetrad.data.DataModel;
import edu.cmu.tetrad.data.DataSet;
import edu.cmu.tetrad.data.DataType;
import edu.cmu.tetrad.data.IKnowledge;
import edu.cmu.tetrad.data.Knowledge2;
import edu.cmu.tetrad.graph.EdgeListGraph;
import edu.cmu.tetrad.graph.Graph;
import edu.cmu.tetrad.search.PcAll;
import edu.cmu.tetrad.search.SearchGraphUtils;
import edu.cmu.tetrad.util.Parameters;
import edu.pitt.dbmi.algo.bootstrap.BootstrapEdgeEnsemble;
import edu.pitt.dbmi.algo.bootstrap.GeneralBootstrapTest;

import java.util.List;

/**
 * PC.
 *
 * @author jdramsey
 */
public class Pc implements Algorithm, TakesInitialGraph, HasKnowledge, TakesIndependenceWrapper {

    static final long serialVersionUID = 23L;
    private IndependenceWrapper test;
    private Algorithm algorithm = null;
    private Graph initialGraph = null;
    private IKnowledge knowledge = new Knowledge2();

    public Pc(IndependenceWrapper test) {
        this.test = test;
    }

    public Pc(IndependenceWrapper test, Algorithm algorithm) {
        this.test = test;
        this.algorithm = algorithm;
    }

    public Pc() {
    }

    @Override
    public void setIndependenceWrapper(IndependenceWrapper independenceWrapper) {
        this.test = independenceWrapper;
    }

    @Override
    public Graph search(DataModel dataSet, Parameters parameters) {
<<<<<<< HEAD
        if(!parameters.getBoolean("bootstrapping")){
            if (algorithm != null) {
            	initialGraph = algorithm.search(dataSet, parameters);
            }
            edu.cmu.tetrad.search.PcAll search = new edu.cmu.tetrad.search.PcAll(test.getTest(dataSet, parameters), initialGraph);
            search.setDepth(parameters.getInt("depth"));
            search.setKnowledge(knowledge);
            search.setFasRule(PcAll.FasRule.FAS);
            search.setColliderDiscovery(PcAll.ColliderDiscovery.FAS_SEPSETS);
            search.setConflictRule(PcAll.ConflictRule.PRIORITY);
            search.setVerbose(parameters.getBoolean("verbose"));
            return search.search();
        }else{
    		Pc algorithm = new Pc(test);
    		algorithm.setKnowledge(knowledge);
//          if (initialGraph != null) {
//      		algorithm.setInitialGraph(initialGraph);
//  		}

    		DataSet data = (DataSet) dataSet;
    		
    		GeneralBootstrapTest search = new GeneralBootstrapTest(data, algorithm, parameters.getInt("bootstrapSampleSize"));
    		
    		BootstrapEdgeEnsemble edgeEnsemble = BootstrapEdgeEnsemble.Highest;
    		switch (parameters.getInt("bootstrapEnsemble", 1)) {
    		case 0:
    			edgeEnsemble = BootstrapEdgeEnsemble.Preserved;
    			break;
    		case 1:
    			edgeEnsemble = BootstrapEdgeEnsemble.Highest;
    			break;
    		case 2:
    			edgeEnsemble = BootstrapEdgeEnsemble.Majority;
    		}
    		search.setEdgeEnsemble(edgeEnsemble);
    		search.setParameters(parameters);    		
    		search.setVerbose(parameters.getBoolean("verbose"));
    		return search.search();
=======
        Graph init = null;
        if (initialGraph != null) {
//            init = initialGraph.search(dataSet, parameters);
>>>>>>> 2b185a47
        }
    }

    @Override
    public Graph getComparisonGraph(Graph graph) {
        return SearchGraphUtils.patternForDag(new EdgeListGraph(graph));
    }

    @Override
    public String getDescription() {
        return "PC (\"Peter and Clark\"), Priority Rule, using " + test.getDescription()
                + (algorithm != null ? " with initial graph from " +
                algorithm.getDescription() : "");
    }

    @Override
    public DataType getDataType() {
        return test.getDataType();
    }

    @Override
    public List<String> getParameters() {
        List<String> parameters = test.getParameters();
        parameters.add("depth");
        parameters.add("verbose");
        // Bootstrapping
        parameters.add("bootstrapping");
        parameters.add("bootstrapSampleSize");
        parameters.add("bootstrapEnsemble");
        return parameters;
    }

    @Override
    public IKnowledge getKnowledge() {
        return knowledge;
    }

    @Override
    public void setKnowledge(IKnowledge knowledge) {
        this.knowledge = knowledge;
    }

	@Override
	public Graph getInitialGraph() {
		return initialGraph;
	}

	@Override
	public void setInitialGraph(Graph initialGraph) {
		this.initialGraph = initialGraph;
	}

    @Override
    public void setInitialGraph(Algorithm algorithm) {
        this.algorithm = algorithm;
    }

}<|MERGE_RESOLUTION|>--- conflicted
+++ resolved
@@ -52,10 +52,9 @@
 
     @Override
     public Graph search(DataModel dataSet, Parameters parameters) {
-<<<<<<< HEAD
         if(!parameters.getBoolean("bootstrapping")){
             if (algorithm != null) {
-            	initialGraph = algorithm.search(dataSet, parameters);
+//            	initialGraph = algorithm.search(dataSet, parameters);
             }
             edu.cmu.tetrad.search.PcAll search = new edu.cmu.tetrad.search.PcAll(test.getTest(dataSet, parameters), initialGraph);
             search.setDepth(parameters.getInt("depth"));
@@ -91,11 +90,6 @@
     		search.setParameters(parameters);    		
     		search.setVerbose(parameters.getBoolean("verbose"));
     		return search.search();
-=======
-        Graph init = null;
-        if (initialGraph != null) {
-//            init = initialGraph.search(dataSet, parameters);
->>>>>>> 2b185a47
         }
     }
 
