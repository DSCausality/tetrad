package edu.cmu.tetrad.algcomparison.algorithm.continuous.dag;

import edu.cmu.tetrad.algcomparison.algorithm.Algorithm;
import edu.cmu.tetrad.annotation.AlgType;
import edu.cmu.tetrad.data.DataModel;
import edu.cmu.tetrad.data.DataSet;
import edu.cmu.tetrad.data.DataUtils;
import edu.cmu.tetrad.graph.EdgeListGraph;
import edu.cmu.tetrad.util.Parameters;
import edu.cmu.tetrad.data.DataType;
import edu.cmu.tetrad.graph.Graph;
import edu.pitt.dbmi.algo.resampling.GeneralResamplingTest;
import edu.pitt.dbmi.algo.resampling.ResamplingEdgeEnsemble;

import java.util.ArrayList;
import java.util.List;

/**
 * LiNGAM.
 *
 * @author jdramsey
 */
@edu.cmu.tetrad.annotation.Algorithm(
        name = "LiNGAM",
        command = "lingam",
        algoType = AlgType.forbid_latent_common_causes
)
public class Lingam implements Algorithm {

    static final long serialVersionUID = 23L;

    public Graph search(DataModel dataSet, Parameters parameters) {
        if (parameters.getInt("bootstrapSampleSize") < 1) {
            edu.cmu.tetrad.search.Lingam lingam = new edu.cmu.tetrad.search.Lingam();
            return lingam.search(DataUtils.getContinuousDataSet(dataSet));
        } else {
            Lingam algorithm = new Lingam();

            DataSet data = (DataSet) dataSet;

            GeneralResamplingTest search = new GeneralResamplingTest(data, algorithm, parameters.getInt("numberResampling"));
<<<<<<< HEAD

            search.setResampleSize(parameters.getInt("resampleSize"));
=======
            
            search.setPercentResampleSize(parameters.getDouble("percentResampleSize"));
>>>>>>> 683b87e3
            search.setResamplingWithReplacement(parameters.getBoolean("resamplingWithReplacement"));

            ResamplingEdgeEnsemble edgeEnsemble = ResamplingEdgeEnsemble.Highest;
            switch (parameters.getInt("resamplingEnsemble", 1)) {
                case 0:
                    edgeEnsemble = ResamplingEdgeEnsemble.Preserved;
                    break;
                case 1:
                    edgeEnsemble = ResamplingEdgeEnsemble.Highest;
                    break;
                case 2:
                    edgeEnsemble = ResamplingEdgeEnsemble.Majority;
            }
            search.setEdgeEnsemble(edgeEnsemble);
            search.setParameters(parameters);
            search.setVerbose(parameters.getBoolean("verbose"));
            return search.search();
        }
    }

    @Override
    public Graph getComparisonGraph(Graph graph) {
        return new EdgeListGraph(graph);
    }

    public String getDescription() {
        return "LiNGAM (Linear Non-Gaussian Acyclic Model";
    }

    @Override
    public DataType getDataType() {
        return DataType.Continuous;
    }

    @Override
    public List<String> getParameters() {
        List<String> parameters = new ArrayList<>();
<<<<<<< HEAD
        // Bootstrapping
        parameters.add("bootstrapSampleSize");
        parameters.add("bootstrapEnsemble");
=======
        // Resampling
        parameters.add("numberResampling");
        parameters.add("percentResampleSize");
        parameters.add("resamplingWithReplacement");
        parameters.add("resamplingEnsemble");
>>>>>>> 683b87e3
        parameters.add("verbose");
        return parameters;
    }
}<|MERGE_RESOLUTION|>--- conflicted
+++ resolved
@@ -4,11 +4,11 @@
 import edu.cmu.tetrad.annotation.AlgType;
 import edu.cmu.tetrad.data.DataModel;
 import edu.cmu.tetrad.data.DataSet;
+import edu.cmu.tetrad.data.DataType;
 import edu.cmu.tetrad.data.DataUtils;
 import edu.cmu.tetrad.graph.EdgeListGraph;
+import edu.cmu.tetrad.graph.Graph;
 import edu.cmu.tetrad.util.Parameters;
-import edu.cmu.tetrad.data.DataType;
-import edu.cmu.tetrad.graph.Graph;
 import edu.pitt.dbmi.algo.resampling.GeneralResamplingTest;
 import edu.pitt.dbmi.algo.resampling.ResamplingEdgeEnsemble;
 
@@ -30,24 +30,19 @@
     static final long serialVersionUID = 23L;
 
     public Graph search(DataModel dataSet, Parameters parameters) {
-        if (parameters.getInt("bootstrapSampleSize") < 1) {
+        if (parameters.getInt("numberResampling") < 1) {
             edu.cmu.tetrad.search.Lingam lingam = new edu.cmu.tetrad.search.Lingam();
+            lingam.setPenaltyDiscount(parameters.getDouble("penaltyDiscount"));
             return lingam.search(DataUtils.getContinuousDataSet(dataSet));
         } else {
             Lingam algorithm = new Lingam();
 
             DataSet data = (DataSet) dataSet;
-
             GeneralResamplingTest search = new GeneralResamplingTest(data, algorithm, parameters.getInt("numberResampling"));
-<<<<<<< HEAD
-
-            search.setResampleSize(parameters.getInt("resampleSize"));
-=======
             
             search.setPercentResampleSize(parameters.getDouble("percentResampleSize"));
->>>>>>> 683b87e3
             search.setResamplingWithReplacement(parameters.getBoolean("resamplingWithReplacement"));
-
+            
             ResamplingEdgeEnsemble edgeEnsemble = ResamplingEdgeEnsemble.Highest;
             switch (parameters.getInt("resamplingEnsemble", 1)) {
                 case 0:
@@ -83,17 +78,11 @@
     @Override
     public List<String> getParameters() {
         List<String> parameters = new ArrayList<>();
-<<<<<<< HEAD
-        // Bootstrapping
-        parameters.add("bootstrapSampleSize");
-        parameters.add("bootstrapEnsemble");
-=======
         // Resampling
         parameters.add("numberResampling");
         parameters.add("percentResampleSize");
         parameters.add("resamplingWithReplacement");
         parameters.add("resamplingEnsemble");
->>>>>>> 683b87e3
         parameters.add("verbose");
         return parameters;
     }
