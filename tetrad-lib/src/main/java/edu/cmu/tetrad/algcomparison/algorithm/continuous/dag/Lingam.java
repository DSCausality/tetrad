--- conflicted
+++ resolved
@@ -28,11 +28,7 @@
     static final long serialVersionUID = 23L;
 
     public Graph search(DataModel dataSet, Parameters parameters) {
-<<<<<<< HEAD
-    	if(!parameters.getBoolean("bootstrapping")){
-=======
     	if (parameters.getInt("bootstrapSampleSize") < 1) {
->>>>>>> 82b37dbd
             edu.cmu.tetrad.search.Lingam lingam = new edu.cmu.tetrad.search.Lingam();
             return lingam.search(DataUtils.getContinuousDataSet(dataSet));
     	}else{
@@ -78,10 +74,6 @@
     public List<String> getParameters() {
     	List<String> parameters = new ArrayList<>();
         // Bootstrapping
-<<<<<<< HEAD
-        parameters.add("bootstrapping");
-=======
->>>>>>> 82b37dbd
         parameters.add("bootstrapSampleSize");
         parameters.add("bootstrapEnsemble");
         parameters.add("verbose");
