--- conflicted
+++ resolved
@@ -1,16 +1,15 @@
 package edu.cmu.tetrad.algcomparison.algorithm.continuous.dag;
 
 import edu.cmu.tetrad.algcomparison.algorithm.Algorithm;
-import edu.cmu.tetrad.annotation.AlgType;
 import edu.cmu.tetrad.data.DataModel;
 import edu.cmu.tetrad.data.DataSet;
-import edu.cmu.tetrad.data.DataType;
 import edu.cmu.tetrad.data.DataUtils;
 import edu.cmu.tetrad.graph.EdgeListGraph;
-import edu.cmu.tetrad.graph.Graph;
 import edu.cmu.tetrad.util.Parameters;
 import edu.pitt.dbmi.algo.bootstrap.BootstrapEdgeEnsemble;
 import edu.pitt.dbmi.algo.bootstrap.GeneralBootstrapTest;
+import edu.cmu.tetrad.data.DataType;
+import edu.cmu.tetrad.graph.Graph;
 import java.util.ArrayList;
 import java.util.List;
 
@@ -19,49 +18,42 @@
  *
  * @author jdramsey
  */
-@edu.cmu.tetrad.annotation.Algorithm(
+/*@AlgorithmDescription(
         name = "LiNGAM",
-        command = "lingam",
-<<<<<<< HEAD
-        algoType = AlgType.forbid_latent_common_causes,
-        description = "The LiNGAM algorithm, for inferring a DAG when there are no latent variables in the model and " +
-                "at most one error is Gaussian. We use FGES with knowledge of causal order for the 'pruning' step."
-=======
-        algoType = AlgType.forbid_latent_common_causes
->>>>>>> 1ef75e1c
-)
+        algType = AlgType.DAG,
+        oracleType = OracleType.None
+)*/
 public class Lingam implements Algorithm {
 
     static final long serialVersionUID = 23L;
 
     public Graph search(DataModel dataSet, Parameters parameters) {
-        if (parameters.getInt("bootstrapSampleSize") < 1) {
+    	if (parameters.getInt("bootstrapSampleSize") < 1) {
             edu.cmu.tetrad.search.Lingam lingam = new edu.cmu.tetrad.search.Lingam();
-            lingam.setPenaltyDiscount(parameters.getDouble("penaltyDiscount"));
             return lingam.search(DataUtils.getContinuousDataSet(dataSet));
-        } else {
-            Lingam algorithm = new Lingam();
-
-            DataSet data = (DataSet) dataSet;
-
-            GeneralBootstrapTest search = new GeneralBootstrapTest(data, algorithm, parameters.getInt("bootstrapSampleSize"));
-
-            BootstrapEdgeEnsemble edgeEnsemble = BootstrapEdgeEnsemble.Highest;
-            switch (parameters.getInt("bootstrapEnsemble", 1)) {
-                case 0:
-                    edgeEnsemble = BootstrapEdgeEnsemble.Preserved;
-                    break;
-                case 1:
-                    edgeEnsemble = BootstrapEdgeEnsemble.Highest;
-                    break;
-                case 2:
-                    edgeEnsemble = BootstrapEdgeEnsemble.Majority;
-            }
-            search.setEdgeEnsemble(edgeEnsemble);
-            search.setParameters(parameters);
-            search.setVerbose(parameters.getBoolean("verbose"));
-            return search.search();
-        }
+    	}else{
+    		Lingam algorithm = new Lingam();
+    		
+    		DataSet data = (DataSet) dataSet;
+    		
+    		GeneralBootstrapTest search = new GeneralBootstrapTest(data, algorithm, parameters.getInt("bootstrapSampleSize"));
+    		
+    		BootstrapEdgeEnsemble edgeEnsemble = BootstrapEdgeEnsemble.Highest;
+    		switch (parameters.getInt("bootstrapEnsemble", 1)) {
+    		case 0:
+    			edgeEnsemble = BootstrapEdgeEnsemble.Preserved;
+    			break;
+    		case 1:
+    			edgeEnsemble = BootstrapEdgeEnsemble.Highest;
+    			break;
+    		case 2:
+    			edgeEnsemble = BootstrapEdgeEnsemble.Majority;
+    		}
+    		search.setEdgeEnsemble(edgeEnsemble);
+    		search.setParameters(parameters);    		
+    		search.setVerbose(parameters.getBoolean("verbose"));
+    		return search.search();
+    	}
     }
 
     @Override
@@ -80,9 +72,8 @@
 
     @Override
     public List<String> getParameters() {
-        List<String> parameters = new ArrayList<>();
+    	List<String> parameters = new ArrayList<>();
         // Bootstrapping
-        parameters.add("penaltyDiscount");
         parameters.add("bootstrapSampleSize");
         parameters.add("bootstrapEnsemble");
         parameters.add("verbose");
