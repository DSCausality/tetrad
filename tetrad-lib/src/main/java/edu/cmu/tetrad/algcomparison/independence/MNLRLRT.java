package edu.cmu.tetrad.algcomparison.independence;

<<<<<<< HEAD
=======
import edu.cmu.tetrad.annotation.Experimental;
>>>>>>> 82b37dbd
import edu.cmu.tetrad.annotation.TestOfIndependence;
import edu.cmu.tetrad.data.DataModel;
import edu.cmu.tetrad.data.DataType;
import edu.cmu.tetrad.data.DataUtils;
import edu.cmu.tetrad.search.IndTestMNLRLRT;
import edu.cmu.tetrad.search.IndependenceTest;
import edu.cmu.tetrad.util.Parameters;
import java.util.ArrayList;
import java.util.List;

/**
 * Wrapper for Fisher Z test.
 *
 * @author jdramsey
 */
<<<<<<< HEAD
=======
@Experimental
>>>>>>> 82b37dbd
@TestOfIndependence(
        name = "Mixed Variable Polynomial Likelihood Ratio Test",
        command = "mixed-var-polynominal-likelihood-ratio",
        dataType = DataType.Mixed
)
<<<<<<< HEAD
public class MNLRLRT implements IndependenceWrapper, Experimental {
=======
public class MNLRLRT implements IndependenceWrapper {
>>>>>>> 82b37dbd

    static final long serialVersionUID = 23L;

    @Override
    public IndependenceTest getTest(DataModel dataSet, Parameters parameters) {
        final IndTestMNLRLRT test = new IndTestMNLRLRT(DataUtils.getMixedDataSet(dataSet), parameters.getDouble("alpha"));
        return test;
    }

    @Override
    public String getDescription() {
        return "Mixed Variable Polynomial Likelihood Ratio Test";
    }

    @Override
    public DataType getDataType() {
        return DataType.Mixed;
    }

    @Override
    public List<String> getParameters() {
        List<String> parameters = new ArrayList<>();
        parameters.add("alpha");
        return parameters;
    }

}<|MERGE_RESOLUTION|>--- conflicted
+++ resolved
@@ -1,9 +1,6 @@
 package edu.cmu.tetrad.algcomparison.independence;
 
-<<<<<<< HEAD
-=======
 import edu.cmu.tetrad.annotation.Experimental;
->>>>>>> 82b37dbd
 import edu.cmu.tetrad.annotation.TestOfIndependence;
 import edu.cmu.tetrad.data.DataModel;
 import edu.cmu.tetrad.data.DataType;
@@ -19,20 +16,13 @@
  *
  * @author jdramsey
  */
-<<<<<<< HEAD
-=======
 @Experimental
->>>>>>> 82b37dbd
 @TestOfIndependence(
         name = "Mixed Variable Polynomial Likelihood Ratio Test",
         command = "mixed-var-polynominal-likelihood-ratio",
         dataType = DataType.Mixed
 )
-<<<<<<< HEAD
-public class MNLRLRT implements IndependenceWrapper, Experimental {
-=======
 public class MNLRLRT implements IndependenceWrapper {
->>>>>>> 82b37dbd
 
     static final long serialVersionUID = 23L;
 
