package edu.cmu.tetrad.algcomparison.algorithm.oracle.pattern;

import edu.cmu.tetrad.algcomparison.algorithm.Algorithm;
import edu.cmu.tetrad.algcomparison.independence.IndependenceWrapper;
import edu.cmu.tetrad.algcomparison.utils.HasKnowledge;
import edu.cmu.tetrad.algcomparison.utils.TakesIndependenceWrapper;
import edu.cmu.tetrad.algcomparison.utils.TakesInitialGraph;
import edu.cmu.tetrad.data.DataModel;
import edu.cmu.tetrad.data.DataSet;
import edu.cmu.tetrad.data.DataType;
import edu.cmu.tetrad.data.IKnowledge;
import edu.cmu.tetrad.data.Knowledge2;
import edu.cmu.tetrad.graph.EdgeListGraph;
import edu.cmu.tetrad.graph.Graph;
import edu.cmu.tetrad.search.PcAll;
import edu.cmu.tetrad.search.SearchGraphUtils;
import edu.cmu.tetrad.util.Parameters;
import edu.pitt.dbmi.algo.bootstrap.BootstrapEdgeEnsemble;
import edu.pitt.dbmi.algo.bootstrap.GeneralBootstrapTest;

import java.util.List;

/**
 * PC-Stable.
 *
 * @author jdramsey
 */
public class PcStable implements Algorithm, TakesInitialGraph, HasKnowledge, TakesIndependenceWrapper {

    static final long serialVersionUID = 23L;
    private IndependenceWrapper test;
    private Algorithm algorithm = null;
    private Graph initialGraph = null;
    private IKnowledge knowledge = new Knowledge2();

    public PcStable() {
    }

    public PcStable(IndependenceWrapper test) {
        this.test = test;
    }

    public PcStable(IndependenceWrapper test, Algorithm algorithm) {
        this.test = test;
        this.algorithm = algorithm;
    }

    @Override
    public Graph search(DataModel dataSet, Parameters parameters) {
<<<<<<< HEAD
    	if (!parameters.getBoolean("bootstrapping")) {
=======
    	if (parameters.getInt("bootstrapSampleSize") < 1) {
>>>>>>> 82b37dbd
            if (algorithm != null) {
//            	initialGraph = algorithm.search(dataSet, parameters);
            }
            edu.cmu.tetrad.search.PcAll search = new edu.cmu.tetrad.search.PcAll(test.getTest(dataSet, parameters), initialGraph);
            search.setDepth(parameters.getInt("depth"));
            search.setKnowledge(knowledge);
            search.setFasRule(PcAll.FasRule.FAS_STABLE);
            search.setColliderDiscovery(edu.cmu.tetrad.search.PcAll.ColliderDiscovery.FAS_SEPSETS);
            search.setConflictRule(PcAll.ConflictRule.PRIORITY);
            search.setVerbose(parameters.getBoolean("verbose"));
            return search.search();
    	}else{
    		PcStable pcStable = new PcStable(test, algorithm);
    		
    		pcStable.setKnowledge(knowledge);
			if (initialGraph != null) {
				pcStable.setInitialGraph(initialGraph);
			}
			DataSet data = (DataSet) dataSet;
			GeneralBootstrapTest search = new GeneralBootstrapTest(data, pcStable,
					parameters.getInt("bootstrapSampleSize"));

			BootstrapEdgeEnsemble edgeEnsemble = BootstrapEdgeEnsemble.Highest;
			switch (parameters.getInt("bootstrapEnsemble", 1)) {
			case 0:
				edgeEnsemble = BootstrapEdgeEnsemble.Preserved;
				break;
			case 1:
				edgeEnsemble = BootstrapEdgeEnsemble.Highest;
				break;
			case 2:
				edgeEnsemble = BootstrapEdgeEnsemble.Majority;
			}
			search.setEdgeEnsemble(edgeEnsemble);
			search.setParameters(parameters);
			search.setVerbose(parameters.getBoolean("verbose"));
			return search.search();
    	}
    }

    @Override
    public Graph getComparisonGraph(Graph graph) {
        return SearchGraphUtils.patternForDag(new EdgeListGraph(graph));
    }

    @Override
    public String getDescription() {
        return "PC-Stable (\"Peter and Clark\" Stable), Priority Rule, using " + test.getDescription() + (algorithm != null ? " with initial graph from " +
        		algorithm.getDescription() : "");
    }

    @Override
    public DataType getDataType() {
        return test.getDataType();
    }

    @Override
    public List<String> getParameters() {
        List<String> parameters = test.getParameters();
        parameters.add("depth");
        parameters.add("verbose");
        // Bootstrapping
<<<<<<< HEAD
        parameters.add("bootstrapping");
=======
>>>>>>> 82b37dbd
        parameters.add("bootstrapSampleSize");
        parameters.add("bootstrapEnsemble");
        return parameters;
    }

    @Override
    public IKnowledge getKnowledge() {
        return knowledge;
    }

    @Override
    public void setKnowledge(IKnowledge knowledge) {
        this.knowledge = knowledge;
    }

	@Override
	public Graph getInitialGraph() {
		return initialGraph;
	}

	@Override
	public void setInitialGraph(Graph initialGraph) {
		this.initialGraph = initialGraph;
	}

    @Override
    public void setInitialGraph(Algorithm algorithm) {
        this.algorithm = algorithm;
    }

    @Override
    public void setIndependenceWrapper(IndependenceWrapper independenceWrapper) {
        this.test = independenceWrapper;
    }

}<|MERGE_RESOLUTION|>--- conflicted
+++ resolved
@@ -47,11 +47,7 @@
 
     @Override
     public Graph search(DataModel dataSet, Parameters parameters) {
-<<<<<<< HEAD
-    	if (!parameters.getBoolean("bootstrapping")) {
-=======
     	if (parameters.getInt("bootstrapSampleSize") < 1) {
->>>>>>> 82b37dbd
             if (algorithm != null) {
 //            	initialGraph = algorithm.search(dataSet, parameters);
             }
@@ -114,10 +110,6 @@
         parameters.add("depth");
         parameters.add("verbose");
         // Bootstrapping
-<<<<<<< HEAD
-        parameters.add("bootstrapping");
-=======
->>>>>>> 82b37dbd
         parameters.add("bootstrapSampleSize");
         parameters.add("bootstrapEnsemble");
         return parameters;
