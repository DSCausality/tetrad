///////////////////////////////////////////////////////////////////////////////
// For information as to what this class does, see the Javadoc, below.       //
// Copyright (C) 1998, 1999, 2000, 2001, 2002, 2003, 2004, 2005, 2006,       //
// 2007, 2008, 2009, 2010, 2014, 2015 by Peter Spirtes, Richard Scheines, Joseph   //
// Ramsey, and Clark Glymour.                                                //
//                                                                           //
// This program is free software; you can redistribute it and/or modify      //
// it under the terms of the GNU General Public License as published by      //
// the Free Software Foundation; either version 2 of the License, or         //
// (at your option) any later version.                                       //
//                                                                           //
// This program is distributed in the hope that it will be useful,           //
// but WITHOUT ANY WARRANTY; without even the implied warranty of            //
// MERCHANTABILITY or FITNESS FOR A PARTICULAR PURPOSE.  See the             //
// GNU General Public License for more details.                              //
//                                                                           //
// You should have received a copy of the GNU General Public License         //
// along with this program; if not, write to the Free Software               //
// Foundation, Inc., 59 Temple Place, Suite 330, Boston, MA  02111-1307  USA //
///////////////////////////////////////////////////////////////////////////////

package edu.cmu.tetrad.algcomparison.examples;

import edu.cmu.tetrad.algcomparison.Comparison;
import edu.cmu.tetrad.algcomparison.graph.RandomForward;
import edu.cmu.tetrad.algcomparison.utils.Parameters;
import edu.cmu.tetrad.algcomparison.simulation.SemSimulation;
import edu.cmu.tetrad.algcomparison.simulation.Simulation;
import edu.cmu.tetrad.algcomparison.simulation.TimeSeriesSemSimulation;

/**
 * An example script to save out data files and graphs from a simulation.
 *
 * @author jdramsey
 */
public class ExampleSave {
    public static void main(String... args) {
        Parameters parameters = new Parameters();

        parameters.put("numRuns", 10);
        parameters.put("numMeasures", 100);
        parameters.put("avgDegree", 4);
        parameters.put("sampleSize", 100, 500, 1000);

<<<<<<< HEAD
        Simulation simulation = new TimeSeriesSemSimulation(); //SemSimulation();
=======
        Simulation simulation = new SemSimulation(new RandomForward());
>>>>>>> 6debf843
        new Comparison().saveDataSetAndGraphs("comparison/save1", simulation,
                parameters);
    }
}



<|MERGE_RESOLUTION|>--- conflicted
+++ resolved
@@ -26,7 +26,6 @@
 import edu.cmu.tetrad.algcomparison.utils.Parameters;
 import edu.cmu.tetrad.algcomparison.simulation.SemSimulation;
 import edu.cmu.tetrad.algcomparison.simulation.Simulation;
-import edu.cmu.tetrad.algcomparison.simulation.TimeSeriesSemSimulation;
 
 /**
  * An example script to save out data files and graphs from a simulation.
@@ -42,11 +41,7 @@
         parameters.put("avgDegree", 4);
         parameters.put("sampleSize", 100, 500, 1000);
 
-<<<<<<< HEAD
-        Simulation simulation = new TimeSeriesSemSimulation(); //SemSimulation();
-=======
         Simulation simulation = new SemSimulation(new RandomForward());
->>>>>>> 6debf843
         new Comparison().saveDataSetAndGraphs("comparison/save1", simulation,
                 parameters);
     }
