--- conflicted
+++ resolved
@@ -30,11 +30,7 @@
     }
 
     public Graph search(DataModel dataSet, Parameters parameters) {
-<<<<<<< HEAD
-    	if(!parameters.getBoolean("bootstrapping")){
-=======
     	if (parameters.getInt("bootstrapSampleSize") < 1) {
->>>>>>> 82b37dbd
             Discretizer discretizer = new Discretizer(DataUtils.getContinuousDataSet(dataSet));
             List<Node> nodes = dataSet.getVariables();
 
@@ -117,10 +113,6 @@
         List<String> parameters = score.getParameters();
         parameters.add("numCategories");
         // Bootstrapping
-<<<<<<< HEAD
-        parameters.add("bootstrapping");
-=======
->>>>>>> 82b37dbd
         parameters.add("bootstrapSampleSize");
         parameters.add("bootstrapEnsemble");
         parameters.add("verbose");
