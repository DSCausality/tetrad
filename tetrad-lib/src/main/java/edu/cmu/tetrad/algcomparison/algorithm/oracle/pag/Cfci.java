package edu.cmu.tetrad.algcomparison.algorithm.oracle.pag;

import edu.cmu.tetrad.algcomparison.algorithm.Algorithm;
import edu.cmu.tetrad.algcomparison.independence.IndependenceWrapper;
import edu.cmu.tetrad.algcomparison.utils.HasKnowledge;
<<<<<<< HEAD
import edu.cmu.tetrad.algcomparison.utils.TakesIndependenceWrapper;
import edu.cmu.tetrad.algcomparison.utils.TakesInitialGraph;
import edu.cmu.tetrad.annotation.AlgType;
import edu.cmu.tetrad.data.DataModel;
import edu.cmu.tetrad.data.DataSet;
import edu.cmu.tetrad.data.IKnowledge;
import edu.cmu.tetrad.data.Knowledge2;
=======
import edu.cmu.tetrad.data.*;
>>>>>>> 560a07b1
import edu.cmu.tetrad.graph.EdgeListGraph;
import edu.cmu.tetrad.graph.Graph;
import edu.cmu.tetrad.search.DagToPag2;
import edu.cmu.tetrad.util.Parameters;
import edu.pitt.dbmi.algo.resampling.GeneralResamplingTest;
import edu.pitt.dbmi.algo.resampling.ResamplingEdgeEnsemble;

import java.util.List;

/**
 * Conserative FCI.
 *
 * @author jdramsey
 */
@edu.cmu.tetrad.annotation.Algorithm(
        name = "CFCI",
        command = "cfci",
        algoType = AlgType.allow_latent_common_causes
)
public class Cfci implements Algorithm, HasKnowledge, TakesIndependenceWrapper {

    static final long serialVersionUID = 23L;
    private IndependenceWrapper test;
    private IKnowledge knowledge = new Knowledge2();

    public Cfci(IndependenceWrapper test) {
        this.test = test;
    }

    @Override
    public Graph search(DataModel dataSet, Parameters parameters) {
    	if (parameters.getInt("numberResampling") < 1) {
            edu.cmu.tetrad.search.Cfci search = new edu.cmu.tetrad.search.Cfci(test.getTest(dataSet, parameters));
            search.setKnowledge(knowledge);
            search.setCompleteRuleSetUsed(parameters.getBoolean("completeRuleSetUsed"));
            search.setDepth(parameters.getInt("depth"));
            return search.search();
    	}else{
    		Cfci algorithm = new Cfci(test);
    		
    		DataSet data = (DataSet) dataSet;
    		GeneralResamplingTest search = new GeneralResamplingTest(data, algorithm, parameters.getInt("numberResampling"));
            search.setKnowledge(knowledge);
    		
            search.setPercentResampleSize(parameters.getDouble("percentResampleSize"));
            search.setResamplingWithReplacement(parameters.getBoolean("resamplingWithReplacement"));
            
            ResamplingEdgeEnsemble edgeEnsemble = ResamplingEdgeEnsemble.Highest;
            switch (parameters.getInt("resamplingEnsemble", 1)) {
                case 0:
                    edgeEnsemble = ResamplingEdgeEnsemble.Preserved;
                    break;
                case 1:
                    edgeEnsemble = ResamplingEdgeEnsemble.Highest;
                    break;
                case 2:
                    edgeEnsemble = ResamplingEdgeEnsemble.Majority;
            }
    		search.setEdgeEnsemble(edgeEnsemble);
    		search.setAddOriginalDataset(parameters.getBoolean("addOriginalDataset"));
    		
    		search.setParameters(parameters);    		
    		search.setVerbose(parameters.getBoolean("verbose"));
    		return search.search();
    	}
    }

    @Override
    public Graph getComparisonGraph(Graph graph) {
        return new DagToPag2(new EdgeListGraph(graph)).convert();
    }

    @Override
    public String getDescription() {
        return "CFCI (Conservative Fast Causal Inference), using " + test.getDescription();
    }

    @Override
    public DataType getDataType() {
        return test.getDataType();
    }

    @Override
    public List<String> getParameters() {
        List<String> parameters = test.getParameters();
        parameters.add("depth");
        parameters.add("completeRuleSetUsed");
        // Resampling
        parameters.add("numberResampling");
        parameters.add("percentResampleSize");
        parameters.add("resamplingWithReplacement");
        parameters.add("resamplingEnsemble");
        parameters.add("addOriginalDataset");
        parameters.add("verbose");
        return parameters;
    }

    @Override
    public IKnowledge getKnowledge() {
        return knowledge;
    }

    @Override
    public void setKnowledge(IKnowledge knowledge) {
        this.knowledge = knowledge;
    }

    @Override
    public void setIndependenceWrapper(IndependenceWrapper test) {
        this.test = test;
    }
}<|MERGE_RESOLUTION|>--- conflicted
+++ resolved
@@ -3,17 +3,7 @@
 import edu.cmu.tetrad.algcomparison.algorithm.Algorithm;
 import edu.cmu.tetrad.algcomparison.independence.IndependenceWrapper;
 import edu.cmu.tetrad.algcomparison.utils.HasKnowledge;
-<<<<<<< HEAD
-import edu.cmu.tetrad.algcomparison.utils.TakesIndependenceWrapper;
-import edu.cmu.tetrad.algcomparison.utils.TakesInitialGraph;
-import edu.cmu.tetrad.annotation.AlgType;
-import edu.cmu.tetrad.data.DataModel;
-import edu.cmu.tetrad.data.DataSet;
-import edu.cmu.tetrad.data.IKnowledge;
-import edu.cmu.tetrad.data.Knowledge2;
-=======
 import edu.cmu.tetrad.data.*;
->>>>>>> 560a07b1
 import edu.cmu.tetrad.graph.EdgeListGraph;
 import edu.cmu.tetrad.graph.Graph;
 import edu.cmu.tetrad.search.DagToPag2;
@@ -28,12 +18,7 @@
  *
  * @author jdramsey
  */
-@edu.cmu.tetrad.annotation.Algorithm(
-        name = "CFCI",
-        command = "cfci",
-        algoType = AlgType.allow_latent_common_causes
-)
-public class Cfci implements Algorithm, HasKnowledge, TakesIndependenceWrapper {
+public class Cfci implements Algorithm, HasKnowledge {
 
     static final long serialVersionUID = 23L;
     private IndependenceWrapper test;
@@ -50,6 +35,7 @@
             search.setKnowledge(knowledge);
             search.setCompleteRuleSetUsed(parameters.getBoolean("completeRuleSetUsed"));
             search.setDepth(parameters.getInt("depth"));
+            search.setVerbose(parameters.getBoolean("verbose"));
             return search.search();
     	}else{
     		Cfci algorithm = new Cfci(test);
@@ -120,9 +106,4 @@
     public void setKnowledge(IKnowledge knowledge) {
         this.knowledge = knowledge;
     }
-
-    @Override
-    public void setIndependenceWrapper(IndependenceWrapper test) {
-        this.test = test;
-    }
 }