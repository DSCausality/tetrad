--- conflicted
+++ resolved
@@ -144,16 +144,11 @@
 
     @Override
     public List<String> getParameters() {
-<<<<<<< HEAD
-        List<String> parameters = new Fges(new SemBicScore(), false).getParameters();
-        parameters.addAll(new SemBicScore().getParameters());
-=======
         List<String> parameters = new LinkedList<>();
         parameters.addAll(new SemBicScore().getParameters());
 
         parameters.addAll((new Fges()).getParameters());
         parameters.add(Params.PENALTY_DISCOUNT);
->>>>>>> 173da7e1
         parameters.add(Params.NUM_RUNS);
         parameters.add(Params.RANDOM_SELECTION_SIZE);
 
