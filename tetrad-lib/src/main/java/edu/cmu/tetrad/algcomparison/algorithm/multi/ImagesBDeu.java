--- conflicted
+++ resolved
@@ -50,11 +50,7 @@
 
     @Override
     public Graph search(List<DataModel> dataSets, Parameters parameters) {
-<<<<<<< HEAD
-        if (!parameters.getBoolean("bootstrapping")) {
-=======
     	if (parameters.getInt("bootstrapSampleSize") < 1) {
->>>>>>> 82b37dbd
             BdeuScoreImages score = new BdeuScoreImages(dataSets);
             score.setSamplePrior(parameters.getDouble("samplePrior"));
             score.setStructurePrior(parameters.getDouble("structurePrior"));
@@ -144,10 +140,6 @@
         parameters.add("numRuns");
         parameters.add("randomSelectionSize");
         // Bootstrapping
-<<<<<<< HEAD
-        parameters.add("bootstrapping");
-=======
->>>>>>> 82b37dbd
         parameters.add("bootstrapSampleSize");
         parameters.add("bootstrapEnsemble");
         parameters.add("verbose");
