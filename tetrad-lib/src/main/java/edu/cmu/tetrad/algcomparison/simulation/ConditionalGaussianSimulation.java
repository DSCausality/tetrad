--- conflicted
+++ resolved
@@ -220,11 +220,7 @@
                     + "the parameters have been specified.");
         }
 
-<<<<<<< HEAD
-        /*DataSet mixedData = new BoxDataSet(new MixedDataBox(nodes, parameters.getInt("sampleSize")), nodes);
-=======
         DataSet mixedData = new BoxDataSet(new MixedDataBox(nodes, parameters.getInt(Params.SAMPLE_SIZE)), nodes);
->>>>>>> 20e0ecaa
 
         List<Node> X = new ArrayList<>();
         List<Node> A = new ArrayList<>();
@@ -383,13 +379,8 @@
             }
         }
 
-<<<<<<< HEAD
-        //boolean saveLatentVars = parameters.getBoolean("saveLatentVars");
-        return saveLatentVars ? mixedData : DataUtils.restrictToMeasured(mixedData);*/
-=======
         boolean saveLatentVars = parameters.getBoolean(Params.SAVE_LATENT_VARS);
         return saveLatentVars ? mixedData : DataUtils.restrictToMeasured(mixedData);
->>>>>>> 20e0ecaa
     }
 
     private double[] getBreakpoints(DataSet mixedData, DiscreteVariable _parent, int mixedParentColumn) {
