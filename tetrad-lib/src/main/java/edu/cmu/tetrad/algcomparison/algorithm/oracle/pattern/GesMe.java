package edu.cmu.tetrad.algcomparison.algorithm.oracle.pattern;

import edu.cmu.tetrad.algcomparison.algorithm.Algorithm;
import edu.cmu.tetrad.algcomparison.score.ScoreWrapper;
import edu.cmu.tetrad.algcomparison.score.SemBicScoreDeterministic;
import edu.cmu.tetrad.algcomparison.utils.TakesInitialGraph;
import edu.cmu.tetrad.data.*;
import edu.cmu.tetrad.graph.EdgeListGraph;
import edu.cmu.tetrad.graph.Graph;
import edu.cmu.tetrad.graph.Node;
import edu.cmu.tetrad.search.Score;
import edu.cmu.tetrad.search.SearchGraphUtils;
import edu.cmu.tetrad.util.*;
import edu.pitt.dbmi.algo.bootstrap.BootstrapEdgeEnsemble;
import edu.pitt.dbmi.algo.bootstrap.GeneralBootstrapTest;

import java.io.PrintStream;
import java.text.DecimalFormat;
import java.text.NumberFormat;
import java.util.ArrayList;
import java.util.Collections;
import java.util.Comparator;
import java.util.List;

import static java.lang.Math.sqrt;

/**
 * FGES (the heuristic version).
 *
 * @author jdramsey
 */
public class GesMe implements Algorithm, TakesInitialGraph/*, HasKnowledge*/ {

    static final long serialVersionUID = 23L;
    private boolean compareToTrue = false;
    private Graph initialGraph = null;
    private IKnowledge knowledge = new Knowledge2();
    private ScoreWrapper score = new SemBicScoreDeterministic();

    public GesMe() {
        setCompareToTrue(false);
    }

    public GesMe(boolean compareToTrueGraph) {
        setCompareToTrue(compareToTrueGraph);
    }

    @Override
    public Graph search(DataModel dataSet, Parameters parameters) {
    	if (!parameters.getBoolean("bootstrapping")) {
//          dataSet = DataUtils.center((DataSet) dataSet);
            CovarianceMatrix covarianceMatrix = new CovarianceMatrix((DataSet) dataSet);

            edu.cmu.tetrad.search.FactorAnalysis analysis = new edu.cmu.tetrad.search.FactorAnalysis(covarianceMatrix);
            analysis.setThreshold(parameters.getDouble("convergenceThreshold"));
            analysis.setNumFactors(parameters.getInt("numFactors"));
//            analysis.setNumFactors(((DataSet) dataSet).getNumColumns());

            TetradMatrix unrotated = analysis.successiveResidual();
            TetradMatrix rotated = analysis.successiveFactorVarimax(unrotated);

            if (parameters.getBoolean("verbose")) {
                NumberFormat nf = NumberFormatUtil.getInstance().getNumberFormat();

                String output = "Unrotated Factor Loading Matrix:\n";

                output += tableString(unrotated, nf, Double.POSITIVE_INFINITY);

                if (unrotated.columns() != 1) {
                    output += "\n\nRotated Matrix (using sequential varimax):\n";
                    output += tableString(rotated, nf, parameters.getDouble("fa_threshold"));
                }

                System.out.println(output);
                TetradLogger.getInstance().forceLogMessage(output);
            }

            TetradMatrix L;

            if (parameters.getBoolean("useVarimax")) {
                L = rotated;
            } else {
                L = unrotated;
            }

<<<<<<< HEAD

            TetradMatrix residual = analysis.getResidual();
=======
        TetradMatrix residual = analysis.getResidual();
>>>>>>> 4b850886

            ICovarianceMatrix covFa = new CovarianceMatrix(covarianceMatrix.getVariables(), L.times(L.transpose()),
                    covarianceMatrix.getSampleSize());

            System.out.println(covFa);

<<<<<<< HEAD
            final double[] vars = covarianceMatrix.getMatrix().diag().toArray();
            List<Integer> indices = new ArrayList<>();
            for (int i = 0; i < vars.length; i++) indices.add(i);
=======
        final double[] vars = covarianceMatrix.getMatrix().diag().toArray();
        List<Integer> indices = new ArrayList<>();
        for (int i = 0; i < vars.length; i++) {
            indices.add(i);
        }
>>>>>>> 4b850886

            Collections.sort(indices, new Comparator<Integer>() {
                @Override
                public int compare(Integer o1, Integer o2) {
                    return -Double.compare(vars[o1], vars[o2]);
                }
            });

            NumberFormat nf = new DecimalFormat("0.000");

            for (int i = 0; i < indices.size(); i++) {
                System.out.println(nf.format(vars[indices.get(i)]) + " ");
            }

            System.out.println();

            int n = vars.length;

            int cutoff = (int) (n * ((sqrt(8 * n + 1) - 1) / (2 * n)));

            List<Node> nodes = covarianceMatrix.getVariables();

            List<Node> leaves = new ArrayList<>();

            for (int i = 0; i < cutoff; i++) {
                leaves.add(nodes.get(indices.get(i)));
            }

            IKnowledge knowledge2 = new Knowledge2();

            for (Node v : nodes) {
                if (leaves.contains(v)) {
                    knowledge2.addToTier(2, v.getName());
                } else {
                    knowledge2.addToTier(1, v.getName());
                }
            }

            knowledge2.setTierForbiddenWithin(2, true);

            System.out.println("knowledge2 = " + knowledge2);

            Score score = this.score.getScore(covFa, parameters);

            edu.cmu.tetrad.search.Fges2 search = new edu.cmu.tetrad.search.Fges2(score);
            search.setFaithfulnessAssumed(parameters.getBoolean("faithfulnessAssumed"));

            if (parameters.getBoolean("enforceMinimumLeafNodes")) {
                search.setKnowledge(knowledge2);
            }

            search.setVerbose(parameters.getBoolean("verbose"));
            search.setMaxDegree(parameters.getInt("maxDegree"));
            search.setSymmetricFirstStep(parameters.getBoolean("symmetricFirstStep"));

            Object obj = parameters.get("printStream");
            if (obj instanceof PrintStream) {
                search.setOut((PrintStream) obj);
            }

            if (parameters.getBoolean("verbose")) {
//                NumberFormat nf = NumberFormatUtil.getInstance().getNumberFormat();
                String output = "Unrotated Factor Loading Matrix:\n";
                double threshold = parameters.getDouble("fa_threshold");

                output += tableString(L, nf, Double.POSITIVE_INFINITY);

                if (L.columns() != 1) {
                    output += "\n\nL:\n";
                    output += tableString(L, nf, threshold);
                }

                System.out.println(output);
                TetradLogger.getInstance().forceLogMessage(output);
            }

            System.out.println("residual = " + residual);

            return search.search();
    	}else{
    		GesMe algorithm = new GesMe(compareToTrue);
    		
			if (initialGraph != null) {
				algorithm.setInitialGraph(initialGraph);
			}
			DataSet data = (DataSet) dataSet;
			GeneralBootstrapTest search = new GeneralBootstrapTest(data, algorithm,
					parameters.getInt("bootstrapSampleSize"));

			BootstrapEdgeEnsemble edgeEnsemble = BootstrapEdgeEnsemble.Highest;
			switch (parameters.getInt("bootstrapEnsemble", 1)) {
			case 0:
				edgeEnsemble = BootstrapEdgeEnsemble.Preserved;
				break;
			case 1:
				edgeEnsemble = BootstrapEdgeEnsemble.Highest;
				break;
			case 2:
				edgeEnsemble = BootstrapEdgeEnsemble.Majority;
			}
			search.setEdgeEnsemble(edgeEnsemble);
			search.setParameters(parameters);
			search.setVerbose(parameters.getBoolean("verbose"));
			return search.search();
    	}
    }

    @Override
    public Graph getComparisonGraph(Graph graph) {
        if (compareToTrue) {
            return new EdgeListGraph(graph);
        } else {
            return SearchGraphUtils.patternForDag(new EdgeListGraph(graph));
        }
    }

    @Override
    public String getDescription() {
        return "FGES (Fast Greedy Equivalence Search) using " + score.getDescription();
    }

    @Override
    public DataType getDataType() {
        return score.getDataType();
    }

    @Override
    public List<String> getParameters() {
        List<String> parameters = score.getParameters();
        parameters.add("symmetricFirstStep");
        parameters.add("faithfulnessAssumed");
        parameters.add("maxDegree");
        parameters.add("verbose");
        parameters.add("determinismThreshold");
        parameters.add("convergenceThreshold");
        parameters.add("fa_threshold");
        parameters.add("numFactors");
        parameters.add("useVarimax");
        parameters.add("enforceMinimumLeafNodes");
        // Bootstrapping
        parameters.add("bootstrapping");
        parameters.add("bootstrapSampleSize");
        parameters.add("bootstrapEnsemble");
        return parameters;
    }

//    @Override
//    public IKnowledge getKnowledge() {
//        return knowledge;
//    }
//
//    @Override
//    public void setKnowledge(IKnowledge knowledge) {
//        this.knowledge = knowledge;
//    }
    public void setCompareToTrue(boolean compareToTrue) {
        this.compareToTrue = compareToTrue;
    }

    private String tableString(TetradMatrix matrix, NumberFormat nf, double threshold) {
        TextTable table = new TextTable(matrix.rows() + 1, matrix.columns() + 1);

        for (int i = 0; i < matrix.rows() + 1; i++) {
            for (int j = 0; j < matrix.columns() + 1; j++) {
                if (i > 0 && j == 0) {
                    table.setToken(i, j, "X" + i);
                } else if (i == 0 && j > 0) {
                    table.setToken(i, j, "Factor " + j);
                } else if (i > 0 && j > 0) {
                    double coefficient = matrix.get(i - 1, j - 1);
                    String token = !Double.isNaN(coefficient) ? nf.format(coefficient) : "Undefined";
                    token += Math.abs(coefficient) > threshold ? "*" : " ";
                    table.setToken(i, j, token);
                }
            }
        }

        return "\n" + table.toString();

    }

<<<<<<< HEAD
	@Override
	public Graph getInitialGraph() {
		return initialGraph;
	}

	@Override
	public void setInitialGraph(Graph initialGraph) {
		this.initialGraph = initialGraph;
	}

    @Override
    public void setInitialGraph(Algorithm algorithm) {
        throw new UnsupportedOperationException("Not supported yet."); //To change body of generated methods, choose Tools | Templates.
    }

=======
    @Override
    public void setInitialGraph(Algorithm initialGraph) {
        throw new UnsupportedOperationException("Not supported yet."); //To change body of generated methods, choose Tools | Templates.
    }
>>>>>>> 4b850886
}<|MERGE_RESOLUTION|>--- conflicted
+++ resolved
@@ -83,29 +83,19 @@
                 L = unrotated;
             }
 
-<<<<<<< HEAD
 
             TetradMatrix residual = analysis.getResidual();
-=======
-        TetradMatrix residual = analysis.getResidual();
->>>>>>> 4b850886
 
             ICovarianceMatrix covFa = new CovarianceMatrix(covarianceMatrix.getVariables(), L.times(L.transpose()),
                     covarianceMatrix.getSampleSize());
 
             System.out.println(covFa);
 
-<<<<<<< HEAD
-            final double[] vars = covarianceMatrix.getMatrix().diag().toArray();
-            List<Integer> indices = new ArrayList<>();
-            for (int i = 0; i < vars.length; i++) indices.add(i);
-=======
-        final double[] vars = covarianceMatrix.getMatrix().diag().toArray();
-        List<Integer> indices = new ArrayList<>();
-        for (int i = 0; i < vars.length; i++) {
-            indices.add(i);
-        }
->>>>>>> 4b850886
+	        final double[] vars = covarianceMatrix.getMatrix().diag().toArray();
+	        List<Integer> indices = new ArrayList<>();
+	        for (int i = 0; i < vars.length; i++) {
+	            indices.add(i);
+	        }
 
             Collections.sort(indices, new Comparator<Integer>() {
                 @Override
@@ -287,7 +277,6 @@
 
     }
 
-<<<<<<< HEAD
 	@Override
 	public Graph getInitialGraph() {
 		return initialGraph;
@@ -303,10 +292,4 @@
         throw new UnsupportedOperationException("Not supported yet."); //To change body of generated methods, choose Tools | Templates.
     }
 
-=======
-    @Override
-    public void setInitialGraph(Algorithm initialGraph) {
-        throw new UnsupportedOperationException("Not supported yet."); //To change body of generated methods, choose Tools | Templates.
-    }
->>>>>>> 4b850886
 }