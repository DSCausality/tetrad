--- conflicted
+++ resolved
@@ -4,11 +4,8 @@
 import edu.cmu.tetrad.algcomparison.independence.IndependenceWrapper;
 import edu.cmu.tetrad.algcomparison.utils.HasKnowledge;
 import edu.cmu.tetrad.data.DataModel;
-<<<<<<< HEAD
 import edu.cmu.tetrad.data.DataSet;
-=======
 import edu.cmu.tetrad.data.Knowledge;
->>>>>>> 68642d50
 import edu.cmu.tetrad.graph.EdgeListGraph;
 import edu.cmu.tetrad.util.Parameters;
 import edu.cmu.tetrad.algcomparison.utils.TakesIndependenceWrapper;
@@ -61,11 +58,13 @@
 
     @Override
     public Graph search(DataModel dataSet, Parameters parameters) {
-<<<<<<< HEAD
     	if(!parameters.getBoolean("bootstrapping")){
-            edu.cmu.tetrad.search.TsFci search = new edu.cmu.tetrad.search.TsFci(test.getTest(dataSet, parameters));
+    		edu.cmu.tetrad.search.TsFci search = new edu.cmu.tetrad.search.TsFci(test.getTest(dataSet, parameters));
             search.setDepth(parameters.getInt("depth"));
-            search.setKnowledge(dataSet.getKnowledge());
+
+            IKnowledge _knowledge = getKnowledge() != null ? getKnowledge() : dataSet.getKnowledge();
+
+            search.setKnowledge(_knowledge);
             return search.search();
     	}else{
     		TsFci tsFci = new TsFci(test, algorithm);
@@ -89,15 +88,6 @@
     		search.setVerbose(parameters.getBoolean("verbose"));
     		return search.search();
     	}
-=======
-        edu.cmu.tetrad.search.TsFci search = new edu.cmu.tetrad.search.TsFci(test.getTest(dataSet, parameters));
-        search.setDepth(parameters.getInt("depth"));
-
-        IKnowledge _knowledge = getKnowledge() != null ? getKnowledge() : dataSet.getKnowledge();
-
-        search.setKnowledge(_knowledge);
-        return search.search();
->>>>>>> 68642d50
     }
 
     @Override
