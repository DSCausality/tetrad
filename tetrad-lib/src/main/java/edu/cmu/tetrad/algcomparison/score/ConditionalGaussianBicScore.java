--- conflicted
+++ resolved
@@ -6,10 +6,6 @@
 import edu.cmu.tetrad.graph.Node;
 import edu.cmu.tetrad.search.ConditionalGaussianScore;
 import edu.cmu.tetrad.search.Score;
-<<<<<<< HEAD
-import edu.cmu.tetrad.util.Experimental;
-=======
->>>>>>> 82b37dbd
 import edu.cmu.tetrad.util.Parameters;
 import java.util.ArrayList;
 import java.util.List;
@@ -24,11 +20,7 @@
         command = "cond-gauss-bic",
         dataType = DataType.Mixed
 )
-<<<<<<< HEAD
-public class ConditionalGaussianBicScore implements ScoreWrapper, Experimental {
-=======
 public class ConditionalGaussianBicScore implements ScoreWrapper {
->>>>>>> 82b37dbd
 
     static final long serialVersionUID = 23L;
 
