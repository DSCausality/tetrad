package edu.cmu.tetrad.algcomparison.algorithm.oracle.pag;

import edu.cmu.tetrad.algcomparison.algorithm.Algorithm;
import edu.cmu.tetrad.algcomparison.independence.IndependenceWrapper;
import edu.cmu.tetrad.algcomparison.utils.HasKnowledge;
import edu.cmu.tetrad.data.*;
import edu.cmu.tetrad.graph.EdgeListGraph;
import edu.cmu.tetrad.graph.Graph;
import edu.cmu.tetrad.search.IndependenceTest;
import edu.cmu.tetrad.util.Parameters;
import edu.pitt.dbmi.algo.bootstrap.BootstrapEdgeEnsemble;
import edu.pitt.dbmi.algo.bootstrap.GeneralBootstrapTest;

import java.util.List;

/**
 * FGES (the heuristic version).
 *
 * @author jdramsey
 */
/*@AlgorithmDescription(
        name = "CCD_MAX",
        algType = AlgType.forbid_latent_common_causes,
        oracleType = OracleType.Test
)*/
public class CcdMax implements Algorithm, HasKnowledge {

    static final long serialVersionUID = 23L;
    private IndependenceWrapper test;
    private IKnowledge knowledge = new Knowledge2();

    public CcdMax(IndependenceWrapper test) {
        this.test = test;
    }

    @Override
    public Graph search(DataModel dataSet, Parameters parameters) {
<<<<<<< HEAD
    	if(!parameters.getBoolean("bootstrapping")){
=======
    	if (parameters.getInt("bootstrapSampleSize") < 1) {
>>>>>>> 82b37dbd
            IndependenceTest test = this.test.getTest(dataSet, parameters);
            edu.cmu.tetrad.search.CcdMax search = new edu.cmu.tetrad.search.CcdMax(test);
            search.setDoColliderOrientations(parameters.getBoolean("doColliderOrientation"));
            search.setUseHeuristic(parameters.getBoolean("useMaxPOrientationHeuristic"));
            search.setMaxPathLength(parameters.getInt("maxPOrientationMaxPathLength"));
            search.setKnowledge(knowledge);
            search.setDepth(parameters.getInt("depth"));
            search.setApplyOrientAwayFromCollider(parameters.getBoolean("applyR1"));
            search.setUseOrientTowardDConnections(parameters.getBoolean("orientTowardDConnections"));
            search.setDepth(parameters.getInt("depth"));
            return search.search();
    	}else{
    		CcdMax algorithm = new CcdMax(test);
    		
    		DataSet data = (DataSet) dataSet;
    		GeneralBootstrapTest search = new GeneralBootstrapTest(data, algorithm, parameters.getInt("bootstrapSampleSize"));
    		
    		BootstrapEdgeEnsemble edgeEnsemble = BootstrapEdgeEnsemble.Highest;
    		switch (parameters.getInt("bootstrapEnsemble", 1)) {
    		case 0:
    			edgeEnsemble = BootstrapEdgeEnsemble.Preserved;
    			break;
    		case 1:
    			edgeEnsemble = BootstrapEdgeEnsemble.Highest;
    			break;
    		case 2:
    			edgeEnsemble = BootstrapEdgeEnsemble.Majority;
    		}
    		search.setEdgeEnsemble(edgeEnsemble);
    		search.setParameters(parameters);    		
    		search.setVerbose(parameters.getBoolean("verbose"));
    		return search.search();
    	}
    }

    @Override
    public Graph getComparisonGraph(Graph graph) {
        return new EdgeListGraph(graph);
    }

    @Override
    public String getDescription() {
        return "CCD-Max (Cyclic Discovery Search Max) using " + test.getDescription();
    }

    @Override
    public DataType getDataType() {
        return test.getDataType();
    }

    @Override
    public List<String> getParameters() {
        List<String> parameters = test.getParameters();
        parameters.add("depth");
        parameters.add("orientVisibleFeedbackLoops");
        parameters.add("doColliderOrientation");
        parameters.add("useMaxPOrientationHeuristic");
        parameters.add("maxPOrientationMaxPathLength");
        parameters.add("applyR1");
        parameters.add("orientTowardDConnections");
        // Bootstrapping
<<<<<<< HEAD
        parameters.add("bootstrapping");
=======
>>>>>>> 82b37dbd
        parameters.add("bootstrapSampleSize");
        parameters.add("bootstrapEnsemble");
        parameters.add("verbose");
        return parameters;
    }

    @Override
    public IKnowledge getKnowledge() {
        return knowledge;
    }

    @Override
    public void setKnowledge(IKnowledge knowledge) {
        this.knowledge = knowledge;
    }
}<|MERGE_RESOLUTION|>--- conflicted
+++ resolved
@@ -35,11 +35,7 @@
 
     @Override
     public Graph search(DataModel dataSet, Parameters parameters) {
-<<<<<<< HEAD
-    	if(!parameters.getBoolean("bootstrapping")){
-=======
     	if (parameters.getInt("bootstrapSampleSize") < 1) {
->>>>>>> 82b37dbd
             IndependenceTest test = this.test.getTest(dataSet, parameters);
             edu.cmu.tetrad.search.CcdMax search = new edu.cmu.tetrad.search.CcdMax(test);
             search.setDoColliderOrientations(parameters.getBoolean("doColliderOrientation"));
@@ -101,10 +97,6 @@
         parameters.add("applyR1");
         parameters.add("orientTowardDConnections");
         // Bootstrapping
-<<<<<<< HEAD
-        parameters.add("bootstrapping");
-=======
->>>>>>> 82b37dbd
         parameters.add("bootstrapSampleSize");
         parameters.add("bootstrapEnsemble");
         parameters.add("verbose");
