--- conflicted
+++ resolved
@@ -46,11 +46,7 @@
 
     @Override
     public Graph search(DataModel dataSet, Parameters parameters) {
-<<<<<<< HEAD
-    	if(!parameters.getBoolean("bootstrapping")){
-=======
     	if (parameters.getInt("bootstrapSampleSize") < 1) {
->>>>>>> 82b37dbd
             Graph init =  null;
             if (algorithm != null) {
 //                init = algorithm.search(dataSet, parameters);
@@ -109,10 +105,6 @@
         List<String> parameters = test.getParameters();
         parameters.add("depth");
         // Bootstrapping
-<<<<<<< HEAD
-        parameters.add("bootstrapping");
-=======
->>>>>>> 82b37dbd
         parameters.add("bootstrapSampleSize");
         parameters.add("bootstrapEnsemble");
         parameters.add("verbose");
