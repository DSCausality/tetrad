///////////////////////////////////////////////////////////////////////////////
// For information as to what this class does, see the Javadoc, below.       //
// Copyright (C) 1998, 1999, 2000, 2001, 2002, 2003, 2004, 2005, 2006,       //
// 2007, 2008, 2009, 2010, 2014, 2015 by Peter Spirtes, Richard Scheines, Joseph   //
// Ramsey, and Clark Glymour.                                                //
//                                                                           //
// This program is free software; you can redistribute it and/or modify      //
// it under the terms of the GNU General Public License as published by      //
// the Free Software Foundation; either version 2 of the License, or         //
// (at your option) any later version.                                       //
//                                                                           //
// This program is distributed in the hope that it will be useful,           //
// but WITHOUT ANY WARRANTY; without even the implied warranty of            //
// MERCHANTABILITY or FITNESS FOR A PARTICULAR PURPOSE.  See the             //
// GNU General Public License for more details.                              //
//                                                                           //
// You should have received a copy of the GNU General Public License         //
// along with this program; if not, write to the Free Software               //
// Foundation, Inc., 59 Temple Place, Suite 330, Boston, MA  02111-1307  USA //
///////////////////////////////////////////////////////////////////////////////
package edu.cmu.tetrad.session;

import edu.cmu.tetrad.graph.Node;
import edu.cmu.tetrad.graph.NodeType;
import edu.cmu.tetrad.util.Parameters;
import edu.cmu.tetrad.util.*;

import javax.swing.*;
import java.beans.PropertyChangeListener;
import java.io.IOException;
import java.io.ObjectInputStream;
import java.lang.reflect.Array;
import java.lang.reflect.Constructor;
import java.lang.reflect.InvocationTargetException;
import java.rmi.MarshalledObject;
import java.util.*;

/**
 * <p>
 * Represents a node in a session for a model in a particular class. The sets of
 * possible model classes for this node are given in the constructors of the
 * model classes for the node. Parents (also SessionNodes) may be added to this
 * node provided some combination of the parents' model classes serves a partial
 * argument set to some constructor of the one of this node's model classes. To
 * put it slightly differently, parents can be added to this node one at a time,
 * though at any step along the way it ought to be possible (perhaps by adding
 * more parent nodes) to use the parent models to construct a model of one of
 * the legal types for this node.</p>
 * <p>
 * To retrieve the list of classes for which models may be created, call the <code>getConsistentModelClasses
 * </code>. To construct a model for a particular model choice, call
 * <code>createModel</code> method for the desired class. If the model has a
 * parameterizing object, this object may be passed in using the
 * <code>createParameterizedModel</code> method. For parameterized models, the
 * model object is treated simply as an additional parent to the model and
 * therefore must appear as an argument to one of the constructors of the
 * model.</p>
 * <p>
 * This node keeps track of its parents and its children and keeps these two
 * sets of SessionNodes in sync.</p>
 *
 * @author Joseph Ramsey
 * @see Session
 * @see SessionListener
 * @see SessionAdapter
 * @see SessionEvent
 */
public class SessionNode implements Node, TetradSerializable {

    static final long serialVersionUID = 23L;

    /**
     * The (optional) name of this session node.
     *
     * @serial Cannot be null.
     */
    private String boxType;

    /**
     * The display name of the session node.
     *
     * @serial Cannot be null.
     */
    private String displayName;

    /**
     * The possible classes this SessionNode can use to construct models.
     *
     * @serial Cannot be null.
     */
    private Class[] modelClasses;

    /**
     * The class of the last model created.
     *
     * @serial Can be null.
     */
    private Class lastModelClass;

    /**
     * When a model is created, we keep a reference to its param types in order
     * to determine, should the need arise, whether one of the objects used to
     * create the model has been destroyed.
     *
     * @serial Can be null.
     */
    private Class[] modelParamTypes;

    /**
     * The model itself. Once this is created, another model cannot be created
     * until this one is explicitly destroyed.
     *
     * @serial Can be null.
     */
    private SessionModel model;

    /**
     * Stores a reference to the previous model so that information from it can
     * be used to initialize a new model.
     *
     * @serial Can be null.
     */
    private SessionModel oldModel;

    /**
     * Stores a clone of the model being edited, in case the user wants to
     * cancel.
     */
    private transient SessionModel savedModel;

    /**
     * A map from model classes to parameter objects.
     *
     * @serial Cannot be null.
     */
    private Map<Class, Parameters> paramMap = new HashMap<>();

    /**
     * The set of parents of this node--a Set of SessionNodes. Must be kept in
     * sync with sets of children in the parent nodes.
     *
     * @serial Cannot be null.
     */
    private Set<SessionNode> parents = new HashSet<>();

    /**
     * The set of children of this node--a Set of SessionNodes. Must be kept in
     * sync with sets of parents in the child nodes.
     *
     * @serial Cannot be null.
     */
    private Set<SessionNode> children = new HashSet<>();

    /**
     * True iff the next edge should not be added. (Included for GUI user
     * control.) Reset to true every time an edge is added; edge adds must be
     * disallowed individually. To disallow the next edge add, set to false.
     *
     * @serial Any value.
     */
    private boolean nextEdgeAddAllowed = true;

    /**
     * The number of times this session node should be executed (in depth first
     * order) in a simulation edu.cmu.tetrad.study.
     *
     * @serial Range > 0.
     */
    private int repetition = 1;

    /**
     * Support for firing SessionEvent's.
     */
    private transient SessionSupport sessionSupport;

    /**
     * Handles incoming session events, basically by redirecting to any
     * listeners of this session.
     */
    private transient SessionHandler sessionHandler;
    private TetradLoggerConfig loggerConfig = null;
    private Parameters parameters = new Parameters();
<<<<<<< HEAD
=======

    /**
     * Node variable type (domain, interventional status, interventional
     * value..) of this node variable
     */
    private NodeVariableType nodeVariableType = NodeVariableType.DOMAIN;

    private Map<String, Object> attributes = new HashMap<>();
>>>>>>> 560a07b1

    //==========================CONSTRUCTORS===========================//
    /**
     * Creates a new session node capable of implementing the given model class.
     */
    public SessionNode(Class modelClass) {
        this("???", modelClass.getName(), new Class[]{modelClass});
    }

    /**
     * Creates a new session node with the given name, capable of implementing
     * the given model class.
     *
     * @param boxType The name of the box type--for instance, "Graph."
     * @param displayName The name of this particular session node. Any non-null
     * string.
     * @param modelClass A single model class associated with this session node.
     */
    public SessionNode(String boxType, String displayName, Class modelClass) {
        this(boxType, displayName, new Class[]{modelClass});
    }

    /**
     * Creates a new session node with the given name capable of implementing
     * the given model classes.
     */
    public SessionNode(Class[] modelClasses) {
        this("???", "???", modelClasses);
    }

    /**
     * Creates a new session node with the given name capable of implementing
     * the given model classes. When models are created, they will be of one of
     * these classes. Reflection will be used to create the models by matching
     * the models of the parent Session Nodes to constructor arguments of the
     * class given as argument to the <code>createModel</code> method, which
     * must itself be one of these model classes.
     *
     * @param boxType The name of the box type--for instance, "Graph."
     * @param displayName The name of this particular session node. Any non-null
     * string.
     * @param modelClasses An array of model classes associated with this
     * session node.
     */
    public SessionNode(String boxType, String displayName,
            Class[] modelClasses) {
        setBoxType(boxType);
        setDisplayName(displayName);

        if (modelClasses == null) {
            throw new NullPointerException();
        }

        for (int i = 0; i < modelClasses.length; i++) {
            if (modelClasses[i] == null) {
                throw new NullPointerException(
                        "Model class null: index + " + i);
            }

            if (!(SessionModel.class.isAssignableFrom(modelClasses[i]))) {
                throw new ClassCastException(
                        "Model class must implement SessionModel: "
                        + modelClasses[i]);
            }
        }

        this.boxType = boxType;
        this.displayName = displayName;
        this.modelClasses = modelClasses;
//        ModificationRegistery.registerModel(this);
    }

    /**
     * Generates a simple exemplar of this class to test serialization.
     */
    public static SessionNode serializableInstance() {
        return new SessionNode(Type1.class);
    }

    //==========================PUBLIC METHODS============================//
    /**
     * Adds a parent to this node provided the resulting set of parents taken
     * together provides some combination of possible model classes that can be
     * used as a constructor to some one of the model classes for this node.
     */
    public boolean addParent(SessionNode parent) {
        if (this.parents.contains(parent)) {
            return false;
        }

        if (parent == this) {
            return false;
        }

        // Construct a list of the parents of this node
        // (SessionNode's) together with the new putative parent.
        List<SessionNode> newParents = new ArrayList<>(this.parents);
        newParents.add(parent);

        for (Class modelClass : this.modelClasses) {
            // Put all of the model classes of the nodes into a
            // single two-dimensional array. At the same time,
            // construct an int[] array containing the number of
            // model classes for each node. Use this int[] array
            // to construct a generator for all the combinations
            // of model nodes.
            Class[][] parentClasses = new Class[newParents.size()][];
            int[] numModels = new int[newParents.size()];

            for (int j = 0; j < newParents.size(); j++) {
                SessionNode node = newParents.get(j);
                parentClasses[j] = node.getModelClasses();
                numModels[j] = parentClasses[j].length;
            }

            if (isConsistentModelClass(modelClass, parentClasses, false, null)) {
                if (this.getModel() == null) {
                    this.parents.add(parent);
                    parent.addChild(this);
                    parent.addSessionListener(getSessionHandler());
                    getSessionSupport().fireParentAdded(parent, this);
                    return true;
                } else {
                    this.parents.add(parent);
                    parent.addChild(this);
                    parent.addSessionListener(getSessionHandler());
                    getSessionSupport().fireParentAdded(parent, this);

                    return true;
                }
            }
        }

        return false;
    }

    public boolean isConsistentParent(SessionNode parent) {
        return isConsistentParent(parent, null);
    }

    public boolean isConsistentParent(SessionNode parent, List<SessionNode> existingNodes) {
        if (this.parents.contains(parent)) {
            return false;
        }

        if (parent == this) {
            return false;
        }

        // Construct a list of the parents of this node
        // (SessionNode's) together with the new putative parent.
        List<SessionNode> newParents = new ArrayList<>(this.parents);
        newParents.add(parent);

        Class[] thisClass = new Class[1];

        if (getModel() != null) {
            thisClass[0] = getModel().getClass();
        }

        for (Class modelClass : getModel() != null ? thisClass : this.modelClasses) {
            // Put all of the model classes of the nodes into a
            // single two-dimensional array. At the same time,
            // construct an int[] array containing the number of
            // model classes for each node. Use this int[] array
            // to construct a generator for all the combinations
            // of model nodes.
            Class[][] parentClasses = new Class[newParents.size()][];

            for (int j = 0; j < newParents.size(); j++) {
                SessionNode node = newParents.get(j);
                parentClasses[j] = node.getModelClasses();
            }

            if (isConsistentModelClass(modelClass, parentClasses, false, existingNodes)) {
                return true;
            }
        }

        return false;
    }

    /**
     * Same as addParent except tests if this has already been created. If so
     * the user is asked whether to add parent and update parent's desendents or
     * to cancel the operation.
     */
    public boolean addParent2(SessionNode parent) {
        if (this.parents.contains(parent)) {
            return false;
        }

        if (parent == this) {
            return false;
        }

        // Construct a list of the parents of this node
        // (SessionNode's) together with the new putative parent.
        List<SessionNode> newParents = new ArrayList<>(this.parents);
        newParents.add(parent);

        for (Class modelClass : this.modelClasses) {
            // Put all of the model classes of the nodes into a
            // single two-dimensional array. At the same time,
            // construct an int[] array containing the number of
            // model classes for each node. Use this int[] array
            // to construct a generator for all the combinations
            // of model nodes.
            Class[][] parentClasses = new Class[newParents.size()][];
            int[] numModels = new int[newParents.size()];

            for (int j = 0; j < newParents.size(); j++) {
                SessionNode node = newParents.get(j);
                parentClasses[j] = node.getModelClasses();
                numModels[j] = parentClasses[j].length;
            }

            if (isConsistentModelClass(modelClass, parentClasses, false, null)) {
                if (this.getModel() == null) {
                    this.parents.add(parent);
                    parent.addChild(this);
                    parent.addSessionListener(getSessionHandler());
                    getSessionSupport().fireParentAdded(parent, this);
                    return true;
                } else {

                    // Allows nextEdgeAllowed to be set to false if the next
                    // edge should not be added.
                    sessionSupport.fireAddingEdge();

                    if (isNextEdgeAddAllowed()) {

                        // Must reset nextEdgeAllowed to true.
                        setNextEdgeAddAllowed(true);
                        this.parents.add(parent);
                        parent.addChild(this);
                        parent.addSessionListener(getSessionHandler());
                        getSessionSupport().fireParentAdded(parent, this);

                        // Destroys model & downstream models.
                        destroyModel();
                        return true;
                    } else {
                        return false;
                    }
                }
            }
        }

        return false;
    }

    /**
     * Removes a parent from the node.
     */
    public boolean removeParent(SessionNode parent) {
        if (this.parents.contains(parent)) {
            this.parents.remove(parent);
            parent.removeChild(this);
            parent.removeSessionListener(getSessionHandler());
            getSessionSupport().fireParentRemoved(parent, this);

            return true;
        }

        return false;
    }

    /**
     * @return the set of parents.
     */
    public Set<SessionNode> getParents() {
        return new HashSet<>(this.parents);
    }

    /**
     * @return the number of parents.
     */
    public int getNumParents() {
        return parents.size();
    }

    /**
     * Adds a child to the node, provided this node can be added as a parent to
     * the child node.
     */
    public boolean addChild(SessionNode child) {
        if (!this.children.contains(child)) {
            child.addParent(this);

            if (child.containsParent(this)) {
                this.children.add(child);
                return true;
            }
        }

        return false;
    }

    /**
     * @return true iff the given node is child of this node.
     */
    public boolean containsChild(SessionNode child) {
        return this.children.contains(child);
    }

    /**
     * Removes a child from the node.
     */
    public boolean removeChild(SessionNode child) {
        if (this.children.contains(child)) {
            child.removeParent(this);

            if (!child.containsParent(this)) {
                this.children.remove(child);

                return true;
            }
        }

        return false;
    }

    /**
     * @return the set of children.
     */
    public Set<SessionNode> getChildren() {
        return new HashSet<>(this.children);
    }

    /**
     * @return the number of children.
     */
    public int getNumChildren() {
        return this.children.size();
    }

    /**
     * Creates a model, provided the class of the model can be uniquely
     * determined without any further hints. If a model was created previously,
     * the previous model class is used. If there is only one consistent model
     * class, than that model class is used. Otherwise, an exception is thrown.
     *
     * @return true iff this node contains a model when this method completes.
     * @throws RuntimeException if the model could not be created.
     */
    public boolean createModel(boolean simulation) {
        if (getModel() == null) {
            if (lastModelClass != null) {
                try {
                    createModel(this.lastModelClass, simulation);
                } catch (Exception e) {

                    // Allows creation of models downstream to continue
                    // once BayesPM is changed to SemPm... jdramsey 3/30/2005
                    getSessionSupport().fireModelUnclear(this);
                }
            } else {
                getSessionSupport().fireModelUnclear(this);
            }
        }

        return getModel() != null;
    }

    /**
     * Creates a model of the given class using models of the parent
     * SessionNodes as constructor arguments. If no appropriate constructor is
     * available, no model is created, and the method returns false. If the
     * attempt to construct a model using reflection fails, the stack trace is
     * printed to System.err and an IllegalArgumentException is thrown. t
     *
     * @throws RuntimeException if the attempt to construct the model throws
     * either an IllegalAccessException, an InstantiationException, or an
     * InvocationTargetException. In this case, a stack trace is printed to
     * System.err.
     */
    public void createModel(Class modelClass, boolean simulation)
            throws Exception {
        if (!Arrays.asList(this.modelClasses).contains(modelClass)) {
            throw new IllegalArgumentException("Class not among possible "
                    + "model classes: " + modelClass);
        }

        this.loggerConfig = getLoggerConfig(modelClass);
        TetradLogger.getInstance().setTetradLoggerConfig(loggerConfig);
        TetradLogger.getInstance().log("info", "\n========LOGGING " + getDisplayName()
                + "\n");

        // Collect up the parentModels from the parents. If any model is
        // null, throw an exception.
        List<Object> parentModels = listParentModels();

        // If param not null, add it to the list of parentModels.
        Object param = getParam(modelClass);
        this.model = null;

        List<Object> expandedModels = new ArrayList<>(parentModels);

        if (oldModel != null && (!(DoNotAddOldModel.class.isAssignableFrom(modelClass)))) {
            expandedModels.add(oldModel);
        }

        if (param != null) {
            expandedModels.add(param);
        }

        createModelUsingArguments(modelClass, expandedModels);

        if (this.model == null) {
            expandedModels = new ArrayList<>(parentModels);

            if (param != null) {
                expandedModels.add(param);
            }

            createModelUsingArguments(modelClass, expandedModels);
        }

        if (this.model == null) {
            createModelUsingArguments(modelClass, parentModels);
        }

        if (this.model == null) {
            TetradLogger.getInstance().log("info", getDisplayName() + " was not created.");
            throw new CouldNotCreateModelException(modelClass);
        }

        // If we're running a simulation, try executing the model.
        if (this.model instanceof Executable) {
            Executable executable = (Executable) this.model;

            try {

                // This executes only in the context of a simulation.
                if (simulation) {
                    executable.execute();
                }
            } catch (Exception e) {
                e.printStackTrace();
                JOptionPane.showMessageDialog(JOptionUtils.centeringComp(), e.getMessage());
            }
        }
    }

    public TetradLoggerConfig getLoggerConfig() {
        return this.loggerConfig;
    }

    public TetradLoggerConfig getLoggerConfig(Class modelClass) {
        TetradLoggerConfig oldConfig = this.loggerConfig;
        TetradLoggerConfig newConfig = TetradLogger.getInstance().getLoggerForClass(modelClass);

        if (oldConfig != null && newConfig == null) {
            return oldConfig;
        }

        // Copy event activations over.
        if (oldConfig != null && newConfig != null) {
            for (TetradLoggerConfig.Event event : newConfig.getSupportedEvents()) {
                for (TetradLoggerConfig.Event _event : oldConfig.getSupportedEvents()) {
                    if (event.getId().equals(_event.getId())) {
                        newConfig.setEventActive(_event.getId(), oldConfig.isEventActive(_event.getId()));
                    }
                }
            }
        }

        this.loggerConfig = newConfig;
        return newConfig;
    }

    /**
     * Sets the model to null. This step must be performed before a new model
     * can be created.
     */
    public void destroyModel() {
        if (model != null) {
            this.oldModel = model;
            this.model = null;
        }

        this.modelParamTypes = null;
        getSessionSupport().fireModelDestroyed(this);
    }

    /**
     * Forgets the old model so that it can't be used to recapture parameter
     * values.
     */
    public void forgetOldModel() {
        this.oldModel = null;
    }

    /**
     * @return the class of the model.
     */
    public Class[] getModelClasses() {
        return this.modelClasses;
    }

    /**
     * Sets the model classes to the new array of model classes.
     */
    public final void setModelClasses(Class[] modelClasses) {
        for (int i = 0; i < modelClasses.length; i++) {
            if (modelClasses[i] == null) {
                throw new NullPointerException(
                        "Model class null: index + " + i);
            }
        }

        this.modelClasses = modelClasses;
    }

    /**
     * @param exact
     * @return those model classes among the possible model classes that are at
     * least consistent with the model class of the parent session nodes, in the
     * sense that possibly with the addition of more parent session nodes, and
     * assuming that the models of the parent session nodes are non-null, it is
     * possible to construct a model in one of the legal classes for this node
     * using the parent models as arguments to some constructor in that class.
     */
    public Class[] getConsistentModelClasses(boolean exact) {
        List<Class> classes = new ArrayList<>();
        List<SessionNode> parents = new ArrayList<>(this.parents);
        Class[][] parentModelClasses = new Class[parents.size()][1];

        // Construct the parent model classes; they must all be
        // non-null.
        for (int i = 0; i < parents.size(); i++) {
            SessionNode sessionNode = parents.get(i);
            Object model = sessionNode.getModel();

            if (model != null) {
                parentModelClasses[i][0] = model.getClass();
            } else {
                return null;
            }
        }

        // Go through the model classes of this node and see which
        // ones are consistent with the array of parent classes just
        // constructed.
        for (int i = 0; i < this.modelClasses.length; i++) {

            // If this model class is consistent, add it to the list.
            if (isConsistentModelClass(this.modelClasses[i],
                    parentModelClasses, exact, null)) {
                classes.add(modelClasses[i]);
            }
        }

        return classes.toArray(new Class[0]);
    }

    /**
     * @return the model, or null if no model has been created yet.
     */
    public SessionModel getModel() {
        return this.model;
    }

    /**
     * @return the class of the last model that was created, or null if no model
     * has been created yet.
     */
    public Class getLastModelClass() {
        return this.lastModelClass;
    }

    /**
     * Adds a session listener.
     */
    public void addSessionListener(SessionListener l) {
        getSessionSupport().addSessionListener(l);
    }

    /**
     * Removes a session listener.
     */
    public void removeSessionListener(SessionListener l) {
        getSessionSupport().removeSessionListener(l);
    }

    /**
     * @return true iff this node is in a freshly created state. A node that is
     * in a freshly created state has no model, no parents, no children, and no
     * listeners. It does, however, have the array of possible model classes
     * that it was constructed with, and it may or may not have a name.
     */
    public boolean isFreshlyCreated() {
        return (this.model == null) && (this.modelParamTypes == null)
                && (this.parents.size() == 0) && (this.children.size() == 0)
                && (this.sessionHandler == null) && (this.sessionSupport == null);
    }

    /**
     * Resets this sesion node to the state it was in when first constructed.
     * Removes any parents or children, destroys the model if there is one, and
     * resets all listeners. Fires an event for each action taken.
     */
    public void resetToFreshlyCreated() {
        if (!isFreshlyCreated()) {
            Set<SessionNode> _parents = new HashSet<>(this.parents);
            Set<SessionNode> _children
                    = new HashSet<>(this.children);

            for (SessionNode _parent : _parents) {
                removeParent(_parent);
            }

            for (SessionNode a_children : _children) {
                removeChild(a_children);
            }

            destroyModel();

            this.parents = new HashSet<>();
            this.children = new HashSet<>();
            this.sessionSupport = null;
            this.sessionHandler = null;
        }
    }

    /**
     * Removes any parents or children of the node that are not in the given
     * list.
     */
    public void restrictConnectionsToList(List sessionNodes) {

        // Remove any parents or children from any node if those parents
        // or children are not in the list.
        for (SessionNode sessionNode : getParents()) {
            if (!sessionNodes.contains(sessionNode)) {
                removeParent(sessionNode);
            }
        }

        for (SessionNode sessionNode1 : getChildren()) {
            if (!sessionNodes.contains(sessionNode1)) {
                removeChild(sessionNode1);
            }
        }
    }

    /**
     * Removes any listeners that are not SessionNodes.
     */
    public void restrictListenersToSessionNodes() {
        this.sessionSupport = null;
        this.sessionHandler = null;
    }

    /**
     * <p>
     * Tests whether two session nodes that are not necessarily object identical
     * are nevertheless identical in structure. This method should not be made
     * to override <code>equals</code> since <code>equals</code> is used in the
     * Collections API to determine, for example, containment in an ArrayList,
     * and the sense of equality needed for that is object identity.
     * Nevertheless, for certain other purposes, such as checking serialization,
     * a looser sense of structural identity is helpful.</p> </p>
     * <p>
     * Two SessionNodes are structurally identical just in case their possible
     * model classes are equal, the parameter type arrays used to construct
     * their models are equal, their models themselves are equal, and the model
     * classes of the parent and child SessionNodes are equal. We dare not check
     * equality of parents and children outright for fear of circularity.</p>
     */
    public boolean isStructurallyIdentical(SessionNode node) {
        if (node == null) {
            return false;
        }

        // Check equality of possible model classes.
        Set<Class> set1 = new HashSet<>(Arrays.asList(getModelClasses()));
        Set<Class> set2
                = new HashSet<>(Arrays.asList(node.getModelClasses()));

        if (!set1.equals(set2)) {
            return false;
        }

        // Check equality of model parameter type arrays.
        Class[] arr1 = this.getModelParamTypes();
        Class[] arr2 = node.getModelParamTypes();

        if ((arr1 != null) && (arr2 != null)) {
            if (arr1.length != arr2.length) {
                return false;
            }

            for (int i = 0; i < arr1.length; i++) {
                if (!arr1[i].equals(arr2[i])) {
                    return false;
                }
            }
        } else if ((arr1 == null) && (arr2 != null)) {
            return false;
        }
//        else if ((arr1 != null) && (arr2 != null)) {
//            return false;
//        }

        // Check equality of models.
        Object model1 = getModel();
        Object model2 = node.getModel();

        if ((model1 == null) && (model2 != null)) {
            return false;
        } else if ((model1 != null) && (model2 == null)) {
            return false;
        } else if ((model1 != null) /*&& (model2 != null)*/ && !model1.equals(model2)) {
            return false;
        }

        // Check equality of parent session model classes.
        set1.clear();

        for (SessionNode sessionNode : getParents()) {
            Object model = sessionNode.getModel();

            if (model != null) {
                set1.add(model.getClass());
            }
        }

        set2.clear();

        for (SessionNode sessionNode1 : node.getParents()) {
            Object model = sessionNode1.getModel();

            if (model != null) {
                set2.add(model.getClass());
            }
        }

        if (!set1.equals(set2)) {
            return false;
        }

        // Check equality of child session node model classes.
        set1.clear();

        for (SessionNode sessionNode2 : this.getChildren()) {
            Object model = sessionNode2.getModel();

            if (model != null) {
                set1.add(model.getClass());
            }
        }

        set2.clear();

        for (SessionNode sessionNode3 : node.getChildren()) {
            Object model = sessionNode3.getModel();

            if (model != null) {
                set2.add(model.getClass());
            }
        }

        return set1.equals(set2);
    }

    /**
     * Gets the (optional) name of this node. May be null.
     */
    public String getBoxType() {
        return this.boxType;
    }

    /**
     * Sets the (optional) name for this node. May be null.
     */
    public final void setBoxType(String boxType) {
        if (boxType == null) {
            throw new NullPointerException();
        }

        this.boxType = boxType;
    }

    /**
     * Sets the parameter object for the given model class to the given object.
     */
    public void putParam(Class modelClass, Parameters param) {
        if (param instanceof SessionListener) {
            SessionListener listener = (SessionListener) param;
            getSessionSupport().addSessionListener(listener);
        }

        paramMap.put(modelClass, param);
    }

    /**
     * Gets the parameter object for the givem model class.
     */
    public Parameters getParam(Class modelClass) {
        return paramMap.get(modelClass);
    }

    /**
     * Removes the parameter object for the given model class.
     */
    public void removeParam(Class modelClass) {
        Object param = paramMap.get(modelClass);

        if (param != null && param instanceof SessionListener) {
            SessionListener listener = (SessionListener) param;
            getSessionSupport().removeSessionListener(listener);
        }

        paramMap.remove(modelClass);
    }

    public Object[] getModelConstructorArguments(Class modelClass) {
        List<Object> parentModels = getParentModels();
        parentModels.add(getParam(modelClass));
        Constructor[] constructors = modelClass.getConstructors();

        for (Constructor constructor : constructors) {
            Class[] parameterTypes = constructor.getParameterTypes();
            Object[] arguments = assignParameters(parameterTypes, parentModels);

            if (arguments != null) {
                return arguments;
            }
        }

        return null;
    }

    @Override
    public String getName() {
        return null;
    }

    @Override
    public void setName(String name) {

    }

    @Override
    public NodeType getNodeType() {
        return null;
    }

    @Override
    public void setNodeType(NodeType nodeType) {

    }

    /**
     * Prints out the name of the session node.
     */
    public String toString() {
        return this.getBoxType();
    }

    @Override
    public int getCenterX() {
        return 0;
    }

    @Override
    public void setCenterX(int centerX) {

    }

    @Override
    public int getCenterY() {
        return 0;
    }

    @Override
    public void setCenterY(int centerY) {

    }

    @Override
    public void setCenter(int centerX, int centerY) {

    }

    @Override
    public void addPropertyChangeListener(PropertyChangeListener l) {

    }

    @Override
    public Node like(String name) {
        return null;
    }

    @Override
    public int compareTo(Node node) {
        return 0;
    }

    /**
     * True iff the next edge should not be added. (Included for GUI user
     * control.) Reset to true every time an edge is added; edge adds must be
     * disallowed individually. To disallow the next edge add, set to false.
     */
    public void setNextEdgeAddAllowed(boolean nextEdgeAddAllowed) {
        this.nextEdgeAddAllowed = nextEdgeAddAllowed;
    }

    public boolean existsParameterizedConstructor(Class modelClass) {
        Object param = getParam(modelClass);
        List parentModels = listParentModels();
        parentModels.add(param);

        try {
            Constructor[] constructors = modelClass.getConstructors();

            for (Constructor constructor : constructors) {
                Class[] parameterTypes = constructor.getParameterTypes();
                Object[] arguments = assignParameters(parameterTypes, parentModels);

                if (arguments != null) {
                    return true;
                }
            }

            return false;
        } catch (RuntimeException e) {
            throw e;
        } catch (Exception e) {
            throw new RuntimeException("Could not construct model.", e);
        }
    }

    public int getRepetition() {
        return repetition;
    }

    public void setRepetition(int repetition) {
        if (repetition < 1) {
            throw new IllegalArgumentException("Repetition must be >= 1.");
        }

        this.repetition = repetition;
    }

    /**
     * @return true if the cloning operation was successful, false if not. If
     * the cloning operation was not successful, the model will not have been
     * altered.
     */
    public boolean useClonedModel() {

        // turn off model canceling to allow data to be recreated from seeds.
        if (true) {
            return false;
        }

        try {
            if (model instanceof Unmarshallable) {
                return false;
            }

            SessionModel temp = model;
            this.model = new MarshalledObject<>(model).get();
            this.model.setName(getDisplayName());

            if (this.model instanceof ParamsResettable
                    && temp instanceof ParamsResettable) {
                Object resettableParams = ((ParamsResettable) temp).getResettableParams();
                ((ParamsResettable) this.model).resetParams(resettableParams);
            }

            this.savedModel = temp;
            return true;
        } catch (Exception e) {
            e.printStackTrace();
            return false;
        }

    }

    public void forgetSavedModel() {
        this.savedModel = null;
    }

    public void restoreOriginalModel() {
        this.model = savedModel;
        this.model.setName(getDisplayName());
        this.savedModel = null;
    }

    //=====================PACKAGE PROTECTED METHODS=====================//
    //===================================================================//
    // Note: Leave these method package protected for unit testing.      //
    //===================================================================//
    /**
     * Determines whether a given model class is consistent with the models
     * contained in the given List of nodes, in the sense that the model class
     * has a constructor that can take the models of the nodes as arguments.
     */
    public boolean isConsistentModelClass(Class<Type1> modelClass, List nodes, boolean exact) {

        // Put all of the model classes of the nodes into a single
        // two-dimensional array. At the same time, construct an int[]
        // array containing the number of model classes for each
        // node. Use this int[] array to construct a generator for all
        // the combinations of model nodes.
        Class[][] nodeClasses = new Class[nodes.size()][];

        for (int i = 0; i < nodes.size(); i++) {
            SessionNode node = (SessionNode) nodes.get(i);
            nodeClasses[i] = node.getModelClasses();
        }

        return isConsistentModelClass(modelClass, nodeClasses, exact, null);
    }

    /**
     * <p>
     * Tests whether the model class has an argument that takes all of the given
     * argument classes (or more) as arguments. The purpose of this is to allow
     * parent nodes to be added one at a time to this node, whether or not any
     * of the nodes in question have non-null models.</p>
     */
    public boolean existsConstructor(Class modelClass, Class[] argumentTypes) {
        for (Class argumentType1 : argumentTypes) {
            if (argumentType1 == null) {
                throw new IllegalArgumentException(
                        "Argument classes must be " + "non-null");
            }
        }

        Constructor[] constructors = modelClass.getConstructors();

        loop:
        for (Constructor constructor : constructors) {
            Class[] parameterTypes = constructor.getParameterTypes();
            List<Class> remainingParameterTypes
                    = new ArrayList<>(Arrays.asList(parameterTypes));

            loop2:
            for (Class argumentType : argumentTypes) {
                Class type = findMatchingType(remainingParameterTypes, argumentType);

                if (type == null) {
                    continue loop;
                } else {
                    remainingParameterTypes.remove(type);
                }
            }

            return true;
        }

        return false;
    }

    /**
     * <p>
     * Returns the first class c in <code>classes</code> that <code>clazz</code>
     * is assignable to.</p>
     */
    public Class getAssignableClass(List classes, Class clazz) {
        for (Object aClass : classes) {
            Class assignableTo = (Class) aClass;
            if (assignableTo.isAssignableFrom(clazz)) {
                return assignableTo;
            }
        }

        return null;
    }

    /**
     * <p>
     * Returns the objects in the List as an array in the same order as the
     * parameter types. If an exact match cannot be found, throws a
     * RuntimeException with an appropriate message. </p>
     *
     * @param parameterTypes a list of classes; if any of them is null, a
     * NullPointerException will be thrown.
     * @param objects a List of objects. (The nulls will be automatically thrown
     * out for this one.)
     */
    public Object[] assignParameters(Class[] parameterTypes, List objects)
            throws RuntimeException {
        if (parameterTypes.length > 5) {
            System.out.println("Oops");
        }

        for (Class parameterType1 : parameterTypes) {
            if (parameterType1 == null) {
                throw new NullPointerException(
                        "Parameter types must all be non-null.");
            }
        }

        // Create a new Object[] array the same size as the
        // parameterTypes array, try to fill it up with objects of the
        // corresponding types from the object List. If at any point
        // an object cannot be found, return null. If there are any
        // objects left over, return null. Otherwise, return the
        // constructed argument array.
        Object[] arguments = new Object[parameterTypes.length];
        List<Object> _objects = removeNulls(objects);

        if (parameterTypes.length != _objects.size()) {
            return null;
        }

        PermutationGenerator gen = new PermutationGenerator(parameterTypes.length);
        int[] perm;
        boolean foundAConstructor = false;

        while ((perm = gen.next()) != null) {
            boolean allAssigned = true;

            for (int i = 0; i < perm.length; i++) {

                Class<?> parameterType = parameterTypes[i];
                Class<?> aClass = _objects.get(perm[i]).getClass();

                if (parameterType.isAssignableFrom(aClass)) {
                    arguments[i] = _objects.get(perm[i]);
                } else {
                    allAssigned = false;
                }
            }

            if (allAssigned) {
                foundAConstructor = true;
                break;
            }
        }

        if (foundAConstructor) {
            return arguments;
        } else {
            return null;
        }
    }

    public boolean assignClasses(Class[] constructorTypes, Class[] modelTypes, boolean exact, List<SessionNode> existingNodes)
            throws RuntimeException {
        for (Class parameterType1 : constructorTypes) {
            if (parameterType1 == null) {
                throw new NullPointerException(
                        "Parameter types must all be non-null.");
            }
        }

        // Is it the case that for this constructor, every argument type is a model class for
        // one of the existing session nodes? (You can skip Parameters classes.)
        if (existingNodes != null) {
            existingNodes.remove(this);

            for (Class<?> type : constructorTypes) {
                if (type.equals(Parameters.class)) {
                    continue;
                }
                boolean foundNode = false;

                FOR:
                for (SessionNode node : existingNodes) {
                    for (Class<?> clazz : node.getModelClasses()) {
                        if (clazz.equals(type)) {
                            foundNode = true;
                            break FOR;
                        }
                    }
                }

                if (!foundNode) {
                    return false;
                }
            }
        }

        if (exact) {
            if (modelTypes.length != constructorTypes.length) {
                return false;
            }
        } else {
            if (modelTypes.length > constructorTypes.length) {
                return false;
            }
        }

        if (numWithoutParams(modelTypes) == 0 && numWithoutParams(constructorTypes) > 0) {
            return false;
        }

        PermutationGenerator gen0 = new PermutationGenerator(constructorTypes.length);
        int[] paramPerm;

        while ((paramPerm = gen0.next()) != null) {
            PermutationGenerator gen = new PermutationGenerator(modelTypes.length);
            int[] modelPerm;

            while ((modelPerm = gen.next()) != null) {
                boolean allAssigned = true;

                for (int i = 0; i < modelPerm.length; i++) {
                    Class<?> constructorType = constructorTypes[paramPerm[i]];
                    Class<?> modelType = modelTypes[modelPerm[i]];

                    if (!constructorType.isAssignableFrom(modelType)) {
                        allAssigned = false;
                    }
//                    else {
//                        System.out.println("aa " + constructorType + " assignable from " + modelType);
//                    }
                }

                if (allAssigned) {
                    return true;
                }
            }
        }

        return false;
    }

    private int numWithoutParams(Class[] modelTypes) {
        int n = 0;

        for (Class clazz : modelTypes) {
            if (clazz != Parameters.class) {
                n++;
            }
        }

        return n;
    }

    /**
     * @return an array with a combination of particular values for variables
     * given an array indicating the number of values for each variable.
     */
    public int[] getValueCombination(int index, int[] numValues) {

        int[] values = new int[numValues.length];

        for (int i = numValues.length - 1; i >= 0; i--) {
            values[i] = index % numValues[i];
            index /= numValues[i];
        }

        return values;
    }

    /**
     * @return the product of the entries in the given array.
     */
    public int getProduct(int[] arr) {
        int n = 1;

        for (int anArr : arr) {
            n *= anArr;
        }

        return n;
    }

    /**
     * @return the saved session handler if such exists; otherwise, creates one
     * and returns it.
     */
    SessionHandler getSessionHandler() {
        if (this.sessionHandler == null) {
            this.sessionHandler = new SessionHandler();
        }

        return this.sessionHandler;
    }

    //==============================PRIVATE METHODS=======================//
    /**
     * @return true iff the given node is parent of this node.
     */
    private boolean containsParent(SessionNode parent) {
        return this.parents.contains(parent);
    }

    /**
     * @return the parameter types used to construct the model.
     */
    private Class[] getModelParamTypes() {
        return this.modelParamTypes;
    }

    /**
     * True iff the next edge should not be added. (Included for GUI user
     * control.) Reset to true every time an edge is added; edge adds must be
     * disallowed individually. To disallow the next edge add, set to false.
     */
    private boolean isNextEdgeAddAllowed() {
        return nextEdgeAddAllowed;
    }

    private List<Object> getParentModels() {
        List<Object> models = new ArrayList<>();

        for (SessionNode node : this.parents) {
            SessionModel model = node.getModel();

            if (model != null) {
                models.add(model);
            } else {
                return null;
            }
        }

        return models;
    }

    private List<Object> listParentModels() {
        List<Object> models = new ArrayList<>();

        for (SessionNode node : this.parents) {
            Object model = node.getModel();

//            if (model == null) {
//                throw new RuntimeException(
//                        "One of the parents has an empty model.");
//            }
            if (model != null) {
                models.add(model);
            }
        }

        return models;
    }

    /**
     * Creates model using the given arguments, if possible. If not possible,
     * the field this.model is unchanged.
     */
    private void createModelUsingArguments(Class modelClass, List<Object> models)
            throws Exception {
        if (!(SessionModel.class.isAssignableFrom(modelClass))) {
            throw new ClassCastException(
                    "Model class must implement SessionModel: " + modelClass);
        }

        // Try to find a constructor of the model class that exactly
        // matches the types of these models.
        Constructor[] constructors = modelClass.getConstructors();

        for (Constructor constructor : constructors) {
            Class[] constructorTypes = constructor.getParameterTypes();
            Object[] arguments = null;

            if (constructorTypes.length == 2 && constructorTypes[0].isArray()
                    && constructorTypes[1] == Parameters.class) {
                List<Object> _objects = new ArrayList<>();
                Class<?> c1 = constructorTypes[0].getComponentType();
                Parameters parameters = null;

                for (int i = 0; i < models.size(); i++) {
                    Class<?> c2 = models.get(i).getClass();

                    if ((c1.isAssignableFrom(c2))) {
                        _objects.add(models.get(i));
                    }

                    if (c2 == Parameters.class) {
                        parameters = (Parameters) models.get(i);
                    }
                }

                if (_objects.isEmpty()) {
                    return;
                }

                if (parameters != null) {
                    Object o = Array.newInstance(c1, _objects.size());

                    for (int i = 0; i < _objects.size(); i++) {
                        Array.set(o, i, _objects.get(i));
                    }

                    arguments = new Object[]{o, parameters};
                } else {
                    Object o = Array.newInstance(c1, _objects.size());
                    for (int i = 0; i < _objects.size(); i++) {
                        Array.set(o, i, _objects.get(i));
                    }

                    arguments = new Object[]{o};
                }
            }

            if (arguments == null) {
                arguments = assignParameters(constructorTypes, models);
            }

            if (constructorTypes.length == 0) {
                continue;
            }

            if (arguments != null) {
                try {
                    this.model = (SessionModel) constructor.newInstance(arguments);
                    this.model.setName(getDisplayName());
                } catch (InstantiationException e) {
                    e.printStackTrace();
                    continue;
//                    throw e;
                } catch (IllegalAccessException e) {
                    e.printStackTrace();
                    continue;
//                    throw e;
                } catch (InvocationTargetException e) {
                    String packagePath = modelClass.getName();
                    int begin = packagePath.lastIndexOf('.') + 1;
                    String name = packagePath.substring(begin, packagePath.length());

                    if (e.getTargetException() instanceof ThreadDeath) {
                        e.printStackTrace();
                        return;
                    }

                    e.printStackTrace();

                    if (e.getCause().getMessage() != null && !e.getCause().getMessage().isEmpty()) {
                        throw new InvocationTargetException(e,
                                e.getCause().getMessage()
                        );

                    } else {
                        throw new InvocationTargetException(e,
                                "Could not construct node; root cause: " + e.getCause().getMessage()
                                + " " + packagePath + " " + begin + " " + name
                        );
                    }
                }

                this.modelParamTypes = constructorTypes;
                this.lastModelClass = modelClass;

                getSessionSupport().fireModelCreated(this);
//                continue;
                break;
            }
        }
    }

    /**
     * New version 2015901.
     */
    private boolean isConsistentModelClass(Class modelClass, Class[][] parentClasses, boolean exact,
            List<SessionNode> existingNodes) {
        Constructor[] constructors = modelClass.getConstructors();

        // If the constructor takes the special form of an array followed by Parameters,
        // public Clazz(C1[] c1, Parameters paramters);
        // just check to make sure all models besides Parameters are of class C1.
        L:
        for (Constructor constructor : constructors) {
            Class<?>[] constructorTypes = constructor.getParameterTypes();

            boolean hasParameters = false;

            for (int j = 0; j < constructorTypes.length; j++) {
                if (constructorTypes[j] == Parameters.class) {
                    hasParameters = true;
                }
            }

            if (constructorTypes.length == 2) {
                if (constructorTypes[0].isArray() && constructorTypes[1] == Parameters.class) {
                    if (parents != null && parents.size() == 0) {
                        return false;
                    }

                    for (int i = 0; i < parentClasses.length; i++) {
                        boolean found = false;

                        for (int j = 0; j < parentClasses[i].length; j++) {
                            Class<?> c1 = constructorTypes[0].getComponentType();
                            Class<?> c2 = parentClasses[i][j];

                            if (c2 == Parameters.class || c1.isAssignableFrom(c2)) {
                                found = true;
                                break;
                            }
                        }

                        if (!found) {
                            return false;
                        }
                    }

                    return true;
                }
            }

            List<List<Class>> summary = new ArrayList<>();

            for (int i = 0; i < parentClasses.length; i++) {
                summary.add(new ArrayList<Class>());
            }

            for (int i = 0; i < parentClasses.length; i++) {
                for (int j = 0; j < parentClasses[i].length; j++) {
                    for (int k = 0; k < constructorTypes.length; k++) {
                        if (constructorTypes[k].isAssignableFrom(parentClasses[i][j])) {
                            if (!summary.get(i).contains(constructorTypes[k])) {
                                summary.get(i).add(constructorTypes[k]);
                            }
                        }
                    }
                }
            }

            int[] dims = new int[parentClasses.length];

            for (int i = 0; i < parentClasses.length; i++) {
                dims[i] = summary.get(i).size();
                if (dims[i] == 0) {
                    continue L;
                }
            }

            CombinationIterator iterator = new CombinationIterator(dims);

            while (iterator.hasNext()) {
                if (hasParameters) {
                    int[] comb = iterator.next();

                    Class[] modelTypes = new Class[comb.length + 1];

                    for (int i = 0; i < comb.length; i++) {
                        modelTypes[i] = summary.get(i).get(comb[i]);
                    }

                    modelTypes[comb.length] = Parameters.class;

                    if (assignClasses(constructorTypes, modelTypes, exact, existingNodes)) {
                        return true;
                    }
                } else {
                    int[] comb = iterator.next();

                    Class[] modelTypes = new Class[comb.length];

                    for (int i = 0; i < comb.length; i++) {
                        modelTypes[i] = summary.get(i).get(comb[i]);
                    }

                    if (assignClasses(constructorTypes, modelTypes, exact, existingNodes)) {
                        return true;
                    }
                }
            }
        }

        return false;
    }

    private Class findMatchingType(List<Class> parameterTypes,
            Class argumentType) {
        for (Class type : parameterTypes) {
            if (type.isAssignableFrom(argumentType)) {
                return type;
            }
        }

        return null;
    }

    private List<Object> removeNulls(List objects) {
        List<Object> _objects = new ArrayList<>();

        for (Object o : objects) {
            if (o != null) {
                _objects.add(o);
            }
        }
        return _objects;
    }

    /**
     * Reassesses whether the getModel model is permitted in light of the
     * destruction of one of the parent models.
     */
    private void reassessModel() {
        if (this.modelParamTypes == null) {
            return;
        }

        for (Class clazz : this.modelParamTypes) {
            if (clazz == null) {
                return;
            }
        }

        // Collect up the model types from the parents.
        List<Class<? extends Object>> list1
                = new ArrayList<>();

        for (SessionNode node : this.parents) {
            Object model = node.getModel();

            if (model != null) {
                list1.add(model.getClass());
            }
        }

        // Make a second list of the stored model param types.
        List<Class> list2 = Arrays.asList(this.modelParamTypes);

        // If the lists aren't equal, destroy the model.
        if (!list1.contains(list2) || !list2.contains(list1)) {
            destroyModel();
        }
    }

    /**
     * @return the saved session support if such exists; otherwise, creates a
     * new session support adding all of the child session nodes of this node as
     * listeners.
     */
    private SessionSupport getSessionSupport() {
        if (this.sessionSupport == null) {
            this.sessionSupport = new SessionSupport(this);

            for (SessionNode child : this.children) {
                this.sessionSupport.addSessionListener(
                        child.getSessionHandler());
            }
        }

        return this.sessionSupport;
    }

    public String getDisplayName() {
        return displayName;
    }

    public final void setDisplayName(String displayName) {
        if (displayName == null) {
            throw new NullPointerException();

        }

        this.displayName = displayName;

        if (getModel() != null) {
            getModel().setName(displayName);
        }
    }

    public Parameters getParameters() {
        return parameters;
    }

<<<<<<< HEAD
=======
    @Override
    public NodeVariableType getNodeVariableType() {
        return this.nodeVariableType;
    }

    @Override
    public void setNodeVariableType(NodeVariableType nodeVariableType) {
        this.nodeVariableType = nodeVariableType;
    }

>>>>>>> 560a07b1
    /**
     * Handles <code>SessionEvent</code>s. Hides the handling of these from the
     * API.
     */
    private class SessionHandler extends SessionAdapter {

        /**
         * When a model is destroyed from a node this is listening to and this
         * destroys one of the arguments used to create the model, then the
         * model of this node has to be destroyed.
         */
        public void modelDestroyed(SessionEvent event) {
            reassessModel();
        }

        /**
         * When a new execution is begun of a simulation edu.cmu.tetrad.study,
         * this event is sent downstream so that certain parameter objects can
         * reset themselves.
         */
        public void executionStarted(SessionEvent event) {

            // Restart the getModel param object if necessary.
            Object model = getModel();

            for (Class clazz : modelClasses) {
                Object param = getParam(clazz);

                if (param instanceof ExecutionRestarter) {
                    ExecutionRestarter restarter = (ExecutionRestarter) param;
                    restarter.newExecution();
                }
            }
//
//            if (model != null) {
//                Object param = getParam(model.getClass());
//
//                if (param instanceof ExecutionRestarter) {
//                    ExecutionRestarter restarter = (ExecutionRestarter) param;
//                    restarter.newExecution();
//                }
//            }

            // Pass the message along.
            getSessionSupport().fireSessionEvent(event);
        }
    }

    /**
     * Adds semantic checks to the default deserialization method. This method
     * must have the standard signature for a readObject method, and the body of
     * the method must begin with "s.defaultReadObject();". Other than that, any
     * semantic checks can be specified and do not need to stay the same from
     * version to version. A readObject method of this form may be added to any
     * class, even if Tetrad sessions were previously saved out using a version
     * of the class that didn't include it. (That's what the
     * "s.defaultReadObject();" is for. See J. Bloch, Effective Java, for help.
     *
     * @throws java.io.IOException
     * @throws ClassNotFoundException
     */
    private void readObject(ObjectInputStream s)
            throws IOException, ClassNotFoundException {
        s.defaultReadObject();

        if (boxType == null) {
            throw new NullPointerException();
        }

        if (displayName == null) {
            throw new NullPointerException();
        }

        if (modelClasses == null) {
            throw new NullPointerException();
        }

        if (paramMap == null) {
            throw new NullPointerException();
        }

        if (parents == null) {
            throw new NullPointerException();
        }

        if (children == null) {
            throw new NullPointerException();
        }

        if (repetition < 1) {
            throw new IllegalStateException();
        }
    }
<<<<<<< HEAD
}
=======

    @Override
    public Map<String, Object> getAllAttributes() {
        return attributes;
    }
>>>>>>> 560a07b1

    @Override
    public Object getAttribute(String key) {
        return attributes.get(key);
    }

    @Override
    public void removeAttribute(String key) {
        attributes.remove(key);
    }

    @Override
    public void addAttribute(String key, Object value) {
        attributes.put(key, value);
    }

}<|MERGE_RESOLUTION|>--- conflicted
+++ resolved
@@ -22,10 +22,8 @@
 
 import edu.cmu.tetrad.graph.Node;
 import edu.cmu.tetrad.graph.NodeType;
-import edu.cmu.tetrad.util.Parameters;
+import edu.cmu.tetrad.graph.NodeVariableType;
 import edu.cmu.tetrad.util.*;
-
-import javax.swing.*;
 import java.beans.PropertyChangeListener;
 import java.io.IOException;
 import java.io.ObjectInputStream;
@@ -34,6 +32,7 @@
 import java.lang.reflect.InvocationTargetException;
 import java.rmi.MarshalledObject;
 import java.util.*;
+import javax.swing.*;
 
 /**
  * <p>
@@ -180,8 +179,6 @@
     private transient SessionHandler sessionHandler;
     private TetradLoggerConfig loggerConfig = null;
     private Parameters parameters = new Parameters();
-<<<<<<< HEAD
-=======
 
     /**
      * Node variable type (domain, interventional status, interventional
@@ -190,7 +187,6 @@
     private NodeVariableType nodeVariableType = NodeVariableType.DOMAIN;
 
     private Map<String, Object> attributes = new HashMap<>();
->>>>>>> 560a07b1
 
     //==========================CONSTRUCTORS===========================//
     /**
@@ -1852,8 +1848,6 @@
         return parameters;
     }
 
-<<<<<<< HEAD
-=======
     @Override
     public NodeVariableType getNodeVariableType() {
         return this.nodeVariableType;
@@ -1864,7 +1858,6 @@
         this.nodeVariableType = nodeVariableType;
     }
 
->>>>>>> 560a07b1
     /**
      * Handles <code>SessionEvent</code>s. Hides the handling of these from the
      * API.
@@ -1958,15 +1951,11 @@
             throw new IllegalStateException();
         }
     }
-<<<<<<< HEAD
-}
-=======
 
     @Override
     public Map<String, Object> getAllAttributes() {
         return attributes;
     }
->>>>>>> 560a07b1
 
     @Override
     public Object getAttribute(String key) {
