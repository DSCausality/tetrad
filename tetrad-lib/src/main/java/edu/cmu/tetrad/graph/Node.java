--- conflicted
+++ resolved
@@ -21,13 +21,9 @@
 package edu.cmu.tetrad.graph;
 
 import edu.cmu.tetrad.util.TetradSerializable;
-
 import java.beans.PropertyChangeListener;
-<<<<<<< HEAD
-=======
 import java.util.Map;
 import java.util.regex.Pattern;
->>>>>>> 560a07b1
 
 /**
  * Represents an object with a name, node type, and position that can serve as a
@@ -63,10 +59,6 @@
      * Sets the node type for this node.
      */
     void setNodeType(NodeType nodeType);
-<<<<<<< HEAD
-
-    /**
-=======
 
     /**
      *
@@ -83,7 +75,6 @@
     void setNodeVariableType(NodeVariableType nodeVariableType);
 
     /**
->>>>>>> 560a07b1
      * @return a string representation of the node.
      */
     String toString();
@@ -136,14 +127,9 @@
     /**
      * Alphabetical order.
      */
-<<<<<<< HEAD
-    int compareTo(Object o);
-}
-=======
     public int compareTo(Node node);
 
     Map<String, Object> getAllAttributes();
->>>>>>> 560a07b1
 
     Object getAttribute(String key);
 
