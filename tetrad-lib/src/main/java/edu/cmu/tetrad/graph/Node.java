///////////////////////////////////////////////////////////////////////////////
// For information as to what this class does, see the Javadoc, below.       //
// Copyright (C) 1998, 1999, 2000, 2001, 2002, 2003, 2004, 2005, 2006,       //
// 2007, 2008, 2009, 2010, 2014, 2015 by Peter Spirtes, Richard Scheines, Joseph   //
// Ramsey, and Clark Glymour.                                                //
//                                                                           //
// This program is free software; you can redistribute it and/or modify      //
// it under the terms of the GNU General Public License as published by      //
// the Free Software Foundation; either version 2 of the License, or         //
// (at your option) any later version.                                       //
//                                                                           //
// This program is distributed in the hope that it will be useful,           //
// but WITHOUT ANY WARRANTY; without even the implied warranty of            //
// MERCHANTABILITY or FITNESS FOR A PARTICULAR PURPOSE.  See the             //
// GNU General Public License for more details.                              //
//                                                                           //
// You should have received a copy of the GNU General Public License         //
// along with this program; if not, write to the Free Software               //
// Foundation, Inc., 59 Temple Place, Suite 330, Boston, MA  02111-1307  USA //
///////////////////////////////////////////////////////////////////////////////
package edu.cmu.tetrad.graph;

import edu.cmu.tetrad.util.TetradSerializable;
import java.beans.PropertyChangeListener;
import java.util.Map;
import java.util.regex.Pattern;

/**
 * Represents an object with a name, node type, and position that can serve as a
 * node in a graph.
 *
 * @author Joseph Ramsey
 * @see NodeType
 */
public interface Node extends TetradSerializable, Comparable<Node> {

    public static final Pattern ALPHA = Pattern.compile("^[a-zA-Z]+$");
    public static final Pattern ALPHA_NUM = Pattern.compile("^[a-zA-Z]+[0-9]+$");
    public static final Pattern LAG = Pattern.compile("^.+:[0-9]+$");

    long serialVersionUID = 23L;

    /**
     * @return the name of the node.
     */
    String getName();

    /**
     * Sets the name of this node.
     */
    void setName(String name);

    /**
     * @return the node type for this node.
     */
    NodeType getNodeType();

    /**
     * Sets the node type for this node.
     */
    void setNodeType(NodeType nodeType);
<<<<<<< HEAD

    /**
     *
     * @return the intervention type
     */
    NodeVariableType getNodeVariableType();

    /**
     * Sets the type (domain, interventional status, interventional value..) for
     * this node variable
     *
     * @param nodeVariableType
     */
    void setNodeVariableType(NodeVariableType nodeVariableType);

    /**
=======

    /**
>>>>>>> 3b8724a6
     * @return a string representation of the node.
     */
    String toString();

    /**
     * @return the x coordinate of the center of the node.
     */
    int getCenterX();

    /**
     * Sets the x coordinate of the center of this node.
     */
    void setCenterX(int centerX);

    /**
     * @return the y coordinate of the center of the node.
     */
    int getCenterY();

    /**
     * Sets the y coordinate of the center of this node.
     */
    void setCenterY(int centerY);

    /**
     * Sets the (x, y) coordinates of the center of this node.
     */
    void setCenter(int centerX, int centerY);

    /**
     * Adds a property change listener.
     */
    void addPropertyChangeListener(PropertyChangeListener l);

    /**
     * @return a hashcode for this variable.
     */
    int hashCode();

    /**
     * @return true iff this variable is equal to the given variable.
     */
    boolean equals(Object o);

    /**
     * Creates a new node of the same type as this one with the given name.
     */
    Node like(String name);
<<<<<<< HEAD

    /**
     * Alphabetical order.
     */
    public int compareTo(Node node);

    Map<String, Object> getAllAttributes();
=======
}
>>>>>>> 3b8724a6

    Object getAttribute(String key);

    void removeAttribute(String key);

    void addAttribute(String key, Object value);

}<|MERGE_RESOLUTION|>--- conflicted
+++ resolved
@@ -59,27 +59,8 @@
      * Sets the node type for this node.
      */
     void setNodeType(NodeType nodeType);
-<<<<<<< HEAD
 
     /**
-     *
-     * @return the intervention type
-     */
-    NodeVariableType getNodeVariableType();
-
-    /**
-     * Sets the type (domain, interventional status, interventional value..) for
-     * this node variable
-     *
-     * @param nodeVariableType
-     */
-    void setNodeVariableType(NodeVariableType nodeVariableType);
-
-    /**
-=======
-
-    /**
->>>>>>> 3b8724a6
      * @return a string representation of the node.
      */
     String toString();
@@ -128,22 +109,8 @@
      * Creates a new node of the same type as this one with the given name.
      */
     Node like(String name);
-<<<<<<< HEAD
+}
 
-    /**
-     * Alphabetical order.
-     */
-    public int compareTo(Node node);
 
-    Map<String, Object> getAllAttributes();
-=======
-}
->>>>>>> 3b8724a6
 
-    Object getAttribute(String key);
 
-    void removeAttribute(String key);
-
-    void addAttribute(String key, Object value);
-
-}