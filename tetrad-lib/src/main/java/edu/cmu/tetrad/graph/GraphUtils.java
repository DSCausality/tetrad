///////////////////////////////////////////////////////////////////////////////
// For information as to what this class does, see the Javadoc, below.       //
// Copyright (C) 1998, 1999, 2000, 2001, 2002, 2003, 2004, 2005, 2006,       //
// 2007, 2008, 2009, 2010, 2014, 2015 by Peter Spirtes, Richard Scheines, Joseph   //
// Ramsey, and Clark Glymour.                                                //
//                                                                           //
// This program is free software; you can redistribute it and/or modify      //
// it under the terms of the GNU General Public License as published by      //
// the Free Software Foundation; either version 2 of the License, or         //
// (at your option) any later version.                                       //
//                                                                           //
// This program is distributed in the hope that it will be useful,           //
// but WITHOUT ANY WARRANTY; without even the implied warranty of            //
// MERCHANTABILITY or FITNESS FOR A PARTICULAR PURPOSE.  See the             //
// GNU General Public License for more details.                              //
//                                                                           //
// You should have received a copy of the GNU General Public License         //
// along with this program; if not, write to the Free Software               //
// Foundation, Inc., 59 Temple Place, Suite 330, Boston, MA  02111-1307  USA //
///////////////////////////////////////////////////////////////////////////////
package edu.cmu.tetrad.graph;

import edu.cmu.tetrad.data.DataSet;
import edu.cmu.tetrad.graph.EdgeTypeProbability.EdgeType;
import edu.cmu.tetrad.util.ChoiceGenerator;
import edu.cmu.tetrad.util.ForkJoinPoolInstance;
import edu.cmu.tetrad.util.JsonUtils;
import edu.cmu.tetrad.util.PointXy;
import edu.cmu.tetrad.util.RandomUtil;
import edu.cmu.tetrad.util.TaskManager;
import edu.cmu.tetrad.util.TextTable;
import java.io.BufferedReader;
import java.io.ByteArrayOutputStream;
import java.io.CharArrayReader;
import java.io.File;
import java.io.FileOutputStream;
import java.io.FileReader;
import java.io.FileWriter;
import java.io.IOException;
import java.io.OutputStream;
import java.io.PrintWriter;
import java.io.Reader;
import java.io.Writer;
import java.text.DecimalFormat;
import java.text.NumberFormat;
import java.util.ArrayDeque;
import java.util.ArrayList;
import java.util.Collection;
import java.util.Collections;
import java.util.Comparator;
import java.util.Formatter;
import java.util.HashMap;
import java.util.HashSet;
import java.util.Iterator;
import java.util.LinkedList;
import java.util.List;
import java.util.Map;
import java.util.Queue;
import java.util.Set;
import java.util.concurrent.RecursiveTask;
import java.util.regex.Matcher;
import nu.xom.Builder;
import nu.xom.Document;
import nu.xom.Element;
import nu.xom.Elements;
import nu.xom.ParsingException;
import nu.xom.Serializer;
import nu.xom.Text;

/**
 * Basic graph utilities.
 *
 * @author Joseph Ramsey
 */
public final class GraphUtils {

    /**
     * Arranges the nodes in the graph in a circle.
     *
     * @param radius The radius of the circle in pixels; a good default is 150.
     */
    public static void circleLayout(Graph graph, int centerx, int centery,
            int radius) {
        if (graph == null) {
            return;
        }
        List<Node> nodes = graph.getNodes();

        Collections.sort(nodes, new Comparator<Node>() {
            public int compare(Node o1, Node o2) {
                return o1.getName().compareTo(o2.getName());
            }
        });

        double rad = 6.28 / nodes.size();
        double phi = .75 * 6.28;    // start from 12 o'clock.

        for (Object node1 : nodes) {
            Node node = (Node) node1;
            int centerX = centerx + (int) (radius * Math.cos(phi));
            int centerY = centery + (int) (radius * Math.sin(phi));

            node.setCenterX(centerX);
            node.setCenterY(centerY);

            phi += rad;
        }
    }

    public static void hierarchicalLayout(Graph graph) {
        LayeredDrawing layout = new LayeredDrawing(graph);
        layout.doLayout();
    }

    public static void kamadaKawaiLayout(Graph graph,
            boolean randomlyInitialized, double naturalEdgeLength,
            double springConstant, double stopEnergy) {
        KamadaKawaiLayout layout = new KamadaKawaiLayout(graph);
        layout.setRandomlyInitialized(randomlyInitialized);
        layout.setNaturalEdgeLength(naturalEdgeLength);
        layout.setSpringConstant(springConstant);
        layout.setStopEnergy(stopEnergy);
        layout.doLayout();
    }

    public static void fruchtermanReingoldLayout(Graph graph) {
        FruchtermanReingoldLayout layout = new FruchtermanReingoldLayout(graph);
        layout.doLayout();
    }

    /**
     * Decompose a latent variable graph into its measurement model
     */
    private static int getMeasurementModel(Graph graph, List<Node> latents,
            List<List<Node>> partition) {
        int totalSize = 0;

        for (Object o : graph.getNodes()) {
            Node node = (Node) o;
            if (node.getNodeType() == NodeType.LATENT) {
                Collection<Node> children = graph.getChildren(node);
                List<Node> newCluster = new LinkedList<>();

                for (Object aChildren : children) {
                    Node child = (Node) aChildren;
                    if (child.getNodeType() == NodeType.MEASURED) {
                        newCluster.add(child);
                    }
                }

                latents.add(node);
                partition.add(newCluster);
                totalSize += 1 + newCluster.size();
            }
        }
        return totalSize;
    }

    public static Graph randomDag(int numNodes, int numLatentConfounders,
            int maxNumEdges, int maxDegree,
            int maxIndegree, int maxOutdegree,
            boolean connected) {
        List<Node> nodes = new ArrayList<>();

        for (int i = 0; i < numNodes; i++) {
            nodes.add(new GraphNode("X" + (i + 1)));
        }

        return randomDag(nodes, numLatentConfounders, maxNumEdges, maxDegree,
                maxIndegree, maxOutdegree, connected);
    }

    public static Dag randomDag(List<Node> nodes, int numLatentConfounders,
            int maxNumEdges, int maxDegree,
            int maxIndegree, int maxOutdegree,
            boolean connected) {
        return new Dag(randomGraph(nodes, numLatentConfounders, maxNumEdges, maxDegree, maxIndegree, maxOutdegree,
                connected));
    }

    public static Graph randomGraph(int numNodes, int numLatentConfounders,
            int maxNumEdges, int maxDegree,
            int maxIndegree, int maxOutdegree,
            boolean connected) {
        List<Node> nodes = new ArrayList<>();

        for (int i = 0; i < numNodes; i++) {
            nodes.add(new GraphNode("X" + (i + 1)));
        }

        return randomGraph(nodes, numLatentConfounders, maxNumEdges, maxDegree,
                maxIndegree, maxOutdegree, connected);
    }

    public static Graph randomGraph(List<Node> nodes, int numLatentConfounders,
            int maxNumEdges, int maxDegree,
            int maxIndegree, int maxOutdegree,
            boolean connected) {

        // It is still unclear whether we should use the random forward edges method or the
        // random uniform method to create random DAGs, hence this method.
        // jdramsey 12/8/2015
        return randomGraphRandomForwardEdges(nodes, numLatentConfounders, maxNumEdges, maxDegree, maxIndegree, maxOutdegree, connected, true);
//        return randomGraphUniform(nodes, numLatentConfounders, maxNumEdges, maxDegree, maxIndegree, maxOutdegree, connected);
    }

    /**
     * Implements the method in Melancon and Dutour, "Random Generation of
     * Directed Graphs," with optional biases added.
     */
    public static Graph randomGraphUniform(int numNodes, int numLatentConfounders, int maxNumEdges, int maxDegree, int maxIndegree, int maxOutdegree, boolean connected) {
        List<Node> nodes = new ArrayList<>();

        for (int i = 0; i < numNodes; i++) {
            nodes.add(new GraphNode("X" + (i + 1)));
        }

        return randomGraphUniform(nodes, numLatentConfounders, maxNumEdges, maxDegree,
                maxIndegree, maxOutdegree, connected);
    }

    public static Graph randomGraphUniform(List<Node> nodes, int numLatentConfounders, int maxNumEdges, int maxDegree, int maxIndegree, int maxOutdegree, boolean connected) {
        int numNodes = nodes.size();

        if (numNodes <= 0) {
            throw new IllegalArgumentException(
                    "NumNodes most be > 0: " + numNodes);
        }

        if (maxNumEdges < 0 || maxNumEdges > numNodes * (numNodes - 1)) {
            throw new IllegalArgumentException("NumEdges must be "
                    + "at least 0 and at most (#nodes)(#nodes - 1) / 2: "
                    + maxNumEdges);
        }

        if (numLatentConfounders < 0 || numLatentConfounders > numNodes) {
            throw new IllegalArgumentException("Max # latent confounders must be "
                    + "at least 0 and at most the number of nodes: "
                    + numLatentConfounders);
        }

        for (Node node : nodes) {
            node.setNodeType(NodeType.MEASURED);
        }

        UniformGraphGenerator generator;

        if (connected) {
            generator = new UniformGraphGenerator(
                    UniformGraphGenerator.CONNECTED_DAG);
        } else {
            generator
                    = new UniformGraphGenerator(UniformGraphGenerator.ANY_DAG);
        }

        generator.setNumNodes(numNodes);
        generator.setMaxEdges(maxNumEdges);
        generator.setMaxDegree(maxDegree);
        generator.setMaxInDegree(maxIndegree);
        generator.setMaxOutDegree(maxOutdegree);
        generator.generate();
        Graph dag = generator.getDag(nodes);

        // Create a list of nodes. Add the nodes in the list to the
        // dag. Arrange the nodes in a circle.
        fixLatents1(numLatentConfounders, dag);

        GraphUtils.circleLayout(dag, 200, 200, 150);

        return dag;
    }

    private static List<Node> getCommonCauses(Graph dag) {
        List<Node> commonCauses = new ArrayList<>();
        List<Node> nodes = dag.getNodes();

        for (Node node : nodes) {
            List<Node> children = dag.getChildren(node);

            if (children.size() >= 2) {
                commonCauses.add(node);
            }
        }

        return commonCauses;
    }

    public static Graph randomGraphRandomForwardEdges(int numNodes, int numLatentConfounders,
            int numEdges, int maxDegree,
            int maxIndegree, int maxOutdegree, boolean connected) {

        List<Node> nodes = new ArrayList<>();

        for (int i = 0; i < numNodes; i++) {
            nodes.add(new GraphNode("X" + (i + 1)));
        }

        return randomGraph(nodes, numLatentConfounders, numEdges, maxDegree,
                maxIndegree, maxOutdegree, connected);
    }

    public static Graph randomGraphRandomForwardEdges(List<Node> nodes, int numLatentConfounders,
            int numEdges, int maxDegree,
            int maxIndegree, int maxOutdegree, boolean connected) {
        return randomGraphRandomForwardEdges(nodes, numLatentConfounders, numEdges, maxDegree, maxIndegree,
                maxOutdegree, connected, true);
    }

    public static Graph randomGraphRandomForwardEdges(List<Node> nodes, int numLatentConfounders,
            int numEdges, int maxDegree,
            int maxIndegree, int maxOutdegree, boolean connected,
            boolean layoutAsCircle) {
        if (nodes.size() <= 0) {
            throw new IllegalArgumentException(
                    "NumNodes most be > 0: " + nodes.size());
        }

        // Believe it or not this is needed.
        long size = (long) nodes.size();

        if (numEdges < 0 || numEdges > size * (size - 1)) {
            throw new IllegalArgumentException("numEdges must be "
                    + "greater than 0 and <= (#nodes)(#nodes - 1) / 2: "
                    + numEdges);
        }

        if (numLatentConfounders < 0 || numLatentConfounders > nodes.size()) {
            throw new IllegalArgumentException("MaxNumLatents must be "
                    + "greater than 0 and less than the number of nodes: "
                    + numLatentConfounders);
        }

        final Graph dag = new EdgeListGraphSingleConnections(nodes);

        if (connected) {
            for (int i = 0; i < nodes.size() - 1; i++) {
                dag.addDirectedEdge(nodes.get(i), nodes.get(i + 1));
            }
        }

        final List<Node> nodes2 = dag.getNodes(); // new ArrayList<Node>(nodes);

//        Collections.shuffle(nodes2);
        int trials = 0;
        boolean added = false;

        for (int i = dag.getNumEdges() - 1; i < numEdges - 1; i++) {

//            if ((i + 1) % 1000 == 0) {
//                System.out.println("# edges = " + (i + 1));
//            }
            int c1 = RandomUtil.getInstance().nextInt(nodes2.size());
            int c2 = RandomUtil.getInstance().nextInt(nodes2.size());

            if (++trials > 2 * numEdges) {
                break;
            }

            if (c1 == c2) {
                i--;
                continue;
            }

            if (c1 > c2) {
                int temp = c1;
                c1 = c2;
                c2 = temp;
            }

            Node n1 = nodes2.get(c1);
            Node n2 = nodes2.get(c2);

            if (dag.isAdjacentTo(n1, n2)) {
                i--;
                continue;
            }

            final int indegree = dag.getIndegree(n2);
            final int outdegree = dag.getOutdegree(n1);

            if (indegree >= maxIndegree) {
                i--;
                continue;
            }

            if (outdegree >= maxOutdegree) {
                i--;
                continue;
            }

            if (dag.getIndegree(n1) + dag.getOutdegree(n1) + 1 > maxDegree) {
                i--;
                continue;
            }

            if (dag.getIndegree(n2) + dag.getOutdegree(n2) + 1 > maxDegree) {
                i--;
                continue;
            }

            if (added && connected && indegree == 0 && outdegree == 0) {
                i--;
                continue;
            }

            if (!dag.isAdjacentTo(n1, n2)) {
                dag.addDirectedEdge(n1, n2);
            }

            added = true;
        }

        fixLatents4(numLatentConfounders, dag);

        if (layoutAsCircle) {
            GraphUtils.circleLayout(dag, 200, 200, 150);
        }

        return dag;
    }

    public static Graph scaleFreeGraph(int numNodes, int numLatentConfounders,
            double alpha, double beta,
            double delta_in, double delta_out) {
        List<Node> nodes = new ArrayList<>();

        for (int i = 0; i < numNodes; i++) {
            nodes.add(new GraphNode("X" + (i + 1)));
        }

        return scaleFreeGraph(nodes, numLatentConfounders, alpha, beta, delta_in, delta_out);
    }

    private static Graph scaleFreeGraph(List<Node> _nodes, int numLatentConfounders,
            double alpha, double beta,
            double delta_in, double delta_out) {

        if (alpha + beta >= 1) {
            throw new IllegalArgumentException("For the Bollobas et al. algorithm,"
                    + "\napha + beta + gamma = 1, so alpha + beta must be < 1.");
        }

//        System.out.println("# nodes = " + _nodes.size() + " latents = " + numLatentConfounders
//                + "  alpha = " + alpha + " beta = " + beta + " delta_in = " + delta_in + " delta_out = " + delta_out);
//        >>> print inspect.getsource(nx.scale_free_graph)
//        def scale_free_graph(n,
//                alpha=0.41,
//                beta=0.54,
//                gamma=0.05,
//                delta_in=0.2,
//                delta_out=0,
//                create_using=None,
//                seed=None):
//        """Return a scale free directed graph.
//
//        Parameters
//                ----------
//        n : integer
//        Number of nodes in graph
//        alpha : float
//        Probability for adding a new node connected to an existing node
//        chosen randomly according to the in-degree distribution.
//                beta : float
//        Probability for adding an edge between two existing nodes.
//                One existing node is chosen randomly according the in-degree
//        distribution and the other chosen randomly according to the out-degree
//        distribution.
//                gamma : float
//        Probability for adding a new node conecgted to an existing node
//        chosen randomly according to the out-degree distribution.
//                delta_in : float
//        Bias for choosing ndoes from in-degree distribution.
//                delta_out : float
//        Bias for choosing ndoes from out-degree distribution.
//                create_using : graph, optional (default MultiDiGraph)
//        Use this graph instance to start the process (default=3-cycle).
//        seed : integer, optional
//        Seed for random number generator
//
//                Examples
//        --------
//                >>> G=nx.scale_free_graph(100)
//
//        Notes
//                -----
//                The sum of alpha, beta, and gamma must be 1.
//
//        References
//                ----------
        //        .. [1] B. Bollob{\'a}s, C. Borgs, J. Chayes, and O. Riordan,
        //            Directed scale-free graphs,
        //                    Proceedings of the fourteenth annual ACM-SIAM symposium on
        //            Discrete algorithm, 132--139, 2003.
        //            """
//
//            def _choose_node(G,distribution,delta):
//            cumsum=0.0
//            # normalization
//            psum=float(sum(distribution.values()))+float(delta)*len(distribution)
//            r=random.random()
//            for i in range(0,len(distribution)):
//            cumsum+=(distribution[i]+delta)/psum
//            if r < cumsum:
//            break
//            return i
//
//            if create_using is None:
//            # start with 3-cycle
//            G = nx.MultiDiGraph()
//            G.add_edges_from([(0,1),(1,2),(2,0)])
//            else:
//            # keep existing graph structure?
//            G = create_using
//            if not (G.is_directed() and G.is_multigraph()):
//            raise nx.NetworkXError(\
//                    "MultiDiGraph required in create_using")
//
//            if alpha <= 0:
//            raise ValueError('alpha must be >= 0.')
//            if beta <= 0:
//            raise ValueError('beta must be >= 0.')
//            if gamma <= 0:
//            raise ValueError('beta must be >= 0.')
//
//            if alpha+beta+gamma !=1.0:
//            raise ValueError('alpha+beta+gamma must equal 1.')
//
//            G.name="directed_scale_free_graph(%s,alpha=%s,beta=%s,gamma=%s,delta_in=%s,delta_out=%s)"%(n,alpha,beta,gamma,delta_in,delta_out)
//
//            # seed random number generated (uses None as default)
//                random.seed(seed)
//
//                while len(G)<n:
//                r = random.random()
//                # random choice in alpha,beta,gamma ranges
//                if r<alpha:
//                # alpha
//                # add new node v
//                        v = len(G)
//                # choose w according to in-degree and delta_in
//                w = _choose_node(G, G.in_degree(),delta_in)
//                elif r < alpha+beta:
//                # beta
//                # choose v according to out-degree and delta_out
//                v = _choose_node(G, G.out_degree(),delta_out)
//                # choose w according to in-degree and delta_in
//                w = _choose_node(G, G.in_degree(),delta_in)
//                else:
//                # gamma
//                # choose v according to out-degree and delta_out
//                v = _choose_node(G, G.out_degree(),delta_out)
//                # add new node w
//                        w = len(G)
//                G.add_edge(v,w)
//
//                return G
        Collections.shuffle(_nodes);

        LinkedList<Node> nodes = new LinkedList<>();
        nodes.add(_nodes.get(0));

        Graph G = new EdgeListGraphSingleConnections(_nodes);

        if (alpha <= 0) {
            throw new IllegalArgumentException("alpha must be > 0.");
        }
        if (beta <= 0) {
            throw new IllegalArgumentException("beta must be > 0.");
        }

        double gamma = 1.0 - alpha - beta;

        if (gamma <= 0) {
            throw new IllegalArgumentException("alpha + beta must be < 1.");
        }

        if (delta_in <= 0) {
            throw new IllegalArgumentException("delta_in must be >= 0.");
        }
        if (delta_out <= 0) {
            throw new IllegalArgumentException("delta_out must be >= 0.");
        }

        Map<Node, Set<Node>> parents = new HashMap<>();
        Map<Node, Set<Node>> children = new HashMap<>();
        parents.put(_nodes.get(0), new HashSet<Node>());
        children.put(_nodes.get(0), new HashSet<Node>());

        while (nodes.size() < _nodes.size()) {
            double r = RandomUtil.getInstance().nextDouble();
            int v, w;

            if (r < alpha) {
                v = nodes.size();
                w = chooseNode(indegrees(nodes, parents), delta_in);
                Node m = _nodes.get(v);
                nodes.addFirst(m);
                parents.put(m, new HashSet<Node>());
                children.put(m, new HashSet<Node>());
                v = 0;
                w++;
            } else if (r < alpha + beta) {
                v = chooseNode(outdegrees(nodes, children), delta_out);
                w = chooseNode(indegrees(nodes, parents), delta_in);
                if (!(w > v)) {
                    continue;
                }
            } else {
                v = chooseNode(outdegrees(nodes, children), delta_out);
                w = nodes.size();
                Node m = _nodes.get(w);
                nodes.addLast(m);
                parents.put(m, new HashSet<Node>());
                children.put(m, new HashSet<Node>());
            }

            if (G.isAdjacentTo(nodes.get(v), nodes.get(w))) {
                continue;
            }

            G.addDirectedEdge(nodes.get(v), nodes.get(w));

            parents.get(nodes.get(w)).add(nodes.get(v));
            children.get(nodes.get(v)).add(nodes.get(w));
        }

        fixLatents1(numLatentConfounders, G);

        GraphUtils.circleLayout(G, 200, 200, 150);

        return G;
    }

    private static int chooseNode(int[] distribution, double delta) {
        double cumsum = 0.0;
        double psum = sum(distribution) + delta * distribution.length;
        double r = RandomUtil.getInstance().nextDouble();

        for (int i = 0; i < distribution.length; i++) {
            cumsum += (distribution[i] + delta) / psum;

            if (r < cumsum) {
                return i;
            }
        }

        throw new IllegalArgumentException("Didn't pick a node.");
    }

    private static int sum(int[] distribution) {
        int sum = 0;
        for (int w : distribution) {
            sum += w;
        }
        return sum;
    }

    private static int[] indegrees(List<Node> nodes, Map<Node, Set<Node>> parents) {
        int[] indegrees = new int[nodes.size()];

        for (int i = 0; i < nodes.size(); i++) {
            indegrees[i] = parents.get(nodes.get(i)).size();
        }

        return indegrees;
    }

    private static int[] outdegrees(List<Node> nodes, Map<Node, Set<Node>> children) {
        int[] outdegrees = new int[nodes.size()];

        for (int i = 0; i < nodes.size(); i++) {
            outdegrees[i] = children.get(nodes.get(i)).size();
        }

        return outdegrees;
    }

    public static void fixLatents1(int numLatentConfounders, Graph graph) {
        List<Node> commonCauses = getCommonCauses(graph);
        int index = 0;

        while (index++ < numLatentConfounders) {
            if (commonCauses.size() == 0) {
                break;
            }
            int i = RandomUtil.getInstance().nextInt(commonCauses.size());
            Node node = commonCauses.get(i);
            node.setNodeType(NodeType.LATENT);
            commonCauses.remove(i);
        }
    }

    // JMO's method for fixing latents
    private static void fixLatents4(int numLatentConfounders, Graph graph) {
        if (numLatentConfounders == 0) {
            return;
        }

        List<Node> commonCausesAndEffects = getCommonCausesAndEffects(graph);
        int index = 0;

        while (index++ < numLatentConfounders) {
            if (commonCausesAndEffects.size() == 0) {
                index--;
                break;
            }
            int i = RandomUtil.getInstance().nextInt(commonCausesAndEffects.size());
            Node node = commonCausesAndEffects.get(i);
            node.setNodeType(NodeType.LATENT);
            commonCausesAndEffects.remove(i);
        }

        List<Node> nodes = graph.getNodes();
        while (index++ < numLatentConfounders) {
            int r = RandomUtil.getInstance().nextInt(nodes.size());
            if (nodes.get(r).getNodeType() == NodeType.LATENT) {
                index--;
            } else {
                nodes.get(r).setNodeType(NodeType.LATENT);
            }
        }
    }

    //Helper method for fixLatents4
    //Common effects refers to common effects with at least one child
    private static List<Node> getCommonCausesAndEffects(Graph dag) {
        List<Node> commonCausesAndEffects = new ArrayList<>();
        List<Node> nodes = dag.getNodes();

        for (Node node : nodes) {
            List<Node> children = dag.getChildren(node);

            if (children.size() >= 2) {
                commonCausesAndEffects.add(node);
            } else {
                List<Node> parents = dag.getParents(node);
                if (parents.size() >= 2 && children.size() >= 1) {
                    commonCausesAndEffects.add(node);
                }
            }
        }

        return commonCausesAndEffects;
    }

    /**
     * This method builds on the randomDag methods by implementing a procedure
     * for adding cycles to a graph.
     *
     * @param dag A Dag returned from any of the randomDag methods
     * @param maxNumCycles Algorithm will add at most this many cyclic edges to
     * the graph
     * @param minCycleLength The smallest number of edges allowed for creating
     * cycles
     */
    public static Graph addCycles(Graph dag, int maxNumCycles, int minCycleLength) {

        if (maxNumCycles <= 0) {
            throw new IllegalArgumentException(
                    "maxNumCycles most be > 0: " + maxNumCycles);
        }

        if (minCycleLength <= 0) {
            throw new IllegalArgumentException(
                    "minCycleLength most be > 0: " + minCycleLength);
        }

        // convert dag to EgdeListGraph
        Set<Edge> edges = dag.getEdges();
        EdgeListGraph graph = new EdgeListGraph(dag.getNodes());
        for (Edge e : edges) {
            graph.addEdge(e);
        }

        int cycles = maxNumCycles; // make up to this many cycles

        //get nodes in list
        List<Node> nodes = graph.getNodes();

        //go through list and get all possible cycles
        List<NodePair> cycleEdges = new ArrayList<>();
        for (Node i : nodes) {
            List<Node> c = findPotentialCycle(i, graph, -minCycleLength + 1);
            for (Node j : c) {
                NodePair p = new NodePair(i, j);
                if (!cycleEdges.contains(p)) {
                    cycleEdges.add(p);
                }
            }
        }

        // with all edge possibilities, we pick from random and add to dag
        if (cycles > cycleEdges.size()) {
            cycles = cycleEdges.size();
        }
        for (int i = cycles; i > 0; i--) {
            int r = RandomUtil.getInstance().nextInt(i);
            NodePair p = cycleEdges.get(r);
            graph.addDirectedEdge(
                    graph.getNode(p.getFirst().getName()),
                    graph.getNode(p.getSecond().getName()));
            cycleEdges.remove(r);
        }

        return graph;
    }

    /**
     * Makes a cyclic graph by repeatedly adding cycles of length of 3, 4, or 5
     * to the graph, then finally adding two cycles.
     */
    public static Graph cyclicGraph2(int numNodes, int numEdges, int maxDegree) {

        List<Node> nodes = new ArrayList<>();

        for (int i = 0; i < numNodes; i++) {
            nodes.add(new GraphNode("X" + (i + 1)));
        }

        Graph graph = new EdgeListGraph(nodes);

        LOOP:
        while (graph.getEdges().size() < numEdges /*&& ++count1 < 100*/) {
//            int cycleSize = RandomUtil.getInstance().nextInt(2) + 4;
            int cycleSize = RandomUtil.getInstance().nextInt(3) + 3;

            // Pick that many nodes randomly
            List<Node> cycleNodes = new ArrayList<>();
            int count2 = -1;

            for (int i = 0; i < cycleSize; i++) {
                Node node = nodes.get(RandomUtil.getInstance().nextInt(nodes.size()));

                if (cycleNodes.contains(node)) {
                    i--;
                    ++count2;
                    if (count2 < 10) {
                        continue;
                    }
                }

                cycleNodes.add(node);
            }

//            for (int i = 0; i < cycleSize; i++) {
//                Node node = cycleNodes.get(i);
//
//                if (graph.getAdjacentNodes(node).size() > 3) {
//                    continue LOOP;
//                }
//            }
            for (int i = 0; i < cycleNodes.size(); i++) {
                if (graph.getDegree(cycleNodes.get(i)) >= maxDegree) {
                    continue LOOP;
                }
            }

            Edge edge;

            // Make sure you won't created any two cycles (this will be done later, explicitly)
            for (int i = 0; i < cycleNodes.size() - 1; i++) {
                edge = Edges.directedEdge(cycleNodes.get(i + 1), cycleNodes.get(i));

                if (graph.containsEdge(edge)) {
                    continue LOOP;
                }
            }

            edge = Edges.directedEdge(cycleNodes.get(0), cycleNodes.get(cycleNodes.size() - 1));

            if (graph.containsEdge(edge)) {
                continue;
            }

            for (int i = 0; i < cycleNodes.size() - 1; i++) {
                edge = Edges.directedEdge(cycleNodes.get(i), cycleNodes.get(i + 1));

                if (!graph.containsEdge(edge)) {
                    graph.addEdge(edge);

                    if (graph.getNumEdges() == numEdges) {
                        break LOOP;
                    }
                }
            }

            edge = Edges.directedEdge(cycleNodes.get(cycleNodes.size() - 1), cycleNodes.get(0));

            if (!graph.containsEdge(edge)) {
                graph.addEdge(edge);

                if (graph.getNumEdges() == numEdges) {
                    break;
                }
            }
        }

        GraphUtils.circleLayout(graph, 200, 200, 150);

        return graph;
    }

    /**
     * Makes a cyclic graph by repeatedly adding cycles of length of 3, 4, or 5
     * to the graph, then finally adding two cycles.
     */
    public static Graph cyclicGraph3(int numNodes, int numEdges, int maxDegree, double probCycle,
            double probTwoCycle) {

        List<Node> nodes = new ArrayList<>();

        for (int i = 0; i < numNodes; i++) {
            nodes.add(new GraphNode("X" + (i + 1)));
        }

        Graph graph = new EdgeListGraph(nodes);

        LOOP:
        while (graph.getEdges().size() < numEdges /*&& ++count1 < 100*/) {
//            int cycleSize = RandomUtil.getInstance().nextInt(2) + 4;
            int cycleSize = RandomUtil.getInstance().nextInt(3) + 3;

            // Pick that many nodes randomly
            List<Node> cycleNodes = new ArrayList<>();
            int count2 = -1;

            for (int i = 0; i < cycleSize; i++) {
                Node node = nodes.get(RandomUtil.getInstance().nextInt(nodes.size()));

                if (cycleNodes.contains(node)) {
                    i--;
                    ++count2;
                    if (count2 < 10) {
                        continue;
                    }
                }

                cycleNodes.add(node);
            }

//            for (int i = 0; i < cycleSize; i++) {
//                Node node = cycleNodes.get(i);
//
//                if (graph.getAdjacentNodes(node).size() > 3) {
//                    continue LOOP;
//                }
//            }
            for (int i = 0; i < cycleNodes.size(); i++) {
                if (graph.getDegree(cycleNodes.get(i)) >= maxDegree) {
                    continue LOOP;
                }
            }

            Edge edge;

            // Make sure you won't created any two cycles (this will be done later, explicitly)
            for (int i = 0; i < cycleNodes.size() - 1; i++) {
                edge = Edges.directedEdge(cycleNodes.get(i + 1), cycleNodes.get(i));

                if (graph.containsEdge(edge)) {
                    continue LOOP;
                }
            }

            edge = Edges.directedEdge(cycleNodes.get(0), cycleNodes.get(cycleNodes.size() - 1));

            if (graph.containsEdge(edge)) {
                continue;
            }

            for (int i = 0; i < cycleNodes.size() - 1; i++) {
                edge = Edges.directedEdge(cycleNodes.get(i), cycleNodes.get(i + 1));

                if (!graph.containsEdge(edge)) {
                    graph.addEdge(edge);

                    if (graph.getNumEdges() == numEdges) {
                        break LOOP;
                    }
                }
            }

            if (RandomUtil.getInstance().nextDouble() < probCycle) {
                edge = Edges.directedEdge(cycleNodes.get(cycleNodes.size() - 1), cycleNodes.get(0));
            } else {
                edge = Edges.directedEdge(cycleNodes.get(0), cycleNodes.get(cycleNodes.size() - 1));
            }

            if (!graph.containsEdge(edge)) {
                graph.addEdge(edge);

                if (graph.getNumEdges() == numEdges) {
                    break;
                }
            }
        }

        Set<Edge> edges = graph.getEdges();

        for (Edge edge : edges) {
            Node a = edge.getNode1();
            Node b = edge.getNode2();
            if (RandomUtil.getInstance().nextDouble() < probTwoCycle) {
                graph.removeEdges(a, b);
                graph.addEdge(Edges.directedEdge(a, b));
                graph.addEdge(Edges.directedEdge(b, a));
            }
        }

//        for (Node node : graph.getNodes()) {
//            graph.addDirectedEdge(node, node);
//        }
        GraphUtils.circleLayout(graph, 200, 200, 150);

        return graph;
    }

    public static void addTwoCycles(Graph graph, int numTwoCycles) {
        List<Edge> edges = new ArrayList<>(graph.getEdges());
        Collections.shuffle(edges);

        for (int i = 0; i < Math.min(numTwoCycles, edges.size()); i++) {
            Edge edge = edges.get(i);
            Edge reversed = Edges.directedEdge(edge.getNode2(), edge.getNode1());

            if (graph.containsEdge(reversed)) {
                i--;
                continue;
            }

            graph.addEdge(reversed);
        }
    }

    private static List<Node> findPotentialCycle(Node node, Graph dag, Integer depth) {

        List<Node> candidate = new ArrayList<>();
        List<Node> parent = dag.getParents(node);

        for (Node i : parent) {
            List<Node> c = findPotentialCycle(i, dag, depth + 1);
            for (Node n : c) {
                candidate.add(n);
            }
        }

        if (depth > 0 && parent.size() == 0) {
            candidate.add(node);
        }

        return candidate;

    }

    /**
     * Arranges the nodes in the result graph according to their positions in
     * the source graph.
     *
     * @return true if all of the nodes were arranged, false if not.
     */
    public static boolean arrangeBySourceGraph(Graph resultGraph,
            Graph sourceGraph) {
        if (resultGraph == null) {
            throw new IllegalArgumentException("Graph must not be null.");
        }

        if (sourceGraph == null) {
            GraphUtils.circleLayout(resultGraph, 200, 200, 150);
            return true;
        }

        boolean arrangedAll = true;

        // There is a source graph. Position the nodes in the
        // result graph correspondingly.
        for (Object o : resultGraph.getNodes()) {
            Node node = (Node) o;
            String name = node.getName();
            Node sourceNode = sourceGraph.getNode(name);

            if (sourceNode == null) {
                arrangedAll = false;
                continue;
            }

            node.setCenterX(sourceNode.getCenterX());
            node.setCenterY(sourceNode.getCenterY());
        }

        return arrangedAll;
    }

    public static void arrangeByLayout(Graph graph, HashMap<String, PointXy> layout) {
        for (Node node : graph.getNodes()) {
            PointXy point = layout.get(node.getName());
            node.setCenter(point.getX(), point.getY());
        }
    }

    /**
     * @return the node associated with a given error node. This should be the
     * only child of the error node, E --> N.
     */
    public static Node getAssociatedNode(Node errorNode, Graph graph) {
        if (errorNode.getNodeType() != NodeType.ERROR) {
            throw new IllegalArgumentException(
                    "Can only get an associated node " + "for an error node: "
                    + errorNode);
        }

        List<Node> children = graph.getChildren(errorNode);

        if (children.size() != 1) {
            System.out.println("children of " + errorNode + " = " + children);
            System.out.println(graph);

            throw new IllegalArgumentException(
                    "An error node should have only "
                    + "one child, which is its associated node: "
                    + errorNode);
        }

        return children.get(0);
    }

    /**
     * @return true if <code>set</code> is a clique in <code>graph</code>. </p>
     * R. Silva, June 2004
     */
    public static boolean isClique(Collection<Node> set, Graph graph) {
        List<Node> setv = new LinkedList<>(set);
        for (int i = 0; i < setv.size() - 1; i++) {
            for (int j = i + 1; j < setv.size(); j++) {
                if (!graph.isAdjacentTo(setv.get(i), setv.get(j))) {
                    return false;
                }
            }
        }
        return true;
    }

    /**
     * Calculates the Markov blanket of a target in a DAG. This includes the
     * target, the parents of the target, the children of the target, the
     * parents of the children of the target, edges from parents to target,
     * target to children, parents of children to children, and parent to
     * parents of children. (Edges among children are implied by the inclusion
     * of edges from parents of children to children.) Edges among parents and
     * among parents of children not explicitly included above are not included.
     * (Joseph Ramsey 8/6/04)
     *
     * @param target a node in the given DAG.
     * @param dag the DAG with respect to which a Markov blanket DAG is to to be
     * calculated. All of the nodes and edges of the Markov Blanket DAG are in
     * this DAG.
     */
    public static Dag markovBlanketDag(Node target, Graph dag) {
        if (dag.getNode(target.getName()) == null) {
            throw new NullPointerException("Target node not in graph: " + target);
        }

        Graph blanket = new EdgeListGraph();
        blanket.addNode(target);

        // Add parents of target.
        List<Node> parents = dag.getParents(target);
        for (Object parent1 : parents) {
            Node parent = (Node) parent1;
            blanket.addNode(parent);

            blanket.addDirectedEdge(parent, target);
        }

        // Add children of target and parents of children of target.
        List<Node> children = dag.getChildren(target);
        List<Node> parentsOfChildren = new LinkedList<>();
        for (Object aChildren : children) {
            Node child = (Node) aChildren;

            if (!blanket.containsNode(child)) {
                blanket.addNode(child);
            }

            blanket.addDirectedEdge(target, child);

            List<Node> parentsOfChild = dag.getParents(child);
            parentsOfChild.remove(target);
            for (Object aParentsOfChild : parentsOfChild) {
                Node parentOfChild = (Node) aParentsOfChild;

                if (!parentsOfChildren.contains(parentOfChild)) {
                    parentsOfChildren.add(parentOfChild);
                }

                if (!blanket.containsNode(parentOfChild)) {
                    blanket.addNode(parentOfChild);
                }

                blanket.addDirectedEdge(parentOfChild, child);
            }
        }

        // Add in edges connecting parents and parents of children.
        parentsOfChildren.removeAll(parents);

        for (Object parent2 : parents) {
            Node parent = (Node) parent2;

            for (Object aParentsOfChildren : parentsOfChildren) {
                Node parentOfChild = (Node) aParentsOfChildren;
                Edge edge1 = dag.getEdge(parent, parentOfChild);
                Edge edge2 = blanket.getEdge(parent, parentOfChild);

                if (edge1 != null && edge2 == null) {
                    Edge newEdge = new Edge(parent, parentOfChild,
                            edge1.getProximalEndpoint(parent),
                            edge1.getProximalEndpoint(parentOfChild));

                    blanket.addEdge(newEdge);
                }
            }
        }

        // Add in edges connecting children and parents of children.
        for (Object aChildren1 : children) {
            Node child = (Node) aChildren1;

            for (Object aParentsOfChildren : parentsOfChildren) {
                Node parentOfChild = (Node) aParentsOfChildren;
                Edge edge1 = dag.getEdge(child, parentOfChild);
                Edge edge2 = blanket.getEdge(child, parentOfChild);

                if (edge1 != null && edge2 == null) {
                    Edge newEdge = new Edge(child, parentOfChild,
                            edge1.getProximalEndpoint(child),
                            edge1.getProximalEndpoint(parentOfChild));

                    blanket.addEdge(newEdge);
                }
            }
        }

        return new Dag(blanket);
    }

    /**
     * @return the connected components of the given graph, as a list of lists
     * of nodes.
     */
    public static List<List<Node>> connectedComponents(Graph graph) {
        List<List<Node>> components = new LinkedList<>();
        List<Node> unsortedNodes = new ArrayList<>(graph.getNodes());

        while (!unsortedNodes.isEmpty()) {
            Node seed = unsortedNodes.get(0);
            Set<Node> component = new HashSet<>();
            collectComponentVisit(seed, component, graph, unsortedNodes);
            components.add(new ArrayList<>(component));
        }

        return components;
    }

    /**
     * Assumes node should be in component.
     */
    private static void collectComponentVisit(Node node, Set<Node> component,
            Graph graph, List<Node> unsortedNodes) {
        if (TaskManager.getInstance().isCanceled()) {
            return;
        }

        component.add(node);
        unsortedNodes.remove(node);
        List<Node> adj = graph.getAdjacentNodes(node);

        for (Object anAdj : adj) {
            Node _node = (Node) anAdj;

            if (!component.contains(_node)) {
                collectComponentVisit(_node, component, graph, unsortedNodes);
            }
        }
    }

    /**
     * @param graph The graph in which a directed cycle is sought.
     * @return the first directed cycle encountered in <code>graph</code>.
     */
    public static List<Node> directedCycle(Graph graph) {
        for (Node node : graph.getNodes()) {
            List<Node> path = directedPathFromTo(graph, node, node);

            if (path != null) {
                return path;
            }
        }

        return null;
    }

    /**
     * @param graph The graph in which a directed path is sought.
     * @param node1 The 'from' node.
     * @param node2 The 'to'node.
     * @return A path from <code>node1</code> to <code>node2</code>, or null if
     * there is no path.
     */
    private static List<Node> directedPathFromTo(Graph graph, Node node1, Node node2) {
        return directedPathVisit(graph, node1, node2, new LinkedList<Node>());
    }

    /**
     * @return the path of the first directed path found from node1 to node2, if
     * any.
     */
    private static List<Node> directedPathVisit(Graph graph, Node node1, Node node2,
            LinkedList<Node> path) {
        path.addLast(node1);

        for (Edge edge : graph.getEdges(node1)) {
            Node child = Edges.traverseDirected(node1, edge);

            if (child == null) {
                continue;
            }

            if (child == node2) {
                return path;
            }

            if (path.contains(child)) {
                continue;
            }

            if (directedPathVisit(graph, child, node2, path) != null) {
                return path;
            }
        }

        path.removeLast();
        return null;
    }

    //all adjancencies are directed <=> there is no uncertainty about who the parents of 'node' are.
    public static boolean allAdjacenciesAreDirected(Node node, Graph graph) {
        List<Edge> nodeEdges = graph.getEdges(node);
        for (Edge edge : nodeEdges) {
            if (!edge.isDirected()) {
                return false;
            }
        }
        return true;
    }

    public static Graph removeBidirectedOrientations(Graph estPattern) {
        estPattern = new EdgeListGraph(estPattern);

        // Make bidirected edges undirected.
        for (Edge edge : estPattern.getEdges()) {
            if (Edges.isBidirectedEdge(edge)) {
                estPattern.removeEdge(edge);
                estPattern.addUndirectedEdge(edge.getNode1(), edge.getNode2());
            }
        }

        return estPattern;
    }

    public static Graph removeBidirectedEdges(Graph estPattern) {
        estPattern = new EdgeListGraph(estPattern);

        // Remove bidirected edges altogether.
        for (Edge edge : new ArrayList<>(estPattern.getEdges())) {
            if (Edges.isBidirectedEdge(edge)) {
                estPattern.removeEdge(edge);
            }
        }

        return estPattern;
    }

    public static Graph undirectedGraph(Graph graph) {
        Graph graph2 = new EdgeListGraph(graph.getNodes());

        for (Edge edge : graph.getEdges()) {
            if (!graph2.isAdjacentTo(edge.getNode1(), edge.getNode2())) {
                graph2.addUndirectedEdge(edge.getNode1(), edge.getNode2());
            }
        }

        return graph2;
    }

    public static Graph completeGraph(Graph graph) {
        Graph graph2 = new EdgeListGraph(graph.getNodes());

        graph2.removeEdges(new ArrayList<>(graph2.getEdges()));

        List<Node> nodes = graph2.getNodes();

        for (int i = 0; i < nodes.size(); i++) {
            for (int j = i + 1; j < nodes.size(); j++) {
                Node node1 = nodes.get(i);
                Node node2 = nodes.get(j);
                graph2.addUndirectedEdge(node1, node2);
            }
        }

        return graph2;
    }

    public static List<List<Node>> directedPathsFromTo(Graph graph, Node node1, Node node2, int maxLength) {
        List<List<Node>> paths = new LinkedList<>();
        directedPathsFromToVisit(graph, node1, node2, new LinkedList<Node>(), paths, maxLength);
        return paths;
    }

    private static void directedPathsFromToVisit(Graph graph, Node node1, Node node2,
            LinkedList<Node> path, List<List<Node>> paths, int maxLength) {
        if (maxLength != -1 && path.size() > maxLength - 2) {
            return;
        }

        int witnessed = 0;

        for (Node node : path) {
            if (node == node1) {
                witnessed++;
            }
        }

        if (witnessed > 1) {
            return;
        }

        path.addLast(node1);

        for (Edge edge : graph.getEdges(node1)) {
            Node child = Edges.traverseDirected(node1, edge);

            if (child == null) {
                continue;
            }

            if (child == node2) {
                LinkedList<Node> _path = new LinkedList<>(path);
                _path.add(child);
                paths.add(_path);
                continue;
            }

            if (path.contains(child)) {
                continue;
            }

            directedPathsFromToVisit(graph, child, node2, path, paths, maxLength);
        }

        path.removeLast();
    }

    public static List<List<Node>> semidirectedPathsFromTo(Graph graph, Node node1, Node node2, int maxLength) {
        List<List<Node>> paths = new LinkedList<>();
        semidirectedPathsFromToVisit(graph, node1, node2, new LinkedList<Node>(), paths, maxLength);
        return paths;
    }

    private static void semidirectedPathsFromToVisit(Graph graph, Node node1, Node node2,
            LinkedList<Node> path, List<List<Node>> paths, int maxLength) {
        if (maxLength != -1 && path.size() > maxLength - 2) {
            return;
        }

        int witnessed = 0;

        for (Node node : path) {
            if (node == node1) {
                witnessed++;
            }
        }

        if (witnessed > 1) {
            return;
        }

        path.addLast(node1);

        for (Edge edge : graph.getEdges(node1)) {
            Node child = Edges.traverseSemiDirected(node1, edge);

            if (child == null) {
                continue;
            }

            if (child == node2) {
                LinkedList<Node> _path = new LinkedList<>(path);
                _path.add(child);
                paths.add(_path);
                continue;
            }

            if (path.contains(child)) {
                continue;
            }

            semidirectedPathsFromToVisit(graph, child, node2, path, paths, maxLength);
        }

        path.removeLast();
    }

    public static List<List<Node>> allPathsFromTo(Graph graph, Node node1, Node node2, int maxLength) {
        List<List<Node>> paths = new LinkedList<>();
        allPathsFromToVisit(graph, node1, node2, new LinkedList<Node>(), paths, maxLength);
        return paths;
    }

    private static void allPathsFromToVisit(Graph graph, Node node1, Node node2,
            LinkedList<Node> path, List<List<Node>> paths, int maxLength) {
        path.addLast(node1);

        if (path.size() > (maxLength == -1 ? 1000 : maxLength)) {
            return;
        }

        for (Edge edge : graph.getEdges(node1)) {
            Node child = Edges.traverse(node1, edge);

            if (child == null) {
                continue;
            }

            if (path.contains(child)) {
                continue;
            }

            if (child == node2) {
                List<Node> _path = new ArrayList<>(path);
                _path.add(child);
                paths.add(_path);
                continue;
            }

            allPathsFromToVisit(graph, child, node2, path, paths, maxLength);
        }

        path.removeLast();
    }

    public static List<List<Node>> allDirectedPathsFromTo(Graph graph, Node node1, Node node2, int maxLength) {
        List<List<Node>> paths = new LinkedList<>();
        allDirectedPathsFromToVisit(graph, node1, node2, new LinkedList<Node>(), paths, maxLength);
        return paths;
    }

    private static void allDirectedPathsFromToVisit(Graph graph, Node node1, Node node2,
            LinkedList<Node> path, List<List<Node>> paths, int maxLength) {
        path.addLast(node1);

        if (path.size() > (maxLength == -1 ? 1000 : maxLength)) {
            return;
        }

        for (Edge edge : graph.getEdges(node1)) {
            Node child = Edges.traverseDirected(node1, edge);

            if (child == null) {
                continue;
            }

            if (path.contains(child)) {
                continue;
            }

            if (child == node2) {
                List<Node> _path = new ArrayList<>(path);
                _path.add(child);
                paths.add(_path);
                continue;
            }

            allDirectedPathsFromToVisit(graph, child, node2, path, paths, maxLength);
        }

        path.removeLast();
    }

    public static List<List<Node>> treks(Graph graph, Node node1, Node node2, int maxLength) {
        List<List<Node>> paths = new LinkedList<>();
        treks(graph, node1, node2, new LinkedList<Node>(), paths, maxLength);
        return paths;
    }

    private static void treks(Graph graph, Node node1, Node node2,
            LinkedList<Node> path, List<List<Node>> paths, int maxLength) {
        if (path.size() > (maxLength == -1 ? 1000 : maxLength - 2)) {
            return;
        }

        if (path.contains(node1)) {
            return;
        }

        if (node1 == node2) {
            return;
        }

        path.addLast(node1);

        for (Edge edge : graph.getEdges(node1)) {
            Node next = Edges.traverse(node1, edge);

            // Must be a directed edge.
            if (!edge.isDirected()) {
                continue;
            }

            // Can't have any colliders on the path.
            if (path.size() > 1) {
                Node node0 = path.get(path.size() - 2);

                if (next == node0) {
                    continue;
                }

                if (graph.isDefCollider(node0, node1, next)) {
                    continue;
                }
            }

            // Found a path.
            if (next == node2) {
                LinkedList<Node> _path = new LinkedList<>(path);
                _path.add(next);
                paths.add(_path);
                continue;
            }

            // Nodes may only appear on the path once.
            if (path.contains(next)) {
                continue;
            }

            treks(graph, next, node2, path, paths, maxLength);
        }

        path.removeLast();
    }

    public static List<List<Node>> treksIncludingBidirected(SemGraph graph, Node node1, Node node2) {
        List<List<Node>> paths = new LinkedList<>();
        treksIncludingBidirected(graph, node1, node2, new LinkedList<Node>(), paths);
        return paths;
    }

    private static void treksIncludingBidirected(SemGraph graph, Node node1, Node node2,
            LinkedList<Node> path, List<List<Node>> paths) {
        if (!graph.isShowErrorTerms()) {
            throw new IllegalArgumentException("The SEM Graph must be showing its error terms; this method "
                    + "doesn't traverse two edges between the same nodes well.");
        }

        if (path.contains(node1)) {
            return;
        }

        if (node1 == node2) {
            return;
        }

        path.addLast(node1);

        for (Edge edge : graph.getEdges(node1)) {
            Node next = Edges.traverse(node1, edge);

            // Must be a directed edge or a bidirected edge.
            if (!(edge.isDirected() || Edges.isBidirectedEdge(edge))) {
                continue;
            }

            // Can't have any colliders on the path.
            if (path.size() > 1) {
                Node node0 = path.get(path.size() - 2);

                if (next == node0) {
                    continue;
                }

                if (graph.isDefCollider(node0, node1, next)) {
                    continue;
                }
            }

            // Found a path.
            if (next == node2) {
                LinkedList<Node> _path = new LinkedList<>(path);
                _path.add(next);
                paths.add(_path);
                continue;
            }

            // Nodes may only appear on the path once.
            if (path.contains(next)) {
                continue;
            }

            treksIncludingBidirected(graph, next, node2, path, paths);
        }

        path.removeLast();
    }

    /**
     * @return the edges that are in <code>graph1</code> but not in
     * <code>graph2</code>, as a list of undirected edges..
     */
    public static List<Edge> adjacenciesComplement(Graph graph1, Graph graph2) {
        List<Edge> edges = new ArrayList<>();

        for (Edge edge1 : graph1.getEdges()) {
            String name1 = edge1.getNode1().getName();
            String name2 = edge1.getNode2().getName();

            Node node21 = graph2.getNode(name1);
            Node node22 = graph2.getNode(name2);

//            if (node21 == null) {
//                continue;
////                throw new IllegalArgumentException("There was no node by that name in the reference graph: " + name1);
//            }
//
//            if (node22 == null) {
//                continue;
////                throw new IllegalArgumentException("There was no node by that name in the reference graph: " + name2);
//            }
            if (node21 == null || node22 == null || !graph2.isAdjacentTo(node21, node22)) {
                edges.add(Edges.nondirectedEdge(edge1.getNode1(), edge1.getNode2()));
            }
        }

        return edges;
    }

    /**
     * @return a new graph in which the bidirectred edges of the given graph
     * have been changed to undirected edges.
     */
    public static Graph bidirectedToUndirected(Graph graph) {
        Graph newGraph = new EdgeListGraph(graph);

        for (Edge edge : newGraph.getEdges()) {
            if (Edges.isBidirectedEdge(edge)) {
                newGraph.removeEdge(edge);
                newGraph.addUndirectedEdge(edge.getNode1(), edge.getNode2());
            }
        }

        return newGraph;
    }

    /**
     * @return a new graph in which the undirectred edges of the given graph
     * have been changed to bidirected edges.
     */
    public static Graph undirectedToBidirected(Graph graph) {
        Graph newGraph = new EdgeListGraph(graph);

        for (Edge edge : newGraph.getEdges()) {
            if (Edges.isUndirectedEdge(edge)) {
                newGraph.removeEdge(edge);
                newGraph.addBidirectedEdge(edge.getNode1(), edge.getNode2());
            }
        }

        return newGraph;
    }

    public static String pathString(List<Node> path, Graph graph) {
        return pathString(graph, path, new LinkedList<Node>());
    }

    public static String pathString(Graph graph, Node... x) {
        List<Node> path = new ArrayList<>();
        Collections.addAll(path, x);
        return pathString(graph, path, new LinkedList<Node>());
    }

    private static String pathString(Graph graph, List<Node> path, List<Node> conditioningVars) {
        StringBuilder buf = new StringBuilder();

        if (path.size() < 2) {
            return "";
        }

        buf.append(path.get(0).toString());

        if (conditioningVars.contains(path.get(0))) {
            buf.append("(C)");
        }

        for (int m = 1; m < path.size(); m++) {
            Node n0 = path.get(m - 1);
            Node n1 = path.get(m);

            Edge edge = graph.getEdge(n0, n1);

            if (edge == null) {
                buf.append("(-)");
            } else {
                Endpoint endpoint0 = edge.getProximalEndpoint(n0);
                Endpoint endpoint1 = edge.getProximalEndpoint(n1);

                if (endpoint0 == Endpoint.ARROW) {
                    buf.append("<");
                } else if (endpoint0 == Endpoint.TAIL) {
                    buf.append("-");
                } else if (endpoint0 == Endpoint.CIRCLE) {
                    buf.append("o");
                }

                buf.append("-");

                if (endpoint1 == Endpoint.ARROW) {
                    buf.append(">");
                } else if (endpoint1 == Endpoint.TAIL) {
                    buf.append("-");
                } else if (endpoint1 == Endpoint.CIRCLE) {
                    buf.append("o");
                }
            }

            buf.append(n1.toString());

            if (conditioningVars.contains(n1)) {
                buf.append("(C)");
            }
        }
        return buf.toString();
    }

    /**
     * Converts the given graph, <code>originalGraph</code>, to use the new
     * variables (with the same names as the old).
     *
     * @param originalGraph The graph to be converted.
     * @param newVariables The new variables to use, with the same names as the
     * old ones.
     * @return A new, converted, graph.
     */
    public static Graph replaceNodes(Graph originalGraph, List<Node> newVariables) {
        Graph reference = new EdgeListGraph(newVariables);
        Graph convertedGraph = new EdgeListGraph(newVariables);

        if (originalGraph == null) {
            return null;
        }

        for (Edge edge : originalGraph.getEdges()) {
            if (Thread.currentThread().isInterrupted()) {
                break;
            }

            Node node1 = reference.getNode(edge.getNode1().getName());
            Node node2 = reference.getNode(edge.getNode2().getName());

            if (node1 == null) {
                node1 = edge.getNode1();
                if (!convertedGraph.containsNode(node1)) {
                    convertedGraph.addNode(node1);
                }
            }
            if (node2 == null) {
                node2 = edge.getNode2();
                if (!convertedGraph.containsNode(node2)) {
                    convertedGraph.addNode(node2);
                }
            }

            if (!convertedGraph.containsNode(node1)) {
                convertedGraph.addNode(node1);
            }

            if (!convertedGraph.containsNode(node2)) {
                convertedGraph.addNode(node2);
            }

            if (node1 == null) {
                throw new IllegalArgumentException("Couldn't find a node by the name " + edge.getNode1().getName()
                        + " among the new variables for the converted graph (" + newVariables + ").");
            }

            if (node2 == null) {
                throw new IllegalArgumentException("Couldn't find a node by the name " + edge.getNode2().getName()
                        + " among the new variables for the converted graph (" + newVariables + ").");
            }

            Endpoint endpoint1 = edge.getEndpoint1();
            Endpoint endpoint2 = edge.getEndpoint2();
            Edge newEdge = new Edge(node1, node2, endpoint1, endpoint2);
            convertedGraph.addEdge(newEdge);
        }

        for (Triple triple : originalGraph.getUnderLines()) {
            if (Thread.currentThread().isInterrupted()) {
                break;
            }

            convertedGraph.addUnderlineTriple(
                    convertedGraph.getNode(triple.getX().getName()),
                    convertedGraph.getNode(triple.getY().getName()),
                    convertedGraph.getNode(triple.getZ().getName())
            );
        }

        for (Triple triple : originalGraph.getDottedUnderlines()) {
            if (Thread.currentThread().isInterrupted()) {
                break;
            }

            convertedGraph.addDottedUnderlineTriple(
                    convertedGraph.getNode(triple.getX().getName()),
                    convertedGraph.getNode(triple.getY().getName()),
                    convertedGraph.getNode(triple.getZ().getName())
            );
        }

        for (Triple triple : originalGraph.getAmbiguousTriples()) {
            if (Thread.currentThread().isInterrupted()) {
                break;
            }

            convertedGraph.addAmbiguousTriple(
                    convertedGraph.getNode(triple.getX().getName()),
                    convertedGraph.getNode(triple.getY().getName()),
                    convertedGraph.getNode(triple.getZ().getName())
            );
        }

        return convertedGraph;
    }

    /**
     * Converts the given list of nodes, <code>originalNodes</code>, to use the
     * new variables (with the same names as the old).
     *
     * @param originalNodes The list of nodes to be converted.
     * @param newNodes A list of new nodes, containing as a subset nodes with
     * the same names as those in <code>originalNodes</code>. the old ones.
     * @return The converted list of nodes.
     */
    public static List<Node> replaceNodes(List<Node> originalNodes, List<Node> newNodes) {
        List<Node> convertedNodes = new LinkedList<>();

        for (Node node : originalNodes) {
            for (Node _node : newNodes) {
                if (node.getName().equals(_node.getName())) {
                    convertedNodes.add(_node);
                    break;
                }
            }
        }

        return convertedNodes;
    }

    /**
     * Counts the adjacencies that are in graph1 but not in graph2.
     *
     * @throws IllegalArgumentException if graph1 and graph2 are not namewise
     * isomorphic.
     */
    public static int countAdjErrors(Graph graph1, Graph graph2) {
        if (graph1 == null) {
            throw new NullPointerException("The reference graph is missing.");
        }

        if (graph2 == null) {
            throw new NullPointerException("The target graph is missing.");
        }

        graph2 = GraphUtils.replaceNodes(graph2, graph1.getNodes());

        graph1 = GraphUtils.undirectedGraph(graph1);
        graph2 = GraphUtils.undirectedGraph(graph2);

        int count = 0;

        Set<Edge> edges1 = graph1.getEdges();

        for (Edge edge : edges1) {
            if (!graph2.isAdjacentTo(edge.getNode1(), edge.getNode2())) {
                ++count;
            }
        }

        return count;
    }

    /**
     * Counts the arrowpoints that are in graph1 but not in graph2.
     */
    public static int countArrowptErrors(Graph graph1, Graph graph2) {
        if (graph1 == null) {
            throw new NullPointerException("The reference graph is missing.");
        }

        if (graph2 == null) {
            throw new NullPointerException("The target graph is missing.");
        }

        graph2 = GraphUtils.replaceNodes(graph2, graph1.getNodes());

        int count = 0;

        for (Edge edge1 : graph1.getEdges()) {
            Node node1 = edge1.getNode1();
            Node node2 = edge1.getNode2();

            Edge edge2 = graph2.getEdge(node1, node2);

            if (edge1.getEndpoint1() == Endpoint.ARROW) {
                if (edge2 == null) {
                    count++;
                } else if (edge2.getProximalEndpoint(edge1.getNode1()) != Endpoint.ARROW) {
                    count++;
                }
            }

            if (edge1.getEndpoint2() == Endpoint.ARROW) {
                if (edge2 == null) {
                    count++;
                } else if (edge2.getProximalEndpoint(edge1.getNode2()) != Endpoint.ARROW) {
                    count++;
                }
            }
        }

        for (Edge edge1 : graph2.getEdges()) {
            Node node1 = edge1.getNode1();
            Node node2 = edge1.getNode2();

            Edge edge2 = graph1.getEdge(node1, node2);

            if (edge1.getEndpoint1() == Endpoint.ARROW) {
                if (edge2 == null) {
                    count++;
                } else if (edge2.getProximalEndpoint(edge1.getNode1()) != Endpoint.ARROW) {
                    count++;
                }
            }

            if (edge1.getEndpoint2() == Endpoint.ARROW) {
                if (edge2 == null) {
                    count++;
                } else if (edge2.getProximalEndpoint(edge1.getNode2()) != Endpoint.ARROW) {
                    count++;
                }
            }
        }

        return count;
    }

    public static int getNumCorrectArrowpts(Graph correct, Graph estimated) {
        correct = replaceNodes(correct, estimated.getNodes());

        Set<Edge> edges = estimated.getEdges();
        int numCorrect = 0;

        for (Edge estEdge : edges) {
            Edge correctEdge = correct.getEdge(estEdge.getNode1(), estEdge.getNode2());
            if (correctEdge == null) {
                continue;
            }

            if (estEdge.getProximalEndpoint(estEdge.getNode1()) == Endpoint.ARROW && correctEdge.getProximalEndpoint(estEdge.getNode1()) == Endpoint.ARROW) {
                numCorrect++;
            }

            if (estEdge.getProximalEndpoint(estEdge.getNode2()) == Endpoint.ARROW && correctEdge.getProximalEndpoint(estEdge.getNode2()) == Endpoint.ARROW) {
                numCorrect++;
            }
        }

        return numCorrect;
    }

    /**
     * Converts the given list of nodes, <code>originalNodes</code>, to use the
     * replacement nodes for them by the same name in the given
     * <code>graph</code>.
     *
     * @param originalNodes The list of nodes to be converted.
     * @param graph A graph to be used as a source of new nodes.
     * @return A new, converted, graph.
     */
    public static List<Node> replaceNodes(List<Node> originalNodes, Graph graph) {
        List<Node> convertedNodes = new LinkedList<>();

        for (Node node : originalNodes) {
            convertedNodes.add(graph.getNode(node.getName()));
        }

        return convertedNodes;
    }

    /**
     * @return an empty graph with the given number of nodes.
     */
    public static Graph emptyGraph(int numNodes) {
        List<Node> nodes = new ArrayList<>();

        for (int i = 0; i < numNodes; i++) {
            nodes.add(new GraphNode("X" + i));
        }

        return new EdgeListGraph(nodes);
    }

    /**
     * Converts a graph to a Graphviz .dot file
     */
    public static String graphToDot(Graph graph) {
        StringBuilder builder = new StringBuilder();
        builder.append("digraph g {\n");
        for (Edge edge : graph.getEdges()) {
            builder.append(" \"").append(edge.getNode1()).append("\" -> \"").append(edge.getNode2()).append("\" [arrowtail=");
            if (edge.getEndpoint1() == Endpoint.ARROW) {
                builder.append("normal");
            } else if (edge.getEndpoint1() == Endpoint.TAIL) {
                builder.append("none");
            } else if (edge.getEndpoint1() == Endpoint.CIRCLE) {
                builder.append("odot");
            }
            builder.append(", arrowhead=");
            if (edge.getEndpoint2() == Endpoint.ARROW) {
                builder.append("normal");
            } else if (edge.getEndpoint2() == Endpoint.TAIL) {
                builder.append("none");
            } else if (edge.getEndpoint2() == Endpoint.CIRCLE) {
                builder.append("odot");
            }
            builder.append("]; \n");
        }
        builder.append("}");

        return builder.toString();
    }

    public static void graphToDot(Graph graph, File file) {
        try {
            Writer writer = new FileWriter(file);
            writer.write(graphToDot(graph));
            writer.close();
        } catch (IOException e) {
            e.printStackTrace();
        }
    }

    /**
     * @return an XML element representing the given graph. (Well, only a basic
     * graph for now...)
     */
    public static Element convertToXml(Graph graph) {
        Element element = new Element("graph");

        Element variables = new Element("variables");
        element.appendChild(variables);

        for (Node node : graph.getNodes()) {
            Element variable = new Element("variable");
            Text text = new Text(node.getName());
            variable.appendChild(text);
            variables.appendChild(variable);
        }

        Element edges = new Element("edges");
        element.appendChild(edges);

        for (Edge edge : graph.getEdges()) {
            Element _edge = new Element("edge");
            Text text = new Text(edge.toString());
            _edge.appendChild(text);
            edges.appendChild(_edge);
        }

        Set<Triple> ambiguousTriples = graph.getAmbiguousTriples();

        if (!ambiguousTriples.isEmpty()) {
            Element underlinings = new Element("ambiguities");
            element.appendChild(underlinings);

            for (Triple triple : ambiguousTriples) {
                Element underlining = new Element("ambiguities");
                Text text = new Text(niceTripleString(triple));
                underlining.appendChild(text);
                underlinings.appendChild(underlining);
            }
        }

        Set<Triple> underlineTriples = graph.getUnderLines();

        if (!underlineTriples.isEmpty()) {
            Element underlinings = new Element("underlines");
            element.appendChild(underlinings);

            for (Triple triple : underlineTriples) {
                Element underlining = new Element("underline");
                Text text = new Text(niceTripleString(triple));
                underlining.appendChild(text);
                underlinings.appendChild(underlining);
            }
        }

        Set<Triple> dottedTriples = graph.getDottedUnderlines();

        if (!dottedTriples.isEmpty()) {
            Element dottedUnderlinings = new Element("dottedUnderlines");
            element.appendChild(dottedUnderlinings);

            for (Triple triple : dottedTriples) {
                Element dottedUnderlining = new Element("dottedUnderline");
                Text text = new Text(niceTripleString(triple));
                dottedUnderlining.appendChild(text);
                dottedUnderlinings.appendChild(dottedUnderlining);
            }
        }

        return element;
    }

    private static String niceTripleString(Triple triple) {
        return triple.getX() + ", " + triple.getY() + ", " + triple.getZ();
    }

    public static String graphToXml(Graph graph) {
        Document document = new Document(convertToXml(graph));
        OutputStream out = new ByteArrayOutputStream();
        Serializer serializer = new Serializer(out);
        serializer.setLineSeparator("\n");
        serializer.setIndent(2);

        try {
            serializer.write(document);
        } catch (IOException e) {
            throw new RuntimeException(e);
        }

        return out.toString();
    }

    public static Graph parseGraphXml(Element graphElement, Map<String, Node> nodes) throws ParsingException {
        if (!"graph".equals(graphElement.getLocalName())) {
            throw new IllegalArgumentException("Expecting graph element: " + graphElement.getLocalName());
        }

        if (!("variables".equals(graphElement.getChildElements().get(0).getLocalName()))) {
            throw new ParsingException("Expecting variables element: "
                    + graphElement.getChildElements().get(0).getLocalName());
        }

        Element variablesElement = graphElement.getChildElements().get(0);
        Elements variableElements = variablesElement.getChildElements();
        List<Node> variables = new ArrayList<>();

        for (int i = 0; i < variableElements.size(); i++) {
            Element variableElement = variableElements.get(i);

            if (!("variable".equals(variablesElement.getChildElements().get(i).getLocalName()))) {
                throw new ParsingException("Expecting variable element.");
            }

            String value = variableElement.getValue();

            if (nodes == null) {
                variables.add(new GraphNode(value));
            } else {
                variables.add(nodes.get(value));
            }
        }

        Graph graph = new EdgeListGraph(variables);

//        graphNotes.add(noteAttribute.getValue());
        if (!("edges".equals(graphElement.getChildElements().get(1).getLocalName()))) {
            throw new ParsingException("Expecting edges element.");
        }

        Element edgesElement = graphElement.getChildElements().get(1);
        Elements edgesElements = edgesElement.getChildElements();

        for (int i = 0; i < edgesElements.size(); i++) {
            Element edgeElement = edgesElements.get(i);

            if (!("edge".equals(edgeElement.getLocalName()))) {
                throw new ParsingException("Expecting edge element: " + edgeElement.getLocalName());
            }

            String value = edgeElement.getValue();

//            System.out.println("value = " + value);
//            String regex = "([A-Za-z0-9_-]*) ?(.)-(.) ?([A-Za-z0-9_-]*)";
            String regex = "([A-Za-z0-9_-]*:?[A-Za-z0-9_-]*) ?(.)-(.) ?([A-Za-z0-9_-]*:?[A-Za-z0-9_-]*)";
//            String regex = "([A-Za-z0-9_-]*) ?([<o])-([o>]) ?([A-Za-z0-9_-]*)";

            java.util.regex.Pattern pattern = java.util.regex.Pattern.compile(regex);
            Matcher matcher = pattern.matcher(value);

            if (!matcher.matches()) {
                throw new ParsingException("Edge doesn't match pattern.");
            }

            String var1 = matcher.group(1);
            String leftEndpoint = matcher.group(2);
            String rightEndpoint = matcher.group(3);
            String var2 = matcher.group(4);

            Node node1 = graph.getNode(var1);
            Node node2 = graph.getNode(var2);
            Endpoint endpoint1;

            switch (leftEndpoint) {
                case "<":
                    endpoint1 = Endpoint.ARROW;
                    break;
                case "o":
                    endpoint1 = Endpoint.CIRCLE;
                    break;
                case "-":
                    endpoint1 = Endpoint.TAIL;
                    break;
                default:
                    throw new IllegalStateException("Expecting an endpoint: " + leftEndpoint);
            }

            Endpoint endpoint2;

            switch (rightEndpoint) {
                case ">":
                    endpoint2 = Endpoint.ARROW;
                    break;
                case "o":
                    endpoint2 = Endpoint.CIRCLE;
                    break;
                case "-":
                    endpoint2 = Endpoint.TAIL;
                    break;
                default:
                    throw new IllegalStateException("Expecting an endpoint: " + rightEndpoint);
            }

            Edge edge = new Edge(node1, node2, endpoint1, endpoint2);
            graph.addEdge(edge);
        }

        int size = graphElement.getChildElements().size();
        if (2 >= size) {
            return graph;
        }

        int p = 2;

        if ("ambiguities".equals(graphElement.getChildElements().get(p).getLocalName())) {
            Element ambiguitiesElement = graphElement.getChildElements().get(p);
            Set<Triple> triples = parseTriples(variables, ambiguitiesElement, "ambiguity");
            graph.setAmbiguousTriples(triples);
            p++;
        }

        if (p >= size) {
            return graph;
        }

        if ("underlines".equals(graphElement.getChildElements().get(p).getLocalName())) {
            Element ambiguitiesElement = graphElement.getChildElements().get(p);
            Set<Triple> triples = parseTriples(variables, ambiguitiesElement, "underline");
            graph.setUnderLineTriples(triples);
            p++;
        }

        if (p >= size) {
            return graph;
        }

        if ("dottedunderlines".equals(graphElement.getChildElements().get(p).getLocalName())) {
            Element ambiguitiesElement = graphElement.getChildElements().get(p);
            Set<Triple> triples = parseTriples(variables, ambiguitiesElement, "dottedunderline");
            graph.setDottedUnderLineTriples(triples);
        }

        return graph;
    }

    /**
     * A triples element has a list of three (comman separated) nodes as text.
     */
    private static Set<Triple> parseTriples(List<Node> variables, Element triplesElement, String s) {
        Elements elements = triplesElement.getChildElements(s);

        Set<Triple> triples = new HashSet<>();

        for (int q = 0; q < elements.size(); q++) {
            Element tripleElement = elements.get(q);
            String value = tripleElement.getValue();

            String[] tokens = value.split(",");

            if (tokens.length != 3) {
                throw new IllegalArgumentException("Expecting a triple: " + value);
            }

            String x = tokens[0].trim();
            String y = tokens[1].trim();
            String z = tokens[2].trim();

            Node _x = getNode(variables, x);
            Node _y = getNode(variables, y);
            Node _z = getNode(variables, z);

            Triple triple = new Triple(_x, _y, _z);
            triples.add(triple);
        }
        return triples;
    }

    private static Node getNode(List<Node> nodes, String x) {
        for (Node node : nodes) {
            if (x.equals(node.getName())) {
                return node;
            }
        }

        return null;
    }

    public static Element getRootElement(File file) throws ParsingException, IOException {
        Builder builder = new Builder();
        Document document = builder.build(file);
        return document.getRootElement();
    }

    /**
     * @param graph The graph to be saved.
     * @param file The file to save it in.
     * @param xml True if to be saved in XML, false if in text.
     * @return I have no idea whey I'm returning this; it's already closed...
     */
    public static PrintWriter saveGraph(Graph graph, File file, boolean xml) {
        PrintWriter out;

        try {
            out = new PrintWriter(new FileOutputStream(file));
//            out.print(graph);

            if (xml) {
                out.print(graphToXml(graph));
            } else {
                out.println(graph);
            }
            out.close();
        } catch (IOException e1) {
            throw new IllegalArgumentException(
                    "Output file could not " + "be opened: " + file);
        }
        return out;
    }

    public static Graph loadGraph(File file) {
//        if (!file.getNode().endsWith(".xml")) {
//            throw new IllegalArgumentException("Not an XML file.");
//        }

        Element root;
        Graph graph;

        try {
            root = getRootElement(file);
            graph = parseGraphXml(root, null);
        } catch (ParsingException e1) {
            throw new IllegalArgumentException("Could not parse " + file, e1);
        } catch (IOException e1) {
            throw new IllegalArgumentException("Could not read " + file, e1);
        }

        if (graph == null) {
            throw new IllegalArgumentException("Expecting a graph in " + file);
        }
        return graph;
    }

    public static Graph loadGraphTxt(File file) {
        try {
            Reader in1 = new FileReader(file);
            return readerToGraphTxt(in1);

        } catch (Exception e) {
            e.printStackTrace();
            throw new IllegalStateException();
        }
    }

    public static Graph loadGraphJson(File file) {
        try {
            Reader in1 = new FileReader(file);
            return readerToGraphJson(in1);

        } catch (Exception e) {
            e.printStackTrace();
        }

        throw new IllegalStateException();
    }

    public static Graph readerToGraphTxt(String graphString) throws IOException {
        return readerToGraphTxt(new CharArrayReader(graphString.toCharArray()));
    }

    public static Graph readerToGraphTxt(Reader reader) throws IOException {
        BufferedReader in = new BufferedReader(reader);

        while (!in.readLine().trim().equals("Graph Nodes:")) ;

        String line;
        Graph graph = new EdgeListGraph();

        while (!(line = in.readLine().trim()).equals("")) {
            String[] tokens = line.split(",");

            for (String token : tokens) {
                graph.addNode(new GraphNode(token));
            }
        }

        while (!in.readLine().trim().equals("Graph Edges:")) ;

        while ((line = in.readLine()) != null) {
            line = line.trim();
            if (line.equals("")) {
                break;
            }
<<<<<<< HEAD
                
//            System.out.println(line);
=======

            System.out.println(line);
>>>>>>> 0df09547

            String[] tokens = line.split("\\s+");

            String from = tokens[1];

            line = line.substring(line.indexOf(from) + from.length()).trim();
            tokens = line.split("\\s+");

            String edge = tokens[0];

            line = line.substring(line.indexOf(edge) + edge.length()).trim();
            tokens = line.split("\\s+");

            String to = tokens[0];
            line = line.substring(line.indexOf(to) + to.length()).trim();

            Node _from = graph.getNode(from);
            Node _to = graph.getNode(to);

            char end1 = edge.charAt(0);
            char end2 = edge.charAt(2);

            Endpoint _end1, _end2;

            if (end1 == '<') {
                _end1 = Endpoint.ARROW;
            } else if (end1 == 'o') {
                _end1 = Endpoint.CIRCLE;
            } else if (end1 == '-') {
                _end1 = Endpoint.TAIL;
            } else {
                throw new IllegalArgumentException();
            }

            if (end2 == '>') {
                _end2 = Endpoint.ARROW;
            } else if (end2 == 'o') {
                _end2 = Endpoint.CIRCLE;
            } else if (end2 == '-') {
                _end2 = Endpoint.TAIL;
            } else {
                throw new IllegalArgumentException();
            }

            Edge _edge = new Edge(_from, _to, _end1, _end2);

            //Bootstrapping
            if (line.indexOf("[no edge]") > -1) {

                String bootstrap_format = "[no edge]:0.0000[-->]:0.0000[<--]:0.0000[o->]:0.0000[<-o]:0.0000[o-o]:0.0000[<->]:0.0000[---]:0.0000";
                String bootstraps = line.substring(0, bootstrap_format.length());
                line = line.substring(bootstrap_format.length()).trim();
                double nil = Double.parseDouble(bootstraps.substring(10, 16));
                double ta = Double.parseDouble(bootstraps.substring(22, 28));
                double at = Double.parseDouble(bootstraps.substring(34, 40));
                double ca = Double.parseDouble(bootstraps.substring(46, 52));
                double ac = Double.parseDouble(bootstraps.substring(58, 64));
                double cc = Double.parseDouble(bootstraps.substring(70, 76));
                double aa = Double.parseDouble(bootstraps.substring(82, 88));
                double tt = Double.parseDouble(bootstraps.substring(94, 100));

                _edge.addEdgeTypeProbability(new EdgeTypeProbability(EdgeType.nil, nil));
                _edge.addEdgeTypeProbability(new EdgeTypeProbability(EdgeType.ta, ta));
                _edge.addEdgeTypeProbability(new EdgeTypeProbability(EdgeType.at, at));
                _edge.addEdgeTypeProbability(new EdgeTypeProbability(EdgeType.ca, ca));
                _edge.addEdgeTypeProbability(new EdgeTypeProbability(EdgeType.ac, ac));
                _edge.addEdgeTypeProbability(new EdgeTypeProbability(EdgeType.cc, cc));
                _edge.addEdgeTypeProbability(new EdgeTypeProbability(EdgeType.aa, aa));
                _edge.addEdgeTypeProbability(new EdgeTypeProbability(EdgeType.tt, tt));
            }

            if (line.length() > 0) {
                tokens = line.split("\\s+");

                for (int i = 0; i < tokens.length; i++) {
                    _edge.addProperty(Edge.Property.valueOf(tokens[i]));
                }
            }

            graph.addEdge(_edge);
        }

        return graph;
    }

    public static Graph readerToGraphJson(Reader reader) throws IOException {
        BufferedReader in = new BufferedReader(reader);

        String json = "";
        String line;

        while ((line = in.readLine()) != null) {
            json += line.trim();
        }

        Graph graph = JsonUtils.parseJSONObjectToTetradGraph(json);

        return graph;
    }

    public static HashMap<String, PointXy> grabLayout(List<Node> nodes) {
        HashMap<String, PointXy> layout = new HashMap<>();

        for (Node node : nodes) {
            layout.put(node.getName(), new PointXy(node.getCenterX(), node.getCenterY()));
        }

        return layout;
    }

    /**
     * @return A list of triples of the form X*->Y<-*Z.
     */
    public static List<Triple> getCollidersFromGraph(Node node, Graph graph) {
        List<Triple> colliders = new ArrayList<>();

        List<Node> adj = graph.getAdjacentNodes(node);
        if (adj.size() < 2) {
            return new LinkedList<>();
        }

        ChoiceGenerator gen = new ChoiceGenerator(adj.size(), 2);
        int[] choice;

        while ((choice = gen.next()) != null) {
            Node x = adj.get(choice[0]);
            Node z = adj.get(choice[1]);

            Endpoint endpt1 = graph.getEdge(x, node).getProximalEndpoint(node);
            Endpoint endpt2 = graph.getEdge(z, node).getProximalEndpoint(node);

            if (endpt1 == Endpoint.ARROW && endpt2 == Endpoint.ARROW) {
                colliders.add(new Triple(x, node, z));
            }
        }

        return colliders;
    }

    /**
     * @return A list of triples of the form <X, Y, Z>, where <X, Y, Z> is a
     * definite noncollider in the given graph.
     */
    public static List<Triple> getNoncollidersFromGraph(Node node, Graph graph) {
        List<Triple> noncolliders = new ArrayList<>();

        List<Node> adj = graph.getAdjacentNodes(node);
        if (adj.size() < 2) {
            return new LinkedList<>();
        }

        ChoiceGenerator gen = new ChoiceGenerator(adj.size(), 2);
        int[] choice;

        while ((choice = gen.next()) != null) {
            Node x = adj.get(choice[0]);
            Node z = adj.get(choice[1]);

            Endpoint endpt1 = graph.getEdge(x, node).getProximalEndpoint(node);
            Endpoint endpt2 = graph.getEdge(z, node).getProximalEndpoint(node);

            if (endpt1 == Endpoint.ARROW && endpt2 == Endpoint.TAIL
                    || endpt1 == Endpoint.TAIL && endpt2 == Endpoint.ARROW
                    || endpt1 == Endpoint.TAIL && endpt2 == Endpoint.TAIL) {
                noncolliders.add(new Triple(x, node, z));
            }
        }

        return noncolliders;
    }

    /**
     * @return A list of triples of the form <X, Y, Z>, where <X, Y, Z> is a
     * definite noncollider in the given graph.
     */
    public static List<Triple> getAmbiguousTriplesFromGraph(Node node, Graph graph) {
        List<Triple> ambiguousTriples = new ArrayList<>();

        List<Node> adj = graph.getAdjacentNodes(node);
        if (adj.size() < 2) {
            return new LinkedList<>();
        }

        ChoiceGenerator gen = new ChoiceGenerator(adj.size(), 2);
        int[] choice;

        while ((choice = gen.next()) != null) {
            Node x = adj.get(choice[0]);
            Node z = adj.get(choice[1]);

            if (graph.isAmbiguousTriple(x, node, z)) {
                ambiguousTriples.add(new Triple(x, node, z));
            }
        }

        return ambiguousTriples;
    }

    /**
     * @return A list of triples of the form <X, Y, Z>, where <X, Y, Z> is a
     * definite noncollider in the given graph.
     */
    public static List<Triple> getUnderlinedTriplesFromGraph(Node node, Graph graph) {
        List<Triple> underlinedTriples = new ArrayList<>();
        Set<Triple> allUnderlinedTriples = graph.getUnderLines();

        List<Node> adj = graph.getAdjacentNodes(node);
        if (adj.size() < 2) {
            return new LinkedList<>();
        }

        ChoiceGenerator gen = new ChoiceGenerator(adj.size(), 2);
        int[] choice;

        while ((choice = gen.next()) != null) {
            Node x = adj.get(choice[0]);
            Node z = adj.get(choice[1]);

            if (allUnderlinedTriples.contains(new Triple(x, node, z))) {
                underlinedTriples.add(new Triple(x, node, z));
            }
        }

        return underlinedTriples;
    }

    /**
     * @return A list of triples of the form <X, Y, Z>, where <X, Y, Z> is a
     * definite noncollider in the given graph.
     */
    public static List<Triple> getDottedUnderlinedTriplesFromGraph(Node node, Graph graph) {
        List<Triple> dottedUnderlinedTriples = new ArrayList<>();
        Set<Triple> allDottedUnderlinedTriples = graph.getDottedUnderlines();

        List<Node> adj = graph.getAdjacentNodes(node);
        if (adj.size() < 2) {
            return new LinkedList<>();
        }

        ChoiceGenerator gen = new ChoiceGenerator(adj.size(), 2);
        int[] choice;

        while ((choice = gen.next()) != null) {
            Node x = adj.get(choice[0]);
            Node z = adj.get(choice[1]);

            if (allDottedUnderlinedTriples.contains(new Triple(x, node, z))) {
                dottedUnderlinedTriples.add(new Triple(x, node, z));
            }
        }

        return dottedUnderlinedTriples;
    }

    /**
     * A standard matrix graph representation for directed graphs. a[i][j] = 1
     * is j-->i and -1 if i-->j.
     *
     * @throws IllegalArgumentException if <code>graph</code> is not a directed
     * graph.
     */
    private static int[][] incidenceMatrix(Graph graph) throws IllegalArgumentException {
        List<Node> nodes = graph.getNodes();
        int[][] m = new int[nodes.size()][nodes.size()];

        for (Edge edge : graph.getEdges()) {
            if (!Edges.isDirectedEdge(edge)) {
                throw new IllegalArgumentException("Not a directed graph.");
            }
        }

        for (int i = 0; i < nodes.size(); i++) {
            for (int j = 0; j < nodes.size(); j++) {
                Node x1 = nodes.get(i);
                Node x2 = nodes.get(j);
                Edge edge = graph.getEdge(x1, x2);

                if (edge == null) {
                    m[i][j] = 0;
                } else if (edge.getProximalEndpoint(x1) == Endpoint.ARROW) {
                    m[i][j] = 1;
                } else if (edge.getProximalEndpoint(x1) == Endpoint.TAIL) {
                    m[i][j] = -1;
                }
            }
        }

        return m;
    }

    public static String loadGraphRMatrix(Graph graph) throws IllegalArgumentException {
        int[][] m = incidenceMatrix(graph);

        TextTable table = new TextTable(m[0].length + 1, m.length + 1);

        for (int i = 0; i < m.length; i++) {
            for (int j = 0; j < m[0].length; j++) {
                table.setToken(i + 1, j + 1, m[i][j] + "");
            }
        }

        for (int i = 0; i < m.length; i++) {
            table.setToken(i + 1, 0, (i + 1) + "");
        }

        List<Node> nodes = graph.getNodes();

        for (int j = 0; j < m[0].length; j++) {
            table.setToken(0, j + 1, nodes.get(j).getName());
        }

        return table.toString();
    }

    public static Graph loadGraphPcAlgMatrix(DataSet dataSet) {
        List<Node> vars = dataSet.getVariables();

        Graph graph = new EdgeListGraph(vars);

        for (int i = 0; i < dataSet.getNumRows(); i++) {
            for (int j = 0; j < dataSet.getNumColumns(); j++) {
                if (i == j) {
                    continue;
                }
                int g = dataSet.getInt(i, j);
                int h = dataSet.getInt(j, i);

                if (g == 1 && h == 1 && !graph.isAdjacentTo(vars.get(i), vars.get(j))) {
                    graph.addUndirectedEdge(vars.get(i), vars.get(j)); //
                } else if (g == 1 && h == 0) {
                    graph.addDirectedEdge(vars.get(j), vars.get(i));
                }
            }
        }

        return graph;
    }

    public static Graph loadGraphBNTPcMatrix(List<Node> vars, DataSet dataSet) {
        Graph graph = new EdgeListGraph(vars);

        for (int i = 0; i < dataSet.getNumRows(); i++) {
            for (int j = 0; j < dataSet.getNumColumns(); j++) {
                int g = dataSet.getInt(i, j);
                int h = dataSet.getInt(j, i);

                if (g == 1 && h == 1 && !graph.isAdjacentTo(vars.get(i), vars.get(j))) {
                    graph.addUndirectedEdge(vars.get(i), vars.get(j));
                } else if (g == -1 && h == 0) {
                    graph.addDirectedEdge(vars.get(i), vars.get(j));
                }
            }
        }

        return graph;
    }

    public static String graphRMatrixTxt(Graph graph) throws IllegalArgumentException {
        int[][] m = incidenceMatrix(graph);

        TextTable table = new TextTable(m[0].length + 1, m.length + 1);

        for (int i = 0; i < m.length; i++) {
            for (int j = 0; j < m[0].length; j++) {
                table.setToken(i + 1, j + 1, m[i][j] + "");
            }
        }

        for (int i = 0; i < m.length; i++) {
            table.setToken(i + 1, 0, (i + 1) + "");
        }

        List<Node> nodes = graph.getNodes();

        for (int j = 0; j < m[0].length; j++) {
            table.setToken(0, j + 1, nodes.get(j).getName());
        }

        return table.toString();

    }

    public static boolean containsBidirectedEdge(Graph graph) {
        boolean containsBidirected = false;

        for (Edge edge : graph.getEdges()) {
            if (Edges.isBidirectedEdge(edge)) {
                containsBidirected = true;
                break;
            }
        }
        return containsBidirected;
    }

    public static boolean existsDirectedPathFromTo(Node node1, Node node2, Graph graph) {
        return node1 == node2 || existsDirectedPathFromToBreathFirst(node1, node2, graph);
//        return existsDirectedPathVisit(node1, node2, new LinkedList<Node>(), 1000, graph);
    }

    public static boolean existsDirectedPathFromTo(Node node1, Node node2, int depth, Graph graph) {
        return node1 == node2 || existsDirectedPathVisit(node1, node2, new LinkedList<Node>(), depth, graph);
    }

    public static boolean existsSemidirectedPathFromTo(Node node1, Node node2, Graph graph) {
        return existsSemiDirectedPathVisit(node1, node2, new LinkedList<Node>(), 1000, graph);
    }

    private static boolean existsDirectedPathVisit(Node node1, Node node2, LinkedList<Node> path, int depth, Graph graph) {
        path.addLast(node1);

        if (path.size() >= depth) {
            return false;
        }

        for (Edge edge : graph.getEdges(node1)) {
            Node child = Edges.traverseDirected(node1, edge);

            if (child == null) {
                continue;
            }

            if (child == node2) {
                return true;
            }

            if (path.contains(child)) {
                continue;
            }

            if (existsDirectedPathVisit(child, node2, path, depth, graph)) {
                return true;
            }
        }

        path.removeLast();
        return false;
    }

    /**
     * @return true just in case there is a nonempty path from one node to
     * another. Because the path needs to be non-empty, this can distinguish
     * cycles. The case where from = to but there is no cycle from from to to
     * needs to be checked separately.
     */
    public static boolean existsDirectedPathFromToBreathFirst(Node from, Node to, Graph G) {
        Queue<Node> Q = new LinkedList<>();
        Set<Node> V = new HashSet<>();
        Q.offer(from);
        V.add(from);

        while (!Q.isEmpty()) {
            Node t = Q.remove();

            for (Node u : G.getAdjacentNodes(t)) {
                Edge edge = G.getEdge(t, u);
                Node c = Edges.traverseDirected(t, edge);

                if (c == null) {
                    continue;
                }
                if (c == to) {
                    return true;
                }
                if (V.contains(c)) {
                    continue;
                }

                V.add(c);
                Q.offer(c);
            }
        }

        return false;
    }

    /**
     * @return true iff there is a semi-directed path from node1 to node2
     */
    private static boolean existsSemiDirectedPathVisit(Node node1, Node node2, LinkedList<Node> path, int maxDepth,
            Graph graph) {
        path.addLast(node1);

        if (path.size() >= maxDepth) {
            return false;
        }

        for (Edge edge : graph.getEdges(graph.getNode(node1.getName()))) {
            Node child = Edges.traverseSemiDirected(node1, edge);

            if (child == null) {
                continue;
            }

            if (child == node2) {
                return true;
            }

            if (path.contains(child)) {
                continue;
            }

//            if (previous != null && graph.isAmbiguousTriple(previous, node1, child)) {
//                continue;
//            }
            if (existsSemiDirectedPathVisit(child, node2, path, maxDepth, graph)) {
                return true;
            }
        }

        path.removeLast();
        return false;
    }

    public static LinkedList<Triple> listColliderTriples(Graph graph) {
        LinkedList<Triple> colliders = new LinkedList<>();

        for (Node node : graph.getNodes()) {
            List<Node> adj = graph.getAdjacentNodes(node);

            if (adj.size() < 2) {
                continue;
            }

            ChoiceGenerator gen = new ChoiceGenerator(adj.size(), 2);
            int[] choice;

            while ((choice = gen.next()) != null) {
                List<Node> others = asList(choice, adj);

                if (graph.isDefCollider(others.get(0), node, others.get(1))) {
                    colliders.add(new Triple(others.get(0), node, others.get(1)));
                }
            }
        }
        return colliders;
    }

    /**
     * Constructs a list of nodes from the given <code>nodes</code> list at the
     * given indices in that list.
     *
     * @param indices The indices of the desired nodes in <code>nodes</code>.
     * @param nodes The list of nodes from which we select a sublist.
     * @return the The sublist selected.
     */
    public static List<Node> asList(int[] indices, List<Node> nodes) {
        List<Node> list = new LinkedList<>();

        for (int i : indices) {
            list.add(nodes.get(i));
        }

        return list;
    }

    public static Set<Node> asSet(int[] indices, List<Node> nodes) {
        Set<Node> set = new HashSet<>();

        for (int i : indices) {
            set.add(nodes.get(i));
        }

        return set;
    }

    public static int numDirectionalErrors(Graph result, Graph pattern) {
        int count = 0;

        for (Edge edge : result.getEdges()) {
            Node node1 = edge.getNode1();
            Node node2 = edge.getNode2();

            Node _node1 = pattern.getNode(node1.getName());
            Node _node2 = pattern.getNode(node2.getName());

            Edge _edge = pattern.getEdge(_node1, _node2);

            if (_edge == null) {
                continue;
            }

            if (Edges.isDirectedEdge(edge)) {
                if (_edge.pointsTowards(_node1)) {
                    count++;
                } else if (Edges.isUndirectedEdge(_edge)) {
                    count++;
                }
            }

//            else if (Edges.isBidirectedEdge(edge)) {
//                count++;
//            }
        }

        return count;
    }

    public static int numBidirected(Graph result) {
        int numBidirected = 0;

        for (Edge edge : result.getEdges()) {
            if (Edges.isBidirectedEdge(edge)) {
                numBidirected++;
            }
        }

        return numBidirected;
    }

    public static int degree(Graph graph) {
        int maxDegree = 0;

        for (Node node : graph.getNodes()) {
            int n = graph.getEdges(node).size();
            if (n > maxDegree) {
                maxDegree = n;
            }
        }

        return maxDegree;
    }

    public static List<Node> getCausalOrdering(final Graph graph) {
        if (graph.existsDirectedCycle()) {
            throw new IllegalArgumentException("Graph must be acyclic.");
        }

        List<Node> found = new LinkedList<>();
        List<Node> notFound = new ArrayList<>(graph.getNodes());

        for (Iterator<Node> i = notFound.iterator(); i.hasNext();) {
            if (i.next().getNodeType() == NodeType.ERROR) {
                i.remove();
            }
        }

        List<Node> allNodes = new ArrayList<>(notFound);

        while (!notFound.isEmpty()) {
            for (Iterator<Node> it = notFound.iterator(); it.hasNext();) {
                Node node = it.next();

                List<Node> parents = graph.getParents(node);
                parents.retainAll(allNodes);

                if (found.containsAll(parents)) {
                    found.add(node);
                    it.remove();
                }
            }
        }

        return found;
    }

    public static String getIntersectionComparisonString(List<Graph> graphs) {
        if (graphs == null || graphs.isEmpty()) {
            return "";
        }

        StringBuilder b = undirectedEdges(graphs);

        b.append(directedEdges(graphs));

        return b.toString();
    }

    private static StringBuilder undirectedEdges(List<Graph> graphs) {
        List<Graph> undirectedGraphs = new ArrayList<>();

        for (Graph graph : graphs) {
            Graph graph2 = new EdgeListGraph(graph);
            graph2.reorientAllWith(Endpoint.TAIL);
            undirectedGraphs.add(graph2);
        }

        Map<String, Node> exemplars = new HashMap<>();

        for (Graph graph : undirectedGraphs) {
            for (Node node : graph.getNodes()) {
                exemplars.put(node.getName(), node);
            }
        }

        Set<Node> nodeSet = new HashSet<>();

        for (String s : exemplars.keySet()) {
            nodeSet.add(exemplars.get(s));
        }
        List<Node> nodes = new ArrayList<>(nodeSet);
        List<Graph> undirectedGraphs2 = new ArrayList<>();

        for (int i = 0; i < graphs.size(); i++) {
            Graph graph = replaceNodes(undirectedGraphs.get(i),
                    nodes);
            undirectedGraphs2.add(graph);
        }

        Set<Edge> undirectedEdgesSet = new HashSet<>();

        for (Graph graph : undirectedGraphs2) {
            undirectedEdgesSet.addAll(graph.getEdges());
        }

        List<Edge> undirectedEdges = new ArrayList<>(undirectedEdgesSet);

        Collections.sort(undirectedEdges, new Comparator<Edge>() {
            public int compare(Edge o1, Edge o2) {
                String name11 = o1.getNode1().getName();
                String name12 = o1.getNode2().getName();
                String name21 = o2.getNode1().getName();
                String name22 = o2.getNode2().getName();

                int major = name11.compareTo(name21);
                int minor = name12.compareTo(name22);

                if (major == 0) {
                    return minor;
                } else {
                    return major;
                }
            }
        });

        List<List<Edge>> groups = new ArrayList<>();
        for (int i = 0; i < graphs.size(); i++) {
            groups.add(new ArrayList<Edge>());
        }

        for (Edge edge : undirectedEdges) {
            int count = 0;

            for (Graph graph : undirectedGraphs2) {
                if (graph.containsEdge(edge)) {
                    count++;
                }
            }

            if (count == 0) {
                throw new IllegalArgumentException();
            }

            groups.get(count - 1).add(edge);
        }

        StringBuilder b = new StringBuilder();

        for (int i = groups.size() - 1; i >= 0; i--) {
            b.append("\n\nIn ").append(i + 1).append(" graph").append((i > 0) ? "s" : "").append("...\n");

            for (int j = 0; j < groups.get(i).size(); j++) {
                b.append("\n").append(j + 1).append(". ").append(groups.get(i).get(j));
            }
        }

        return b;
    }

    private static StringBuilder directedEdges(List<Graph> directedGraphs) {
        Set<Edge> directedEdgesSet = new HashSet<>();

        Map<String, Node> exemplars = new HashMap<>();

        for (Graph graph : directedGraphs) {
            for (Node node : graph.getNodes()) {
                exemplars.put(node.getName(), node);
            }
        }

        Set<Node> nodeSet = new HashSet<>();

        for (String s : exemplars.keySet()) {
            nodeSet.add(exemplars.get(s));
        }

        List<Node> nodes = new ArrayList<>(nodeSet);

        List<Graph> directedGraphs2 = new ArrayList<>();

        for (Graph directedGraph : directedGraphs) {
            Graph graph = replaceNodes(directedGraph,
                    nodes);
            directedGraphs2.add(graph);
        }

        for (Graph graph : directedGraphs2) {
            directedEdgesSet.addAll(graph.getEdges());
        }

        List<Edge> directedEdges = new ArrayList<>(directedEdgesSet);

        Collections.sort(directedEdges, new Comparator<Edge>() {
            public int compare(Edge o1, Edge o2) {
                String name11 = o1.getNode1().getName();
                String name12 = o1.getNode2().getName();
                String name21 = o2.getNode1().getName();
                String name22 = o2.getNode2().getName();

                int major = name11.compareTo(name21);
                int minor = name12.compareTo(name22);

                if (major == 0) {
                    return minor;
                } else {
                    return major;
                }
            }
        });

        List<List<Edge>> groups = new ArrayList<>();
        for (int i = 0; i < directedGraphs2.size(); i++) {
            groups.add(new ArrayList<Edge>());
        }
        Set<Edge> contradicted = new HashSet<>();
        Map<Edge, Integer> directionCounts = new HashMap<>();

        for (Edge edge : directedEdges) {
            if (!edge.isDirected()) {
                continue;
            }

            int count1 = 0;
            int count2 = 0;

            for (Graph graph : directedGraphs2) {
                if (graph.containsEdge(edge)) {
                    count1++;
                } else if (graph.containsEdge(edge.reverse())) {
                    count2++;
                }
            }

            if (count1 != 0 && count2 != 0 && !contradicted.contains(edge.reverse())) {
                contradicted.add(edge);
            }

            directionCounts.put(edge, count1);
            directionCounts.put(edge.reverse(), count2);

            if (count1 == 0) {
                groups.get(count2 - 1).add(edge);
            }

            if (count2 == 0) {
                groups.get(count1 - 1).add(edge);
            }
        }

        StringBuilder b = new StringBuilder();

        for (int i = groups.size() - 1; i >= 0; i--) {
            b.append("\n\nUncontradicted in ").append(i + 1).append(" graph").append((i > 0) ? "s" : "").append("...\n");

            for (int j = 0; j < groups.get(i).size(); j++) {
                b.append("\n").append(j + 1).append(". ").append(groups.get(i).get(j));
            }
        }

        b.append("\n\nContradicted:\n");
        int index = 1;

        for (Edge edge : contradicted) {
            b.append("\n").append(index++).append(". ").append(Edges.undirectedEdge(edge.getNode1(), edge.getNode2())).
                    append(" (--> ").
                    append(directionCounts.get(edge)).append(" <-- ").
                    append(directionCounts.get(edge.reverse())).append(")");
        }

        return b;
    }

    private static boolean uncontradicted(Edge edge1, Edge edge2) {
        if (edge1 == null || edge2 == null) {
            return true;
        }

        Node x = edge1.getNode1();
        Node y = edge1.getNode2();

        if (edge1.pointsTowards(x) && edge2.pointsTowards(y)) {
            return false;
        } else if (edge1.pointsTowards(y) && edge2.pointsTowards(x)) {
            return false;
        }
        return true;
    }

    public static String edgeMisclassifications(double[][] counts, NumberFormat nf) {
        StringBuilder builder = new StringBuilder();

        TextTable table2 = new TextTable(9, 7);

        table2.setToken(1, 0, "---");
        table2.setToken(2, 0, "o-o");
        table2.setToken(3, 0, "o->");
        table2.setToken(4, 0, "<-o");
        table2.setToken(5, 0, "-->");
        table2.setToken(6, 0, "<--");
        table2.setToken(7, 0, "<->");
        table2.setToken(8, 0, "No Edge");
        table2.setToken(0, 1, "---");
        table2.setToken(0, 2, "o-o");
        table2.setToken(0, 3, "o->");
        table2.setToken(0, 4, "-->");
        table2.setToken(0, 5, "<->");
        table2.setToken(0, 6, "No Edge");

        for (int i = 0; i < 8; i++) {
            for (int j = 0; j < 6; j++) {
                if (i == 7 && j == 5) {
                    table2.setToken(i + 1, j + 1, "*");
                } else {
                    table2.setToken(i + 1, j + 1, "" + nf.format(counts[i][j]));
                }
            }
        }

        builder.append(table2.toString());

        double correctEdges = 0;
        double estimatedEdges = 0;

        for (int i = 0; i < counts.length; i++) {
            for (int j = 0; j < counts[0].length - 1; j++) {
                if ((i == 0 && j == 0) || (i == 1 && j == 1) || (i == 2 && j == 2) || (i == 4 && j == 3) || (i == 6 && j == 4)) {
                    correctEdges += counts[i][j];
                }

                estimatedEdges += counts[i][j];
            }
        }

        NumberFormat nf2 = new DecimalFormat("0.00");

        builder.append("\nRatio correct edges to estimated edges = ").append(nf2.format((correctEdges / (double) estimatedEdges)));

        return builder.toString();
    }

    public static String edgeMisclassifications(int[][] counts) {
        StringBuilder builder = new StringBuilder();

        TextTable table2 = new TextTable(9, 7);

        table2.setToken(1, 0, "---");
        table2.setToken(2, 0, "o-o");
        table2.setToken(3, 0, "o->");
        table2.setToken(4, 0, "<-o");
        table2.setToken(5, 0, "-->");
        table2.setToken(6, 0, "<--");
        table2.setToken(7, 0, "<->");
        table2.setToken(8, 0, "No Edge");
        table2.setToken(0, 1, "---");
        table2.setToken(0, 2, "o-o");
        table2.setToken(0, 3, "o->");
        table2.setToken(0, 4, "-->");
        table2.setToken(0, 5, "<->");
        table2.setToken(0, 6, "No Edge");

        for (int i = 0; i < 8; i++) {
            for (int j = 0; j < 6; j++) {
                if (i == 7 && j == 5) {
                    table2.setToken(i + 1, j + 1, "*");
                } else {
                    table2.setToken(i + 1, j + 1, "" + counts[i][j]);
                }
            }
        }

        builder.append(table2.toString());

        int correctEdges = 0;
        int estimatedEdges = 0;

        for (int i = 0; i < counts.length; i++) {
            for (int j = 0; j < counts[0].length - 1; j++) {
                if ((i == 0 && j == 0) || (i == 1 && j == 1) || (i == 2 && j == 2) || (i == 4 && j == 3) || (i == 6 && j == 4)) {
                    correctEdges += counts[i][j];
                }

                estimatedEdges += counts[i][j];
            }
        }

        NumberFormat nf2 = new DecimalFormat("0.00");

        builder.append("\nRatio correct edges to estimated edges = ").append(nf2.format((correctEdges / (double) estimatedEdges)));

        return builder.toString();
    }

    public static int[][] edgeMisclassificationCounts1(Graph leftGraph, Graph topGraph, boolean print) {
        topGraph = replaceNodes(topGraph, leftGraph.getNodes());

        int[][] counts = new int[8][6];

        for (Edge est : topGraph.getEdges()) {
            Node x = est.getNode1();
            Node y = est.getNode2();

            Edge left = leftGraph.getEdge(x, y);

            Edge top = topGraph.getEdge(x, y);

            int m = getTypeLeft(left, top);
            int n = getTypeTop(top);

            counts[m][n]++;
        }

        if (print) {
            System.out.println("# edges in true graph = " + leftGraph.getNumEdges());
            System.out.println("# edges in est graph = " + topGraph.getNumEdges());
        }

        for (Edge edgeLeft : leftGraph.getEdges()) {
            final Edge edgeTop = topGraph.getEdge(edgeLeft.getNode1(), edgeLeft.getNode2());
            if (edgeTop == null) {
                int m = getTypeLeft(edgeLeft, edgeLeft);
                counts[m][5]++;
            }
        }

        return counts;
    }

    public static void addPagColoring(Graph graph) {
        for (Edge edge : graph.getEdges()) {
            if (!Edges.isDirectedEdge(edge)) {
                continue;
            }

            Node x = Edges.getDirectedEdgeTail(edge);
            Node y = Edges.getDirectedEdgeHead(edge);

            graph.removeEdge(edge);
            graph.addEdge(edge);

            if (existsSemiDirectedPath(x, y, -1, graph)) {
                edge.addProperty(Edge.Property.nl); // bold.
            } else {
                edge.addProperty(Edge.Property.pl);
            }

            if (graph.defVisible(edge)) {
                edge.addProperty(Edge.Property.dd); // green.
            } else {
                edge.addProperty(Edge.Property.pd);
            }
        }
    }

    // Returns true if a path consisting of undirected and directed edges toward 'to' exists of
    // length at most 'bound'. Cycle checker in other words.
    public static boolean existsSemiDirectedPath(Node from, Node to, int bound, Graph graph) {
        Queue<Node> Q = new LinkedList<>();
        Set<Node> V = new HashSet<>();
        Q.offer(from);
        V.add(from);
        Node e = null;
        int distance = 0;

        while (!Q.isEmpty()) {
            Node t = Q.remove();
            if (t == to) {
                return true;
            }

            if (e == t) {
                e = null;
                distance++;
                if (distance > (bound == -1 ? 1000 : bound)) {
                    return false;
                }
            }

            for (Node u : graph.getAdjacentNodes(t)) {
                Edge edge = graph.getEdge(t, u);
                Node c = GraphUtils.traverseSemiDirected(t, edge);
                if (c == null) {
                    continue;
                }

                if (c == to) {
                    return true;
                }

                if (!V.contains(c)) {
                    V.add(c);
                    Q.offer(c);

                    if (e == null) {
                        e = u;
                    }
                }
            }
        }

        return false;
    }

    private static class Counts {

        private int[][] counts;

        public Counts() {
            this.counts = new int[8][6];
        }

        public void increment(int m, int n) {
            this.counts[m][n]++;
        }

        public int getCount(int m, int n) {
            return this.counts[m][n];
        }

        public void addAll(Counts counts2) {
            for (int i = 0; i < 8; i++) {
                for (int j = 0; j < 6; j++) {
                    counts[i][j] += counts2.getCount(i, j);
                }
            }
        }

        public int[][] countArray() {
            return counts;
        }
    }

    public static int[][] edgeMisclassificationCounts(Graph leftGraph, Graph topGraph, boolean print) {
//        topGraph = GraphUtils.replaceNodes(topGraph, leftGraph.getNodes());

        class CountTask extends RecursiveTask<Counts> {

            private int chunk;
            private int from;
            private int to;
            private final List<Edge> edges;
            private final Graph leftGraph;
            private final Graph topGraph;
            private final Counts counts;
            private final int[] count;

            public CountTask(int chunk, int from, int to, List<Edge> edges, Graph leftGraph, Graph topGraph, int[] count) {
                this.chunk = chunk;
                this.from = from;
                this.to = to;
                this.edges = edges;
                this.leftGraph = leftGraph;
                this.topGraph = topGraph;
                this.counts = new Counts();
                this.count = count;
            }

            @Override
            protected Counts compute() {
                int range = to - from;

                if (range <= chunk) {
                    for (int i = from; i < to; i++) {
                        int j = ++count[0];
                        if (j % 1000 == 0) {
                            System.out.println("Counted " + (count[0]));
                        }

                        Edge edge = edges.get(i);

                        Node x = edge.getNode1();
                        Node y = edge.getNode2();

                        Edge left = leftGraph.getEdge(x, y);
                        Edge top = topGraph.getEdge(x, y);

                        int m = getTypeLeft(left, top);
                        int n = getTypeTop(top);

                        counts.increment(m, n);
                    }

                    return counts;
                } else {
                    int mid = (to + from) / 2;
                    CountTask left = new CountTask(chunk, from, mid, edges, leftGraph, topGraph, count);
                    CountTask right = new CountTask(chunk, mid, to, edges, leftGraph, topGraph, count);

                    left.fork();
                    Counts rightAnswer = right.compute();
                    Counts leftAnswer = left.join();

                    leftAnswer.addAll(rightAnswer);
                    return leftAnswer;
                }
            }

            public Counts getCounts() {
                return counts;
            }
        }

//        System.out.println("Forming edge union");
//        topGraph = GraphUtils.replaceNodes(topGraph, leftGraph.getNodes());
//        int[][] counts = new int[8][6];
        Set<Edge> edgeSet = new HashSet<>();
        edgeSet.addAll(topGraph.getEdges());
        edgeSet.addAll(leftGraph.getEdges());

//        System.out.println("Union formed");
        if (print) {
            System.out.println("Top graph " + topGraph.getEdges().size());
            System.out.println("Left graph " + leftGraph.getEdges().size());
            System.out.println("All edges " + edgeSet.size());
        }

        List<Edge> edges = new ArrayList<>(edgeSet);

//        System.out.println("Finding pool");
        ForkJoinPoolInstance pool = ForkJoinPoolInstance.getInstance();

//        System.out.println("Starting count task");
        CountTask task = new CountTask(500, 0, edges.size(), edges, leftGraph, topGraph, new int[1]);
        Counts counts = pool.getPool().invoke(task);

//        System.out.println("Finishing count task");
        return counts.countArray();
    }

    private static Set<Edge> complement(Set<Edge> edgeSet, Graph topGraph) {
        Set<Edge> complement = new HashSet<>(edgeSet);
        complement.removeAll(topGraph.getEdges());
        return complement;
    }

    private static int getTypeTop(Edge edgeTop) {
        if (edgeTop == null) {
            return 5;
        }

        if (Edges.isUndirectedEdge(edgeTop)) {
            return 0;
        }

        if (Edges.isNondirectedEdge(edgeTop)) {
            return 1;
        }

        if (Edges.isPartiallyOrientedEdge(edgeTop)) {
            return 2;
        }

        if (Edges.isDirectedEdge(edgeTop)) {
            return 3;
        }

        if (Edges.isBidirectedEdge(edgeTop)) {
            return 4;
        }

        return 5;

//        throw new IllegalArgumentException("Unsupported edge type : " + edgeTop);
    }

    private static int getTypeLeft(Edge edgeLeft, Edge edgeTop) {
        if (edgeLeft == null) {
            return 7;
        }

        if (edgeTop == null) {
            edgeTop = edgeLeft;
        }

        if (Edges.isUndirectedEdge(edgeLeft)) {
            return 0;
        }

        if (Edges.isNondirectedEdge(edgeLeft)) {
            return 1;
        }

        Node x = edgeLeft.getNode1();
        Node y = edgeLeft.getNode2();

        if (Edges.isPartiallyOrientedEdge(edgeLeft)) {
            if ((edgeLeft.pointsTowards(x) && edgeTop.pointsTowards(y))
                    || (edgeLeft.pointsTowards(y) && edgeTop.pointsTowards(x))) {
                return 3;
            } else {
                return 2;
            }
        }

        if (Edges.isDirectedEdge(edgeLeft)) {
            if ((edgeLeft.pointsTowards(x) && edgeTop.pointsTowards(y))
                    || (edgeLeft.pointsTowards(y) && edgeTop.pointsTowards(x))) {
                return 5;
            } else {
                return 4;
            }
        }

        if (Edges.isBidirectedEdge(edgeLeft)) {
            return 6;
        }

        throw new IllegalArgumentException("Unsupported edge type : " + edgeLeft);
    }

    private static int getTypeLeft2(Edge edgeLeft) {
        if (edgeLeft == null) {
            return 7;
        }

        if (Edges.isUndirectedEdge(edgeLeft)) {
            return 0;
        }

        if (Edges.isNondirectedEdge(edgeLeft)) {
            return 1;
        }

        if (Edges.isPartiallyOrientedEdge(edgeLeft)) {
            return 2;
        }

        if (Edges.isDirectedEdge(edgeLeft)) {
            return 4;
        }

        if (Edges.isBidirectedEdge(edgeLeft)) {
            return 6;
        }

        throw new IllegalArgumentException("Unsupported edge type : " + edgeLeft);
    }

    public static Set<Set<Node>> maximalCliques(Graph graph, List<Node> nodes) {
        Set<Set<Node>> report = new HashSet<>();
        brokKerbosh1(new HashSet<Node>(), new HashSet<>(nodes), new HashSet<Node>(), report, graph);
        return report;
    }

    //        BronKerbosch1(R, P, X):
    //            if P and X are both empty:
    //                   report R as a maximal clique
    //            for each vertex v in P:
    //                   BronKerbosch1(R â {v}, P â N(v), X â N(v))
    //                   P := P \ {v}
    //                   X := X â {v}
    private static void brokKerbosh1(Set<Node> R, Set<Node> P, Set<Node> X, Set<Set<Node>> report, Graph graph) {
        if (P.isEmpty() && X.isEmpty()) {
            report.add(new HashSet<>(R));
        }

        for (Node v : new HashSet<>(P)) {
            Set<Node> _R = new HashSet<>(R);
            Set<Node> _P = new HashSet<>(P);
            Set<Node> _X = new HashSet<>(X);
            _R.add(v);
            _P.retainAll(graph.getAdjacentNodes(v));
            _X.retainAll(graph.getAdjacentNodes(v));
            brokKerbosh1(_R, _P, _X, report, graph);
            P.remove(v);
            X.add(v);
        }
    }

    public static String graphToText(Graph graph) {
        // add edge properties relating to edge coloring of PAGs
        if (graph.isPag()) {
            addPagColoring(graph);
        }

        Formatter fmt = new Formatter();
        fmt.format("%s%n%n", graphNodesToText(graph, "Graph Nodes:", ','));
        fmt.format("%s", graphEdgesToText(graph, "Graph Edges:"));

        Set<Triple> ambiguousTriples = graph.getAmbiguousTriples();
        if (!ambiguousTriples.isEmpty()) {
            fmt.format("%n%n%s", triplesToText(ambiguousTriples, "Ambiguous triples (i.e. list of triples for which there is ambiguous data about whether they are colliders or not):"));
        }

        Set<Triple> underLineTriples = graph.getUnderLines();
        if (!underLineTriples.isEmpty()) {
            fmt.format("%n%n%s", triplesToText(underLineTriples, "Underline triples:"));
        }

        Set<Triple> dottedUnderLineTriples = graph.getDottedUnderlines();
        if (!dottedUnderLineTriples.isEmpty()) {
            fmt.format("%n%n%s", triplesToText(dottedUnderLineTriples, "Dotted underline triples:"));
        }

        return fmt.toString();
    }

    public static String graphNodesToText(Graph graph, String title, char delimiter) {
        StringBuilder sb = (title == null || title.length() == 0)
                ? new StringBuilder()
                : new StringBuilder(String.format("%s%n", title));

        List<Node> nodes = graph.getNodes();
        int size = nodes.size();
        int count = 0;
        for (Node node : nodes) {
            count++;
            sb.append(node.getName());
            if (count < size) {
                sb.append(delimiter);
            }
        }

        return sb.toString();
    }

    public static String graphEdgesToText(Graph graph, String title) {
        Formatter fmt = new Formatter();

        if (title != null && title.length() > 0) {
            fmt.format("%s%n", title);
        }

        List<Edge> edges = new ArrayList<>(graph.getEdges());
        Edges.sortEdges(edges);

        int size = edges.size();
        int count = 0;

        for (Edge edge : edges) {
            count++;

            List<Edge.Property> properties = edge.getProperties();

            if (count < size) {
                String f = "%d. %s";

                for (int i = 0; i < properties.size(); i++) {
                    f += " %s";
                }

                Object[] o = new Object[2 + properties.size()];

                o[0] = count;
                o[1] = edge;

                for (int i = 0; i < properties.size(); i++) {
                    o[2 + i] = properties.get(i);
                }

                fmt.format(f, o);

                fmt.format("\n");
            } else {
                String f = "%d. %s";

                for (int i = 0; i < properties.size(); i++) {
                    f += " %s";
                }
                Object[] o = new Object[2 + properties.size()];

                o[0] = count;
                o[1] = edge;

                for (int i = 0; i < properties.size(); i++) {
                    o[2 + i] = properties.get(i);
                }

                fmt.format(f, o);

                fmt.format("\n");
            }
        }

        return fmt.toString();
    }

    public static String triplesToText(Set<Triple> triples, String title) {
        Formatter fmt = new Formatter();

        if (title != null && title.length() > 0) {
            fmt.format("%s%n", title);
        }

        int size = (triples == null) ? 0 : triples.size();
        if (size > 0) {
            int count = 0;
            for (Triple triple : triples) {
                count++;
                if (count < size) {
                    fmt.format("%s%n", triple);
                } else {
                    fmt.format("%s", triple);
                }
            }
        }

        return fmt.toString();
    }

    public static class GraphComparison {

        private final int[][] counts;
        private int adjFn;
        private int adjFp;
        private int adjCorrect;
        private int arrowptFn;
        private int arrowptFp;
        private int arrowptCorrect;

        private double adjPrec;
        private double adjRec;
        private double arrowptPrec;
        private double arrowptRec;

        private int shd;
        private int twoCycleFn;
        private int twoCycleFp;
        private int twoCycleCorrect;

        private List<Edge> edgesAdded;
        private List<Edge> edgesRemoved;
        private List<Edge> edgesReorientedFrom;
        private List<Edge> edgesReorientedTo;

        public GraphComparison(int adjFn, int adjFp, int adjCorrect,
                int arrowptFn, int arrowptFp, int arrowptCorrect,
                double adjPrec, double adjRec, double arrowptPrec, double arrowptRec,
                int shd,
                int twoCycleCorrect, int twoCycleFn, int twoCycleFp,
                List<Edge> edgesAdded, List<Edge> edgesRemoved,
                List<Edge> edgesReorientedFrom,
                List<Edge> edgesReorientedTo,
                int[][] counts) {
            this.adjFn = adjFn;
            this.adjFp = adjFp;
            this.adjCorrect = adjCorrect;
            this.arrowptFn = arrowptFn;
            this.arrowptFp = arrowptFp;
            this.arrowptCorrect = arrowptCorrect;

            this.adjPrec = adjPrec;
            this.adjRec = adjRec;
            this.arrowptPrec = arrowptPrec;
            this.arrowptRec = arrowptRec;

            this.shd = shd;
            this.twoCycleCorrect = twoCycleCorrect;
            this.twoCycleFn = twoCycleFn;
            this.twoCycleFp = twoCycleFp;
            this.edgesAdded = edgesAdded;
            this.edgesRemoved = edgesRemoved;
            this.edgesReorientedFrom = edgesReorientedFrom;
            this.edgesReorientedTo = edgesReorientedTo;

            this.counts = counts;
        }

        public int getAdjFn() {
            return adjFn;
        }

        public int getAdjFp() {
            return adjFp;
        }

        public int getAdjCor() {
            return adjCorrect;
        }

        public int getAhdFn() {
            return arrowptFn;
        }

        public int getAhdFp() {
            return arrowptFp;
        }

        public int getAhdCor() {
            return arrowptCorrect;
        }

        public int getShd() {
            return shd;
        }

        public int getTwoCycleFn() {
            return twoCycleFn;
        }

        public int getTwoCycleFp() {
            return twoCycleFp;
        }

        public int getTwoCycleCorrect() {
            return twoCycleCorrect;
        }

        public List<Edge> getEdgesAdded() {
            return edgesAdded;
        }

        public List<Edge> getEdgesRemoved() {
            return edgesRemoved;
        }

        public List<Edge> getEdgesReorientedFrom() {
            return edgesReorientedFrom;
        }

        public List<Edge> getEdgesReorientedTo() {
            return edgesReorientedTo;
        }

        public double getAdjPrec() {
            return adjPrec;
        }

        public double getAdjRec() {
            return adjRec;
        }

        public double getAhdPrec() {
            return arrowptPrec;
        }

        public double getAhdRec() {
            return arrowptRec;
        }

        public int[][] getCounts() {
            return counts;
        }
    }

    public static TwoCycleErrors getTwoCycleErrors(Graph trueGraph, Graph estGraph) {
        Set<Edge> trueEdges = trueGraph.getEdges();
        Set<Edge> trueTwoCycle = new HashSet<>();

        for (Edge edge : trueEdges) {
            if (!edge.isDirected()) {
                continue;
            }

            Node node1 = edge.getNode1();
            Node node2 = edge.getNode2();

            if (trueEdges.contains(Edges.directedEdge(node2, node1))) {
                Edge undirEdge = Edges.undirectedEdge(node1, node2);
                trueTwoCycle.add(undirEdge);
            }
        }

        Set<Edge> estEdges = estGraph.getEdges();
        Set<Edge> estTwoCycle = new HashSet<>();

        for (Edge edge : estEdges) {
            if (!edge.isDirected()) {
                continue;
            }

            Node node1 = edge.getNode1();
            Node node2 = edge.getNode2();

            if (estEdges.contains(Edges.directedEdge(node2, node1))) {
                Edge undirEdge = Edges.undirectedEdge(node1, node2);
                estTwoCycle.add(undirEdge);
            }
        }

        Graph trueTwoCycleGraph = new EdgeListGraph(trueGraph.getNodes());

        for (Edge edge : trueTwoCycle) {
            trueTwoCycleGraph.addEdge(edge);
        }

        Graph estTwoCycleGraph = new EdgeListGraph(estGraph.getNodes());

        for (Edge edge : estTwoCycle) {
            estTwoCycleGraph.addEdge(edge);
        }

        estTwoCycleGraph = GraphUtils.replaceNodes(estTwoCycleGraph, trueTwoCycleGraph.getNodes());

        int adjFn = GraphUtils.countAdjErrors(trueTwoCycleGraph, estTwoCycleGraph);
        int adjFp = GraphUtils.countAdjErrors(estTwoCycleGraph, trueTwoCycleGraph);

        Graph undirectedGraph = undirectedGraph(estTwoCycleGraph);
        int adjCorrect = undirectedGraph.getNumEdges() - adjFp;

        TwoCycleErrors twoCycleErrors = new TwoCycleErrors(
                adjCorrect,
                adjFn,
                adjFp
        );

        return twoCycleErrors;
    }

    public static class TwoCycleErrors {

        public int twoCycCor = 0;
        public int twoCycFn = 0;
        public int twoCycFp = 0;

        public TwoCycleErrors(int twoCycCor, int twoCycFn, int twoCycFp) {
            this.twoCycCor = twoCycCor;
            this.twoCycFn = twoCycFn;
            this.twoCycFp = twoCycFp;
        }

        public String toString() {
            String buf = "2c cor = " + twoCycCor + "\t"
                    + "2c fn = " + twoCycFn + "\t"
                    + "2c fp = " + twoCycFp;

            return buf;
        }

    }

    public static boolean isDConnectedTo(Node x, Node y, List<Node> z, Graph graph) {
        return isDConnectedTo1(x, y, z, graph);
//        return isDConnectedTo2(x, y, z, graph);
//        return isDConnectedTo3(x, y, z, graph);
//        return isDConnectedTo4(x, y, z, graph);
    }

    // Breadth first.
    private static boolean isDConnectedTo1(Node x, Node y, List<Node> z, Graph graph) {
        class EdgeNode {

            private Edge edge;
            private Node node;

            public EdgeNode(Edge edge, Node node) {
                this.edge = edge;
                this.node = node;
            }

            public int hashCode() {
                return edge.hashCode() + node.hashCode();
            }

            public boolean equals(Object o) {
                if (!(o instanceof EdgeNode)) {
                    throw new IllegalArgumentException();
                }
                EdgeNode _o = (EdgeNode) o;
                return _o.edge == edge && _o.node == node;
            }
        }

        Queue<EdgeNode> Q = new ArrayDeque<>();
        Set<EdgeNode> V = new HashSet<>();

        if (x == y) {
            return true;
        }

        for (Edge edge : graph.getEdges(x)) {
            if (edge.getDistalNode(x) == y) {
                return true;
            }
            EdgeNode edgeNode = new EdgeNode(edge, x);
            Q.offer(edgeNode);
            V.add(edgeNode);
        }

        while (!Q.isEmpty()) {
            EdgeNode t = Q.poll();

            Edge edge1 = t.edge;
            Node a = t.node;
            Node b = edge1.getDistalNode(a);

            for (Edge edge2 : graph.getEdges(b)) {
                Node c = edge2.getDistalNode(b);
                if (c == a) {
                    continue;
                }

                if (reachable(edge1, edge2, a, z, graph)) {
                    if (c == y) {
                        return true;
                    }

                    EdgeNode u = new EdgeNode(edge2, b);

                    if (!V.contains(u)) {
                        V.add(u);
                        Q.offer(u);
                    }
                }
            }
        }

        return false;
    }

    public static boolean isDConnectedTo(List<Node> x, List<Node> y, List<Node> z, Graph graph) {
        Set<Node> zAncestors = zAncestors(z, graph);

        Queue<OrderedPair<Node>> Q = new ArrayDeque<>();
        Set<OrderedPair<Node>> V = new HashSet<>();

        for (Node _x : x) {
            for (Node node : graph.getAdjacentNodes(_x)) {
                if (y.contains(node)) {
                    return true;
                }
                OrderedPair<Node> edge = new OrderedPair<>(_x, node);
                Q.offer(edge);
                V.add(edge);
            }
        }

        while (!Q.isEmpty()) {
            OrderedPair<Node> t = Q.poll();

            Node b = t.getFirst();
            Node a = t.getSecond();

            for (Node c : graph.getAdjacentNodes(b)) {
                if (c == a) {
                    continue;
                }

                boolean collider = graph.isDefCollider(a, b, c);
                if (!((collider && zAncestors.contains(b)) || (!collider && !z.contains(b)))) {
                    continue;
                }

                if (y.contains(c)) {
                    return true;
                }

                OrderedPair<Node> u = new OrderedPair<>(b, c);
                if (V.contains(u)) {
                    continue;
                }

                V.add(u);
                Q.offer(u);
            }
        }

        return false;
    }

    public static Set<Node> getDconnectedVars(Node x, List<Node> z, Graph graph) {
        Set<Node> Y = new HashSet<>();

        class EdgeNode {

            private Edge edge;
            private Node node;

            public EdgeNode(Edge edge, Node node) {
                this.edge = edge;
                this.node = node;
            }

            public int hashCode() {
                return edge.hashCode() + node.hashCode();
            }

            public boolean equals(Object o) {
                if (!(o instanceof EdgeNode)) {
                    throw new IllegalArgumentException();
                }
                EdgeNode _o = (EdgeNode) o;
                return _o.edge == edge && _o.node == node;
            }
        }

        Queue<EdgeNode> Q = new ArrayDeque<>();
        Set<EdgeNode> V = new HashSet<>();

        for (Edge edge : graph.getEdges(x)) {
            EdgeNode edgeNode = new EdgeNode(edge, x);
            Q.offer(edgeNode);
            V.add(edgeNode);
            Y.add(edge.getDistalNode(x));
        }

        while (!Q.isEmpty()) {
            EdgeNode t = Q.poll();

            Edge edge1 = t.edge;
            Node a = t.node;
            Node b = edge1.getDistalNode(a);

            for (Edge edge2 : graph.getEdges(b)) {
                Node c = edge2.getDistalNode(b);
                if (c == a) {
                    continue;
                }

                if (reachable(edge1, edge2, a, z, graph)) {
                    EdgeNode u = new EdgeNode(edge2, b);

                    if (!V.contains(u)) {
                        V.add(u);
                        Q.offer(u);
                        Y.add(c);
                    }
                }
            }
        }

        return Y;
    }

    // Depth first.
    public static boolean isDConnectedTo2(Node x, Node y, List<Node> z, Graph graph) {
        LinkedList<Node> path = new LinkedList<>();

        path.add(x);

        for (Node c : graph.getAdjacentNodes(x)) {
            if (isDConnectedToVisit2(x, c, y, path, z, graph)) {
                return true;
            }
        }

        return false;
    }

    public static boolean isDConnectedTo2(Node x, Node y, List<Node> z, Graph graph, LinkedList<Node> path) {
        path.add(x);

        for (Node c : graph.getAdjacentNodes(x)) {
            if (isDConnectedToVisit2(x, c, y, path, z, graph)) {
                return true;
            }
        }

        return false;
    }

    private static boolean isDConnectedToVisit2(Node a, Node b, Node y, LinkedList<Node> path, List<Node> z, Graph graph) {
        if (b == y) {
            path.addLast(b);
            return true;
        }

        if (path.contains(b)) {
            return false;
        }

        path.addLast(b);

        for (Node c : graph.getAdjacentNodes(b)) {
            if (a == c) {
                continue;
            }

            if (reachable(a, b, c, z, graph)) {
                if (isDConnectedToVisit2(b, c, y, path, z, graph)) {
//                    path.removeLast();
                    return true;
                }
            }
        }

        path.removeLast();
        return false;
    }

    public static boolean isDConnectedTo3(Node x, Node y, List<Node> z, Graph graph) {
        return reachableDConnectedNodes(x, z, graph).contains(y);
    }

    private static Set<Node> reachableDConnectedNodes(Node x, List<Node> z, Graph graph) {
        Set<Node> R = new HashSet<>();
        R.add(x);

        Queue<OrderedPair<Node>> Q = new ArrayDeque<>();
        Set<OrderedPair<Node>> V = new HashSet<>();

        for (Node node : graph.getAdjacentNodes(x)) {
            OrderedPair<Node> edge = new OrderedPair<>(x, node);
            Q.offer(edge);
            V.add(edge);
            R.add(node);
        }

        while (!Q.isEmpty()) {
            OrderedPair<Node> t = Q.poll();

            Node a = t.getFirst();
            Node b = t.getSecond();

            for (Node c : graph.getAdjacentNodes(b)) {
                if (c == a) {
                    continue;
                }
                if (!reachable(a, b, c, z, graph, null)) {
                    continue;
                }
                R.add(c);

                OrderedPair<Node> u = new OrderedPair<>(b, c);
                if (V.contains(u)) {
                    continue;
                }

                V.add(u);
                Q.offer(u);
            }
        }

        return R;
    }

    // Finds a sepset for x and y, if there is one; otherwise, returns null.
    public static List<Node> getSepset(Node x, Node y, Graph graph) {
        final int bound = -1;
        List<Node> sepset = getSepsetVisit(x, y, graph, bound);
        if (sepset == null) {
            sepset = getSepsetVisit(y, x, graph, bound);
        }
        return sepset;
    }

    private static List<Node> getSepsetVisit(Node x, Node y, Graph graph, int bound) {
        if (x == y) {
            return null;
        }

        List<Node> z = new ArrayList<>();

        List<Node> _z;

        do {
            _z = new ArrayList<>(z);

            Set<Node> path = new HashSet<>();
            path.add(x);
            Set<Triple> colliders = new HashSet<>();

            for (Node b : graph.getAdjacentNodes(x)) {
//                if (b == y) {
//                    return null;
//                }

                if (sepsetPathFound(x, b, y, path, z, graph, colliders, bound)) {
                    return null;
                }
            }
        } while (!new HashSet<>(z).equals(new HashSet<>(_z)));

        return z;
    }

    private static boolean sepsetPathFound(Node a, Node b, Node y, Set<Node> path, List<Node> z, Graph graph,
            Set<Triple> colliders, int bound) {
        if (b == y) {
            return true;
        }

        if (path.contains(b)) {
            return false;
        }

        if (path.size() > (bound == -1 ? 1000 : bound)) {
            return false;
        }

        path.add(b);

        if (b.getNodeType() == NodeType.LATENT || z.contains(b)) {
            final List<Node> passNodes = getPassNodes(a, b, z, graph, null);

            for (Node c : passNodes) {
                if (sepsetPathFound(b, c, y, path, z, graph, colliders, bound)) {
                    path.remove(b);
                    return true;
                }
            }

            path.remove(b);
            return false;
        } else {
            boolean found1 = false;
            Set<Triple> _colliders1 = new HashSet<>();

            for (Node c : getPassNodes(a, b, z, graph, _colliders1)) {
                if (sepsetPathFound(b, c, y, path, z, graph, _colliders1, bound)) {
                    found1 = true;
                    break;
                }
            }

            if (!found1) {
                path.remove(b);
                colliders.addAll(_colliders1);
                return false;
            }

            z.add(b);
            boolean found2 = false;
            Set<Triple> _colliders2 = new HashSet<>();

            for (Node c : getPassNodes(a, b, z, graph, null)) {
                if (sepsetPathFound(b, c, y, path, z, graph, _colliders2, bound)) {
                    found2 = true;
                    break;
                }
            }

            if (!found2) {
                path.remove(b);
                colliders.addAll(_colliders2);
                return false;
            }

            z.remove(b);
            path.remove(b);
            return true;
        }
    }

    private static Set<Triple> colliders(Node b, Graph graph, Set<Triple> colliders) {
        Set<Triple> _colliders = new HashSet<>();

        for (Triple collider : colliders) {
            if (graph.isAncestorOf(collider.getY(), b)) {
                _colliders.add(collider);
            }
        }

        return _colliders;
    }

    private static boolean reachable(Node a, Node b, Node c, List<Node> z, Graph graph) {
        boolean collider = graph.isDefCollider(a, b, c);

        if ((!collider || graph.isUnderlineTriple(a, b, c)) && !z.contains(b)) {
            return true;
        }

        boolean ancestor = isAncestor(b, z, graph);
        return collider && ancestor;
    }

    private static boolean reachable(Edge e1, Edge e2, Node a, List<Node> z, Graph graph) {
        Node b = e1.getDistalNode(a);
        Node c = e2.getDistalNode(b);

        boolean collider = e1.getProximalEndpoint(b) == Endpoint.ARROW
                && e2.getProximalEndpoint(b) == Endpoint.ARROW;

        if ((!collider || graph.isUnderlineTriple(a, b, c)) && !z.contains(b)) {
            return true;
        }

//        boolean ancestor = zAncestors(z, graph).contains(b);
        boolean ancestor = isAncestor(b, z, graph);

//        if (ancestor != ancestor2) {
//            System.out.println("Ancestors of " + z + " are " + zAncestors(z, graph));
//        }
        return collider && ancestor;
    }

    private static boolean reachable(Node a, Node b, Node c, List<Node> z, Graph graph, Set<Triple> colliders) {
        boolean collider = graph.isDefCollider(a, b, c);

        if (!collider && !z.contains(b)) {
            return true;
        }

        boolean ancestor = isAncestor(b, z, graph);

        final boolean colliderReachable = collider && ancestor;

        if (colliders != null && collider && !ancestor) {
            colliders.add(new Triple(a, b, c));
        }

        return colliderReachable;
    }

    private static boolean isAncestor(Node b, List<Node> z, Graph graph) {
//        for (Node n : z) {
//            if (graph.isAncestorOf(b, n)) {
//                return true;
//            }
//        }
//
//        return false;
        if (z.contains(b)) {
            return true;
        }

        Queue<Node> Q = new ArrayDeque<>();
        Set<Node> V = new HashSet<>();

        for (Node node : z) {
            Q.offer(node);
            V.add(node);
        }

        while (!Q.isEmpty()) {
            Node t = Q.poll();
            if (t == b) {
                return true;
            }

            for (Node c : graph.getParents(t)) {
                if (!V.contains(c)) {
                    Q.offer(c);
                    V.add(c);
                }
            }
        }

        return false;

    }

    private static List<Node> getPassNodes(Node a, Node b, List<Node> z, Graph graph, Set<Triple> colliders) {
        List<Node> passNodes = new ArrayList<>();

        for (Node c : graph.getAdjacentNodes(b)) {
            if (c == a) {
                continue;
            }

            if (reachable(a, b, c, z, graph, colliders)) {
                passNodes.add(c);
            }
        }

        return passNodes;
    }

    private static Set<Node> zAncestors(List<Node> z, Graph graph) {
        Queue<Node> Q = new ArrayDeque<>();
        Set<Node> V = new HashSet<>();

        for (Node node : z) {
            Q.offer(node);
            V.add(node);
        }

        while (!Q.isEmpty()) {
            Node t = Q.poll();

            for (Node c : graph.getParents(t)) {
                if (!V.contains(c)) {
                    Q.offer(c);
                    V.add(c);
                }
            }
        }

        return V;
    }

    public static Set<Node> zAncestors2(List<Node> z, Graph graph) {
        Set<Node> ancestors = new HashSet<>(z);

        boolean changed = true;

        while (changed) {
            changed = false;

            for (Node n : new HashSet<>(ancestors)) {
                List<Node> parents = graph.getParents(n);

                if (!ancestors.containsAll(parents)) {
                    ancestors.addAll(parents);
                    changed = true;
                }
            }
        }

        return ancestors;
    }

    public static boolean existsInducingPath(Node x, Node y, Graph graph) {
        if (x.getNodeType() != NodeType.MEASURED) {
            throw new IllegalArgumentException();
        }
        if (y.getNodeType() != NodeType.MEASURED) {
            throw new IllegalArgumentException();
        }

        final LinkedList<Node> path = new LinkedList<>();
        path.add(x);

        for (Node b : graph.getAdjacentNodes(x)) {
            if (existsInducingPathVisit(graph, x, b, x, y, path)) {
                return true;
            }
        }

        return false;
    }

    // Needs to be public.
    public static boolean existsInducingPathVisit(Graph graph, Node a, Node b, Node x, Node y,
            LinkedList<Node> path) {
        if (path.contains(b)) {
            return false;
        }

        path.addLast(b);

        if (b == y) {
            return true;
        }

        for (Node c : graph.getAdjacentNodes(b)) {
            if (c == a) {
                continue;
            }

            if (b.getNodeType() == NodeType.MEASURED) {
                if (!graph.isDefCollider(a, b, c)) {
                    continue;
                }

            }

            if (graph.isDefCollider(a, b, c)) {
                if (!(graph.isAncestorOf(b, x) || graph.isAncestorOf(b, y))) {
                    continue;
                }
            }

            if (existsInducingPathVisit(graph, b, c, x, y, path)) {
                return true;
            }
        }

        path.removeLast();
        return false;
    }

    public static Set<Node> getInducedNodes(Node x, Graph graph) {
        if (x.getNodeType() != NodeType.MEASURED) {
            throw new IllegalArgumentException();
        }

        final LinkedList<Node> path = new LinkedList<>();
        path.add(x);

        Set<Node> induced = new HashSet<>();

        for (Node b : graph.getAdjacentNodes(x)) {
            collectInducedNodesVisit(graph, x, b, path, induced);
        }

        return induced;
    }

    private static void collectInducedNodesVisit(Graph graph, Node x, Node b, LinkedList<Node> path,
            Set<Node> induced) {
        if (path.contains(b)) {
            return;
        }

        if (induced.contains(b)) {
            return;
        }

        path.addLast(b);

        if (isInducingPath(graph, path)) {
            induced.add(b);
        }

        for (Node c : graph.getAdjacentNodes(b)) {
            collectInducedNodesVisit(graph, x, c, path, induced);
        }

        path.removeLast();
    }

    public static boolean isInducingPath(Graph graph, LinkedList<Node> path) {
        if (path.size() < 2) {
            return false;
        }
        if (path.get(0).getNodeType() != NodeType.MEASURED) {
            return false;
        }
        if (path.get(path.size() - 1).getNodeType() != NodeType.MEASURED) {
            return false;
        }

        System.out.println("Path = " + path);

        Node x = path.get(0);
        Node y = path.get(path.size() - 1);

        for (int i = 0; i < path.size() - 2; i++) {
            Node a = path.get(i);
            Node b = path.get(i + 1);
            Node c = path.get(i + 2);

            if (b.getNodeType() == NodeType.MEASURED) {
                if (!graph.isDefCollider(a, b, c)) {
                    return false;
                }
            }

            if (graph.isDefCollider(a, b, c)) {
                if (!(graph.isAncestorOf(b, x) || graph.isAncestorOf(b, y))) {
                    return false;
                }
            }
        }

        return true;
    }

    public static List<Node> getInducingPath(Node x, Node y, Graph graph) {
        if (x.getNodeType() != NodeType.MEASURED) {
            throw new IllegalArgumentException();
        }
        if (y.getNodeType() != NodeType.MEASURED) {
            throw new IllegalArgumentException();
        }

        final LinkedList<Node> path = new LinkedList<>();
        path.add(x);

        for (Node b : graph.getAdjacentNodes(x)) {
            if (existsInducingPathVisit(graph, x, b, x, y, path)) {
                return path;
            }
        }

        return null;
    }

    public static Set<Node> possibleDsep(Node x, Node y, Graph graph, int maxPathLength) {
        Set<Node> dsep = new HashSet<>();

        Queue<OrderedPair<Node>> Q = new ArrayDeque<>();
        Set<OrderedPair<Node>> V = new HashSet<>();

        Map<Node, List<Node>> previous = new HashMap<>();
        previous.put(x, null);

        OrderedPair e = null;
        int distance = 0;

        for (Node b : graph.getAdjacentNodes(x)) {
            if (b == y) {
                continue;
            }
            OrderedPair<Node> edge = new OrderedPair<>(x, b);
            if (e == null) {
                e = edge;
            }
            Q.offer(edge);
            V.add(edge);
            addToList(previous, b, x);
            dsep.add(b);
        }

        while (!Q.isEmpty()) {
            OrderedPair<Node> t = Q.poll();

            if (e == t) {
                e = null;
                distance++;
                if (distance > 0 && distance > (maxPathLength == -1 ? 1000 : maxPathLength)) {
                    break;
                }
            }

            Node a = t.getFirst();
            Node b = t.getSecond();

            if (existOnePathWithPossibleParents(previous, b, x, b, graph)) {
                dsep.add(b);
            }

            for (Node c : graph.getAdjacentNodes(b)) {
                if (c == a) {
                    continue;
                }
                if (c == x) {
                    continue;
                }
                if (c == y) {
                    continue;
                }

                addToList(previous, b, c);

                if (graph.isDefCollider(a, b, c) || graph.isAdjacentTo(a, c)) {
                    OrderedPair<Node> u = new OrderedPair<>(a, c);
                    if (V.contains(u)) {
                        continue;
                    }

                    V.add(u);
                    Q.offer(u);

                    if (e == null) {
                        e = u;
                    }
                }
            }
        }

        dsep.remove(x);
        dsep.remove(y);
        return dsep;
    }

    private static boolean existOnePathWithPossibleParents(Map<Node, List<Node>> previous, Node w, Node x, Node b, Graph graph) {
        if (w == x) {
            return true;
        }
        final List<Node> p = previous.get(w);
        if (p == null) {
            return false;
        }

        for (Node r : p) {
            if (r == b || r == x) {
                continue;
            }

            if ((existsSemidirectedPath(r, x, graph))
                    || existsSemidirectedPath(r, b, graph)) {
                if (existOnePathWithPossibleParents(previous, r, x, b, graph)) {
                    return true;
                }
            }
        }

        return false;
    }

    private static void addToList(Map<Node, List<Node>> previous, Node b, Node c) {
        List<Node> list = previous.get(c);

        if (list == null) {
            list = new ArrayList<>();
        }

        list.add(b);
    }

    private static boolean existsSemidirectedPath(Node from, Node to, Graph G) {
        Queue<Node> Q = new LinkedList<>();
        Set<Node> V = new HashSet<>();
        Q.offer(from);
        V.add(from);

        while (!Q.isEmpty()) {
            Node t = Q.remove();
            if (t == to) {
                return true;
            }

            for (Node u : G.getAdjacentNodes(t)) {
                Edge edge = G.getEdge(t, u);
                Node c = Edges.traverseSemiDirected(t, edge);

                if (c == null) {
                    continue;
                }
                if (V.contains(c)) {
                    continue;
                }

                V.add(c);
                Q.offer(c);
            }
        }

        return false;
    }

    public static int getDegree(Graph graph) {
        int max = 0;

        for (Node node : graph.getNodes()) {
            if (graph.getAdjacentNodes(node).size() > max) {
                max = graph.getAdjacentNodes(node).size();
            }
        }

        return max;
    }

    public static int getIndegree(Graph graph) {
        int max = 0;

        for (Node node : graph.getNodes()) {
            if (graph.getAdjacentNodes(node).size() > max) {
                max = graph.getIndegree(node);
            }
        }

        return max;
    }

    // Returns true if a path consisting of undirected and directed edges toward 'to' exists of
    // length at most 'bound'. Cycle checker in other words.
    public static List<Node> existsUnblockedSemiDirectedPath(Node from, Node to, Set<Node> cond, int bound, Graph graph) {
        Queue<Node> Q = new LinkedList<>();
        Set<Node> V = new HashSet<>();
        Q.offer(from);
        V.add(from);
        Node e = null;
        int distance = 0;
        Map<Node, Node> back = new HashMap<>();

        while (!Q.isEmpty()) {
            Node t = Q.remove();
            if (t == to) {
                LinkedList<Node> _back = new LinkedList<>();
                _back.add(to);
                return _back;
            }

            if (e == t) {
                e = null;
                distance++;
                if (distance > (bound == -1 ? 1000 : bound)) {
                    return null;
                }
            }

            for (Node u : graph.getAdjacentNodes(t)) {
                Edge edge = graph.getEdge(t, u);
                Node c = traverseSemiDirected(t, edge);
                if (c == null) {
                    continue;
                }
                if (cond.contains(c)) {
                    continue;
                }

                if (c == to) {
                    back.put(c, t);
                    LinkedList<Node> _back = new LinkedList<>();
                    _back.addLast(to);
                    Node f = to;

                    for (int i = 0; i < 10; i++) {
                        f = back.get(f);
                        if (f == null) {
                            break;
                        }
                        _back.addFirst(f);
                    }

                    return _back;
                }

                if (!V.contains(c)) {
                    back.put(c, t);
                    V.add(c);
                    Q.offer(c);

                    if (e == null) {
                        e = u;
                    }
                }
            }
        }

        return null;
    }

    // Used to find semidirected paths for cycle checking.
    public static Node traverseSemiDirected(Node node, Edge edge) {
        if (node == edge.getNode1()) {
            if (edge.getEndpoint1() == Endpoint.TAIL || edge.getEndpoint1() == Endpoint.CIRCLE) {
                return edge.getNode2();
            }
        } else if (node == edge.getNode2()) {
            if (edge.getEndpoint2() == Endpoint.TAIL || edge.getEndpoint2() == Endpoint.CIRCLE) {
                return edge.getNode1();
            }
        }
        return null;
    }

}<|MERGE_RESOLUTION|>--- conflicted
+++ resolved
@@ -2539,13 +2539,8 @@
             if (line.equals("")) {
                 break;
             }
-<<<<<<< HEAD
-                
-//            System.out.println(line);
-=======
 
             System.out.println(line);
->>>>>>> 0df09547
 
             String[] tokens = line.split("\\s+");
 
