///////////////////////////////////////////////////////////////////////////////
// For information as to what this class does, see the Javadoc, below.       //
// Copyright (C) 1998, 1999, 2000, 2001, 2002, 2003, 2004, 2005, 2006,       //
// 2007, 2008, 2009, 2010, 2014, 2015 by Peter Spirtes, Richard Scheines, Joseph   //
// Ramsey, and Clark Glymour.                                                //
//                                                                           //
// This program is free software; you can redistribute it and/or modify      //
// it under the terms of the GNU General Public License as published by      //
// the Free Software Foundation; either version 2 of the License, or         //
// (at your option) any later version.                                       //
//                                                                           //
// This program is distributed in the hope that it will be useful,           //
// but WITHOUT ANY WARRANTY; without even the implied warranty of            //
// MERCHANTABILITY or FITNESS FOR A PARTICULAR PURPOSE.  See the             //
// GNU General Public License for more details.                              //
//                                                                           //
// You should have received a copy of the GNU General Public License         //
// along with this program; if not, write to the Free Software               //
// Foundation, Inc., 59 Temple Place, Suite 330, Boston, MA  02111-1307  USA //
///////////////////////////////////////////////////////////////////////////////
package edu.cmu.tetrad.graph;

import edu.cmu.tetrad.data.DataSet;
import edu.cmu.tetrad.graph.EdgeTypeProbability.EdgeType;
import edu.cmu.tetrad.util.ChoiceGenerator;
import edu.cmu.tetrad.util.ForkJoinPoolInstance;
import edu.cmu.tetrad.util.JsonUtils;
import edu.cmu.tetrad.util.PointXy;
import edu.cmu.tetrad.util.RandomUtil;
import edu.cmu.tetrad.util.TaskManager;
import edu.cmu.tetrad.util.TextTable;

import java.io.BufferedReader;
import java.io.ByteArrayOutputStream;
import java.io.CharArrayReader;
import java.io.File;
import java.io.FileOutputStream;
import java.io.FileReader;
import java.io.FileWriter;
import java.io.IOException;
import java.io.OutputStream;
import java.io.PrintWriter;
import java.io.Reader;
import java.io.Writer;
import java.text.DecimalFormat;
import java.text.NumberFormat;
import java.util.ArrayDeque;
import java.util.ArrayList;
import java.util.Collection;
import java.util.Collections;
import java.util.Comparator;
import java.util.Formatter;
import java.util.HashMap;
import java.util.HashSet;
import java.util.Iterator;
import java.util.LinkedList;
import java.util.List;
import java.util.Map;
import java.util.Queue;
import java.util.Set;
import java.util.concurrent.RecursiveTask;
import java.util.regex.Matcher;

import nu.xom.Builder;
import nu.xom.Document;
import nu.xom.Element;
import nu.xom.Elements;
import nu.xom.ParsingException;
import nu.xom.Serializer;
import nu.xom.Text;

/**
 * Basic graph utilities.
 *
 * @author Joseph Ramsey
 */
public final class GraphUtils {

    /**
     * Arranges the nodes in the graph in a circle.
     *
     * @param radius The radius of the circle in pixels; a good default is 150.
     */
    public static void circleLayout(Graph graph, int centerx, int centery,
                                    int radius) {
        if (graph == null) return;
        List<Node> nodes = graph.getNodes();

        Collections.sort(nodes, new Comparator<Node>() {
            public int compare(Node o1, Node o2) {
                return o1.getName().compareTo(o2.getName());
            }
        });

        double rad = 6.28 / nodes.size();
        double phi = .75 * 6.28;    // start from 12 o'clock.

        for (Object node1 : nodes) {
            Node node = (Node) node1;
            int centerX = centerx + (int) (radius * Math.cos(phi));
            int centerY = centery + (int) (radius * Math.sin(phi));

            node.setCenterX(centerX);
            node.setCenterY(centerY);

            phi += rad;
        }
    }

    public static void hierarchicalLayout(Graph graph) {
        LayeredDrawing layout = new LayeredDrawing(graph);
        layout.doLayout();
    }

    public static void kamadaKawaiLayout(Graph graph,
                                         boolean randomlyInitialized, double naturalEdgeLength,
                                         double springConstant, double stopEnergy) {
        KamadaKawaiLayout layout = new KamadaKawaiLayout(graph);
        layout.setRandomlyInitialized(randomlyInitialized);
        layout.setNaturalEdgeLength(naturalEdgeLength);
        layout.setSpringConstant(springConstant);
        layout.setStopEnergy(stopEnergy);
        layout.doLayout();
    }

    public static void fruchtermanReingoldLayout(Graph graph) {
        FruchtermanReingoldLayout layout = new FruchtermanReingoldLayout(graph);
        layout.doLayout();
    }

    /**
     * Decompose a latent variable graph into its measurement model
     */
    private static int getMeasurementModel(Graph graph, List<Node> latents,
                                           List<List<Node>> partition) {
        int totalSize = 0;

        for (Object o : graph.getNodes()) {
            Node node = (Node) o;
            if (node.getNodeType() == NodeType.LATENT) {
                Collection<Node> children = graph.getChildren(node);
                List<Node> newCluster = new LinkedList<>();

                for (Object aChildren : children) {
                    Node child = (Node) aChildren;
                    if (child.getNodeType() == NodeType.MEASURED) {
                        newCluster.add(child);
                    }
                }

                latents.add(node);
                partition.add(newCluster);
                totalSize += 1 + newCluster.size();
            }
        }
        return totalSize;
    }

    public static Graph randomDag(int numNodes, int numLatentConfounders,
                                  int maxNumEdges, int maxDegree,
                                  int maxIndegree, int maxOutdegree,
                                  boolean connected) {
        List<Node> nodes = new ArrayList<>();

        for (int i = 0; i < numNodes; i++) {
            nodes.add(new GraphNode("X" + (i + 1)));
        }

        return randomDag(nodes, numLatentConfounders, maxNumEdges, maxDegree,
                maxIndegree, maxOutdegree, connected);
    }

    public static Dag randomDag(List<Node> nodes, int numLatentConfounders,
                                int maxNumEdges, int maxDegree,
                                int maxIndegree, int maxOutdegree,
                                boolean connected) {
        return new Dag(randomGraph(nodes, numLatentConfounders, maxNumEdges, maxDegree, maxIndegree, maxOutdegree,
                connected));
    }

    public static Graph randomGraph(int numNodes, int numLatentConfounders,
                                    int maxNumEdges, int maxDegree,
                                    int maxIndegree, int maxOutdegree,
                                    boolean connected) {
        List<Node> nodes = new ArrayList<>();

        for (int i = 0; i < numNodes; i++) {
            nodes.add(new GraphNode("X" + (i + 1)));
        }

        return randomGraph(nodes, numLatentConfounders, maxNumEdges, maxDegree,
                maxIndegree, maxOutdegree, connected);
    }

    public static Graph randomGraph(List<Node> nodes, int numLatentConfounders,
                                    int maxNumEdges, int maxDegree,
                                    int maxIndegree, int maxOutdegree,
                                    boolean connected) {

        // It is still unclear whether we should use the random forward edges method or the
        // random uniform method to create random DAGs, hence this method.
        // jdramsey 12/8/2015
        return randomGraphRandomForwardEdges(nodes, numLatentConfounders, maxNumEdges, maxDegree, maxIndegree, maxOutdegree, connected, true);
//        return randomGraphUniform(nodes, numLatentConfounders, maxNumEdges, maxDegree, maxIndegree, maxOutdegree, connected);
    }

    /**
     * Implements the method in Melancon and Dutour, "Random Generation of
     * Directed Graphs," with optional biases added.
     */
    public static Graph randomGraphUniform(int numNodes, int numLatentConfounders, int maxNumEdges, int maxDegree, int maxIndegree, int maxOutdegree, boolean connected) {
        List<Node> nodes = new ArrayList<>();

        for (int i = 0; i < numNodes; i++) {
            nodes.add(new GraphNode("X" + (i + 1)));
        }

        return randomGraphUniform(nodes, numLatentConfounders, maxNumEdges, maxDegree,
                maxIndegree, maxOutdegree, connected);
    }

    public static Graph randomGraphUniform(List<Node> nodes, int numLatentConfounders, int maxNumEdges, int maxDegree, int maxIndegree, int maxOutdegree, boolean connected) {
        int numNodes = nodes.size();

        if (numNodes <= 0) {
            throw new IllegalArgumentException(
                    "NumNodes most be > 0: " + numNodes);
        }

        if (maxNumEdges < 0 || maxNumEdges > numNodes * (numNodes - 1)) {
            throw new IllegalArgumentException("NumEdges must be "
                    + "at least 0 and at most (#nodes)(#nodes - 1) / 2: "
                    + maxNumEdges);
        }

        if (numLatentConfounders < 0 || numLatentConfounders > numNodes) {
            throw new IllegalArgumentException("Max # latent confounders must be "
                    + "at least 0 and at most the number of nodes: "
                    + numLatentConfounders);
        }

        for (Node node : nodes) {
            node.setNodeType(NodeType.MEASURED);
        }

        UniformGraphGenerator generator;

        if (connected) {
            generator = new UniformGraphGenerator(
                    UniformGraphGenerator.CONNECTED_DAG);
        } else {
            generator
                    = new UniformGraphGenerator(UniformGraphGenerator.ANY_DAG);
        }

        generator.setNumNodes(numNodes);
        generator.setMaxEdges(maxNumEdges);
        generator.setMaxDegree(maxDegree);
        generator.setMaxInDegree(maxIndegree);
        generator.setMaxOutDegree(maxOutdegree);
        generator.generate();
        Graph dag = generator.getDag(nodes);

        // Create a list of nodes. Add the nodes in the list to the
        // dag. Arrange the nodes in a circle.
        fixLatents1(numLatentConfounders, dag);

        GraphUtils.circleLayout(dag, 200, 200, 150);

        return dag;
    }

    private static List<Node> getCommonCauses(Graph dag) {
        List<Node> commonCauses = new ArrayList<>();
        List<Node> nodes = dag.getNodes();

        for (Node node : nodes) {
            List<Node> children = dag.getChildren(node);

            if (children.size() >= 2) {
                commonCauses.add(node);
            }
        }

        return commonCauses;
    }

    public static Graph randomGraphRandomForwardEdges(int numNodes, int numLatentConfounders,
                                                      int numEdges, int maxDegree,
                                                      int maxIndegree, int maxOutdegree, boolean connected) {

        List<Node> nodes = new ArrayList<>();

        for (int i = 0; i < numNodes; i++) {
            nodes.add(new GraphNode("X" + (i + 1)));
        }

        return randomGraph(nodes, numLatentConfounders, numEdges, maxDegree,
                maxIndegree, maxOutdegree, connected);
    }

    public static Graph randomGraphRandomForwardEdges(List<Node> nodes, int numLatentConfounders,
                                                      int numEdges, int maxDegree,
                                                      int maxIndegree, int maxOutdegree, boolean connected) {
        return randomGraphRandomForwardEdges(nodes, numLatentConfounders, numEdges, maxDegree, maxIndegree,
                maxOutdegree, connected, true);
    }

    public static Graph randomGraphRandomForwardEdges(List<Node> nodes, int numLatentConfounders,
                                                      int numEdges, int maxDegree,
                                                      int maxIndegree, int maxOutdegree, boolean connected,
                                                      boolean layoutAsCircle) {
        if (nodes.size() <= 0) {
            throw new IllegalArgumentException(
                    "NumNodes most be > 0: " + nodes.size());
        }

        // Believe it or not this is needed.
        long size = (long) nodes.size();

        if (numEdges < 0 || numEdges > size * (size - 1)) {
            throw new IllegalArgumentException("numEdges must be "
                    + "greater than 0 and <= (#nodes)(#nodes - 1) / 2: "
                    + numEdges);
        }

        if (numLatentConfounders < 0 || numLatentConfounders > nodes.size()) {
            throw new IllegalArgumentException("MaxNumLatents must be "
                    + "greater than 0 and less than the number of nodes: "
                    + numLatentConfounders);
        }

        final Graph dag = new EdgeListGraphSingleConnections(nodes);

        if (connected) {
            for (int i = 0; i < nodes.size() - 1; i++) {
                dag.addDirectedEdge(nodes.get(i), nodes.get(i + 1));
            }
        }

        final List<Node> nodes2 = dag.getNodes(); // new ArrayList<Node>(nodes);

//        Collections.shuffle(nodes2);
        int trials = 0;
        boolean added = false;

        for (int i = dag.getNumEdges() - 1; i < numEdges - 1; i++) {

//            if ((i + 1) % 1000 == 0) {
//                System.out.println("# edges = " + (i + 1));
//            }
            int c1 = RandomUtil.getInstance().nextInt(nodes2.size());
            int c2 = RandomUtil.getInstance().nextInt(nodes2.size());

            if (++trials > 2 * numEdges) {
                break;
            }

            if (c1 == c2) {
                i--;
                continue;
            }

            if (c1 > c2) {
                int temp = c1;
                c1 = c2;
                c2 = temp;
            }

            Node n1 = nodes2.get(c1);
            Node n2 = nodes2.get(c2);

            if (dag.isAdjacentTo(n1, n2)) {
                i--;
                continue;
            }

            final int indegree = dag.getIndegree(n2);
            final int outdegree = dag.getOutdegree(n1);

            if (indegree >= maxIndegree) {
                i--;
                continue;
            }

            if (outdegree >= maxOutdegree) {
                i--;
                continue;
            }

            if (dag.getIndegree(n1) + dag.getOutdegree(n1) + 1 > maxDegree) {
                i--;
                continue;
            }

            if (dag.getIndegree(n2) + dag.getOutdegree(n2) + 1 > maxDegree) {
                i--;
                continue;
            }

            if (added && connected && indegree == 0 && outdegree == 0) {
                i--;
                continue;
            }

            if (!dag.isAdjacentTo(n1, n2)) {
                dag.addDirectedEdge(n1, n2);
            }

            added = true;
        }

        fixLatents4(numLatentConfounders, dag);

        if (layoutAsCircle) {
            GraphUtils.circleLayout(dag, 200, 200, 150);
        }

        return dag;
    }

    public static Graph scaleFreeGraph(int numNodes, int numLatentConfounders,
                                       double alpha, double beta,
                                       double delta_in, double delta_out) {
        List<Node> nodes = new ArrayList<>();

        for (int i = 0; i < numNodes; i++) {
            nodes.add(new GraphNode("X" + (i + 1)));
        }

        return scaleFreeGraph(nodes, numLatentConfounders, alpha, beta, delta_in, delta_out);
    }

    private static Graph scaleFreeGraph(List<Node> _nodes, int numLatentConfounders,
                                        double alpha, double beta,
                                        double delta_in, double delta_out) {

        if (alpha + beta >= 1) {
            throw new IllegalArgumentException("For the Bollobas et al. algorithm,"
                    + "\napha + beta + gamma = 1, so alpha + beta must be < 1.");
        }

//        System.out.println("# nodes = " + _nodes.size() + " latents = " + numLatentConfounders
//                + "  alpha = " + alpha + " beta = " + beta + " delta_in = " + delta_in + " delta_out = " + delta_out);
//        >>> print inspect.getsource(nx.scale_free_graph)
//        def scale_free_graph(n,
//                alpha=0.41,
//                beta=0.54,
//                gamma=0.05,
//                delta_in=0.2,
//                delta_out=0,
//                create_using=None,
//                seed=None):
//        """Return a scale free directed graph.
//
//        Parameters
//                ----------
//        n : integer
//        Number of nodes in graph
//        alpha : float
//        Probability for adding a new node connected to an existing node
//        chosen randomly according to the in-degree distribution.
//                beta : float
//        Probability for adding an edge between two existing nodes.
//                One existing node is chosen randomly according the in-degree
//        distribution and the other chosen randomly according to the out-degree
//        distribution.
//                gamma : float
//        Probability for adding a new node conecgted to an existing node
//        chosen randomly according to the out-degree distribution.
//                delta_in : float
//        Bias for choosing ndoes from in-degree distribution.
//                delta_out : float
//        Bias for choosing ndoes from out-degree distribution.
//                create_using : graph, optional (default MultiDiGraph)
//        Use this graph instance to start the process (default=3-cycle).
//        seed : integer, optional
//        Seed for random number generator
//
//                Examples
//        --------
//                >>> G=nx.scale_free_graph(100)
//
//        Notes
//                -----
//                The sum of alpha, beta, and gamma must be 1.
//
//        References
//                ----------
        //        .. [1] B. Bollob{\'a}s, C. Borgs, J. Chayes, and O. Riordan,
        //            Directed scale-free graphs,
        //                    Proceedings of the fourteenth annual ACM-SIAM symposium on
        //            Discrete algorithm, 132--139, 2003.
        //            """
//
//            def _choose_node(G,distribution,delta):
//            cumsum=0.0
//            # normalization
//            psum=float(sum(distribution.values()))+float(delta)*len(distribution)
//            r=random.random()
//            for i in range(0,len(distribution)):
//            cumsum+=(distribution[i]+delta)/psum
//            if r < cumsum:
//            break
//            return i
//
//            if create_using is None:
//            # start with 3-cycle
//            G = nx.MultiDiGraph()
//            G.add_edges_from([(0,1),(1,2),(2,0)])
//            else:
//            # keep existing graph structure?
//            G = create_using
//            if not (G.is_directed() and G.is_multigraph()):
//            raise nx.NetworkXError(\
//                    "MultiDiGraph required in create_using")
//
//            if alpha <= 0:
//            raise ValueError('alpha must be >= 0.')
//            if beta <= 0:
//            raise ValueError('beta must be >= 0.')
//            if gamma <= 0:
//            raise ValueError('beta must be >= 0.')
//
//            if alpha+beta+gamma !=1.0:
//            raise ValueError('alpha+beta+gamma must equal 1.')
//
//            G.name="directed_scale_free_graph(%s,alpha=%s,beta=%s,gamma=%s,delta_in=%s,delta_out=%s)"%(n,alpha,beta,gamma,delta_in,delta_out)
//
//            # seed random number generated (uses None as default)
//                random.seed(seed)
//
//                while len(G)<n:
//                r = random.random()
//                # random choice in alpha,beta,gamma ranges
//                if r<alpha:
//                # alpha
//                # add new node v
//                        v = len(G)
//                # choose w according to in-degree and delta_in
//                w = _choose_node(G, G.in_degree(),delta_in)
//                elif r < alpha+beta:
//                # beta
//                # choose v according to out-degree and delta_out
//                v = _choose_node(G, G.out_degree(),delta_out)
//                # choose w according to in-degree and delta_in
//                w = _choose_node(G, G.in_degree(),delta_in)
//                else:
//                # gamma
//                # choose v according to out-degree and delta_out
//                v = _choose_node(G, G.out_degree(),delta_out)
//                # add new node w
//                        w = len(G)
//                G.add_edge(v,w)
//
//                return G
        Collections.shuffle(_nodes);

        LinkedList<Node> nodes = new LinkedList<>();
        nodes.add(_nodes.get(0));

        Graph G = new EdgeListGraphSingleConnections(_nodes);

        if (alpha <= 0) {
            throw new IllegalArgumentException("alpha must be > 0.");
        }
        if (beta <= 0) {
            throw new IllegalArgumentException("beta must be > 0.");
        }

        double gamma = 1.0 - alpha - beta;

        if (gamma <= 0) {
            throw new IllegalArgumentException("alpha + beta must be < 1.");
        }

        if (delta_in <= 0) {
            throw new IllegalArgumentException("delta_in must be >= 0.");
        }
        if (delta_out <= 0) {
            throw new IllegalArgumentException("delta_out must be >= 0.");
        }

        Map<Node, Set<Node>> parents = new HashMap<>();
        Map<Node, Set<Node>> children = new HashMap<>();
        parents.put(_nodes.get(0), new HashSet<Node>());
        children.put(_nodes.get(0), new HashSet<Node>());

        while (nodes.size() < _nodes.size()) {
            double r = RandomUtil.getInstance().nextDouble();
            int v, w;

            if (r < alpha) {
                v = nodes.size();
                w = chooseNode(indegrees(nodes, parents), delta_in);
                Node m = _nodes.get(v);
                nodes.addFirst(m);
                parents.put(m, new HashSet<Node>());
                children.put(m, new HashSet<Node>());
                v = 0;
                w++;
            } else if (r < alpha + beta) {
                v = chooseNode(outdegrees(nodes, children), delta_out);
                w = chooseNode(indegrees(nodes, parents), delta_in);
                if (!(w > v)) {
                    continue;
                }
            } else {
                v = chooseNode(outdegrees(nodes, children), delta_out);
                w = nodes.size();
                Node m = _nodes.get(w);
                nodes.addLast(m);
                parents.put(m, new HashSet<Node>());
                children.put(m, new HashSet<Node>());
            }

            if (G.isAdjacentTo(nodes.get(v), nodes.get(w))) {
                continue;
            }

            G.addDirectedEdge(nodes.get(v), nodes.get(w));

            parents.get(nodes.get(w)).add(nodes.get(v));
            children.get(nodes.get(v)).add(nodes.get(w));
        }

        fixLatents1(numLatentConfounders, G);

        GraphUtils.circleLayout(G, 200, 200, 150);

        return G;
    }

    private static int chooseNode(int[] distribution, double delta) {
        double cumsum = 0.0;
        double psum = sum(distribution) + delta * distribution.length;
        double r = RandomUtil.getInstance().nextDouble();

        for (int i = 0; i < distribution.length; i++) {
            cumsum += (distribution[i] + delta) / psum;

            if (r < cumsum) {
                return i;
            }
        }

        throw new IllegalArgumentException("Didn't pick a node.");
    }

    private static int sum(int[] distribution) {
        int sum = 0;
        for (int w : distribution) {
            sum += w;
        }
        return sum;
    }

    private static int[] indegrees(List<Node> nodes, Map<Node, Set<Node>> parents) {
        int[] indegrees = new int[nodes.size()];

        for (int i = 0; i < nodes.size(); i++) {
            indegrees[i] = parents.get(nodes.get(i)).size();
        }

        return indegrees;
    }

    private static int[] outdegrees(List<Node> nodes, Map<Node, Set<Node>> children) {
        int[] outdegrees = new int[nodes.size()];

        for (int i = 0; i < nodes.size(); i++) {
            outdegrees[i] = children.get(nodes.get(i)).size();
        }

        return outdegrees;
    }

    public static void fixLatents1(int numLatentConfounders, Graph graph) {
        List<Node> commonCauses = getCommonCauses(graph);
        int index = 0;

        while (index++ < numLatentConfounders) {
            if (commonCauses.size() == 0) {
                break;
            }
            int i = RandomUtil.getInstance().nextInt(commonCauses.size());
            Node node = commonCauses.get(i);
            node.setNodeType(NodeType.LATENT);
            commonCauses.remove(i);
        }
    }

    // JMO's method for fixing latents
    private static void fixLatents4(int numLatentConfounders, Graph graph) {
        if (numLatentConfounders == 0) {
            return;
        }

        List<Node> commonCausesAndEffects = getCommonCausesAndEffects(graph);
        int index = 0;

        while (index++ < numLatentConfounders) {
            if (commonCausesAndEffects.size() == 0) {
                index--;
                break;
            }
            int i = RandomUtil.getInstance().nextInt(commonCausesAndEffects.size());
            Node node = commonCausesAndEffects.get(i);
            node.setNodeType(NodeType.LATENT);
            commonCausesAndEffects.remove(i);
        }

        List<Node> nodes = graph.getNodes();
        while (index++ < numLatentConfounders) {
            int r = RandomUtil.getInstance().nextInt(nodes.size());
            if (nodes.get(r).getNodeType() == NodeType.LATENT) {
                index--;
            } else {
                nodes.get(r).setNodeType(NodeType.LATENT);
            }
        }
    }

    //Helper method for fixLatents4
    //Common effects refers to common effects with at least one child
    private static List<Node> getCommonCausesAndEffects(Graph dag) {
        List<Node> commonCausesAndEffects = new ArrayList<>();
        List<Node> nodes = dag.getNodes();

        for (Node node : nodes) {
            List<Node> children = dag.getChildren(node);

            if (children.size() >= 2) {
                commonCausesAndEffects.add(node);
            } else {
                List<Node> parents = dag.getParents(node);
                if (parents.size() >= 2 && children.size() >= 1) {
                    commonCausesAndEffects.add(node);
                }
            }
        }

        return commonCausesAndEffects;
    }

    /**
     * This method builds on the randomDag methods by implementing a procedure
     * for adding cycles to a graph.
     *
     * @param dag            A Dag returned from any of the randomDag methods
     * @param maxNumCycles   Algorithm will add at most this many cyclic edges to
     *                       the graph
     * @param minCycleLength The smallest number of edges allowed for creating
     *                       cycles
     */
    public static Graph addCycles(Graph dag, int maxNumCycles, int minCycleLength) {

        if (maxNumCycles <= 0) {
            throw new IllegalArgumentException(
                    "maxNumCycles most be > 0: " + maxNumCycles);
        }

        if (minCycleLength <= 0) {
            throw new IllegalArgumentException(
                    "minCycleLength most be > 0: " + minCycleLength);
        }

        // convert dag to EgdeListGraph
        Set<Edge> edges = dag.getEdges();
        EdgeListGraph graph = new EdgeListGraph(dag.getNodes());
        for (Edge e : edges) {
            graph.addEdge(e);
        }

        int cycles = maxNumCycles; // make up to this many cycles

        //get nodes in list
        List<Node> nodes = graph.getNodes();

        //go through list and get all possible cycles
        List<NodePair> cycleEdges = new ArrayList<>();
        for (Node i : nodes) {
            List<Node> c = findPotentialCycle(i, graph, -minCycleLength + 1);
            for (Node j : c) {
                NodePair p = new NodePair(i, j);
                if (!cycleEdges.contains(p)) {
                    cycleEdges.add(p);
                }
            }
        }

        // with all edge possibilities, we pick from random and add to dag
        if (cycles > cycleEdges.size()) {
            cycles = cycleEdges.size();
        }
        for (int i = cycles; i > 0; i--) {
            int r = RandomUtil.getInstance().nextInt(i);
            NodePair p = cycleEdges.get(r);
            graph.addDirectedEdge(
                    graph.getNode(p.getFirst().getName()),
                    graph.getNode(p.getSecond().getName()));
            cycleEdges.remove(r);
        }

        return graph;
    }

    /**
     * Makes a cyclic graph by repeatedly adding cycles of length of 3, 4, or 5
     * to the graph, then finally adding two cycles.
     */
    public static Graph cyclicGraph2(int numNodes, int numEdges, int maxDegree) {

        List<Node> nodes = new ArrayList<>();

        for (int i = 0; i < numNodes; i++) {
            nodes.add(new GraphNode("X" + (i + 1)));
        }

        Graph graph = new EdgeListGraph(nodes);

        LOOP:
        while (graph.getEdges().size() < numEdges /*&& ++count1 < 100*/) {
//            int cycleSize = RandomUtil.getInstance().nextInt(2) + 4;
            int cycleSize = RandomUtil.getInstance().nextInt(3) + 3;

            // Pick that many nodes randomly
            List<Node> cycleNodes = new ArrayList<>();
            int count2 = -1;

            for (int i = 0; i < cycleSize; i++) {
                Node node = nodes.get(RandomUtil.getInstance().nextInt(nodes.size()));

                if (cycleNodes.contains(node)) {
                    i--;
                    ++count2;
                    if (count2 < 10) {
                        continue;
                    }
                }

                cycleNodes.add(node);
            }

//            for (int i = 0; i < cycleSize; i++) {
//                Node node = cycleNodes.get(i);
//
//                if (graph.getAdjacentNodes(node).size() > 3) {
//                    continue LOOP;
//                }
//            }
            for (int i = 0; i < cycleNodes.size(); i++) {
                if (graph.getDegree(cycleNodes.get(i)) >= maxDegree) {
                    continue LOOP;
                }
            }

            Edge edge;

            // Make sure you won't created any two cycles (this will be done later, explicitly)
            for (int i = 0; i < cycleNodes.size() - 1; i++) {
                edge = Edges.directedEdge(cycleNodes.get(i + 1), cycleNodes.get(i));

                if (graph.containsEdge(edge)) {
                    continue LOOP;
                }
            }

            edge = Edges.directedEdge(cycleNodes.get(0), cycleNodes.get(cycleNodes.size() - 1));

            if (graph.containsEdge(edge)) {
                continue;
            }

            for (int i = 0; i < cycleNodes.size() - 1; i++) {
                edge = Edges.directedEdge(cycleNodes.get(i), cycleNodes.get(i + 1));

                if (!graph.containsEdge(edge)) {
                    graph.addEdge(edge);

                    if (graph.getNumEdges() == numEdges) {
                        break LOOP;
                    }
                }
            }

            edge = Edges.directedEdge(cycleNodes.get(cycleNodes.size() - 1), cycleNodes.get(0));

            if (!graph.containsEdge(edge)) {
                graph.addEdge(edge);

                if (graph.getNumEdges() == numEdges) {
                    break;
                }
            }
        }

        GraphUtils.circleLayout(graph, 200, 200, 150);

        return graph;
    }

    /**
     * Makes a cyclic graph by repeatedly adding cycles of length of 3, 4, or 5
     * to the graph, then finally adding two cycles.
     */
    public static Graph cyclicGraph3(int numNodes, int numEdges, int maxDegree, double probCycle,
                                     double probTwoCycle) {

        List<Node> nodes = new ArrayList<>();

        for (int i = 0; i < numNodes; i++) {
            nodes.add(new GraphNode("X" + (i + 1)));
        }

        Graph graph = new EdgeListGraph(nodes);

        LOOP:
        while (graph.getEdges().size() < numEdges /*&& ++count1 < 100*/) {
//            int cycleSize = RandomUtil.getInstance().nextInt(2) + 4;
            int cycleSize = RandomUtil.getInstance().nextInt(3) + 3;

            // Pick that many nodes randomly
            List<Node> cycleNodes = new ArrayList<>();
            int count2 = -1;

            for (int i = 0; i < cycleSize; i++) {
                Node node = nodes.get(RandomUtil.getInstance().nextInt(nodes.size()));

                if (cycleNodes.contains(node)) {
                    i--;
                    ++count2;
                    if (count2 < 10) {
                        continue;
                    }
                }

                cycleNodes.add(node);
            }

//            for (int i = 0; i < cycleSize; i++) {
//                Node node = cycleNodes.get(i);
//
//                if (graph.getAdjacentNodes(node).size() > 3) {
//                    continue LOOP;
//                }
//            }
            for (int i = 0; i < cycleNodes.size(); i++) {
                if (graph.getDegree(cycleNodes.get(i)) >= maxDegree) {
                    continue LOOP;
                }
            }

            Edge edge;

            // Make sure you won't created any two cycles (this will be done later, explicitly)
            for (int i = 0; i < cycleNodes.size() - 1; i++) {
                edge = Edges.directedEdge(cycleNodes.get(i + 1), cycleNodes.get(i));

                if (graph.containsEdge(edge)) {
                    continue LOOP;
                }
            }

            edge = Edges.directedEdge(cycleNodes.get(0), cycleNodes.get(cycleNodes.size() - 1));

            if (graph.containsEdge(edge)) {
                continue;
            }

            for (int i = 0; i < cycleNodes.size() - 1; i++) {
                edge = Edges.directedEdge(cycleNodes.get(i), cycleNodes.get(i + 1));

                if (!graph.containsEdge(edge)) {
                    graph.addEdge(edge);

                    if (graph.getNumEdges() == numEdges) {
                        break LOOP;
                    }
                }
            }

            if (RandomUtil.getInstance().nextDouble() < probCycle) {
                edge = Edges.directedEdge(cycleNodes.get(cycleNodes.size() - 1), cycleNodes.get(0));
            } else {
                edge = Edges.directedEdge(cycleNodes.get(0), cycleNodes.get(cycleNodes.size() - 1));
            }

            if (!graph.containsEdge(edge)) {
                graph.addEdge(edge);

                if (graph.getNumEdges() == numEdges) {
                    break;
                }
            }
        }

        Set<Edge> edges = graph.getEdges();

        for (Edge edge : edges) {
            Node a = edge.getNode1();
            Node b = edge.getNode2();
            if (RandomUtil.getInstance().nextDouble() < probTwoCycle) {
                graph.removeEdges(a, b);
                graph.addEdge(Edges.directedEdge(a, b));
                graph.addEdge(Edges.directedEdge(b, a));
            }
        }

//        for (Node node : graph.getNodes()) {
//            graph.addDirectedEdge(node, node);
//        }
        GraphUtils.circleLayout(graph, 200, 200, 150);

        return graph;
    }

    public static void addTwoCycles(Graph graph, int numTwoCycles) {
        List<Edge> edges = new ArrayList<>(graph.getEdges());
        Collections.shuffle(edges);

        for (int i = 0; i < Math.min(numTwoCycles, edges.size()); i++) {
            Edge edge = edges.get(i);
            Edge reversed = Edges.directedEdge(edge.getNode2(), edge.getNode1());

            if (graph.containsEdge(reversed)) {
                i--;
                continue;
            }

            graph.addEdge(reversed);
        }
    }

    private static List<Node> findPotentialCycle(Node node, Graph dag, Integer depth) {

        List<Node> candidate = new ArrayList<>();
        List<Node> parent = dag.getParents(node);

        for (Node i : parent) {
            List<Node> c = findPotentialCycle(i, dag, depth + 1);
            for (Node n : c) {
                candidate.add(n);
            }
        }

        if (depth > 0 && parent.size() == 0) {
            candidate.add(node);
        }

        return candidate;

    }

    /**
     * Arranges the nodes in the result graph according to their positions in
     * the source graph.
     *
     * @return true if all of the nodes were arranged, false if not.
     */
    public static boolean arrangeBySourceGraph(Graph resultGraph,
                                               Graph sourceGraph) {
        if (resultGraph == null) {
            throw new IllegalArgumentException("Graph must not be null.");
        }

        if (sourceGraph == null) {
            GraphUtils.circleLayout(resultGraph, 200, 200, 150);
            return true;
        }

        boolean arrangedAll = true;

        // There is a source graph. Position the nodes in the
        // result graph correspondingly.
        for (Object o : resultGraph.getNodes()) {
            Node node = (Node) o;
            String name = node.getName();
            Node sourceNode = sourceGraph.getNode(name);

            if (sourceNode == null) {
                arrangedAll = false;
                continue;
            }

            node.setCenterX(sourceNode.getCenterX());
            node.setCenterY(sourceNode.getCenterY());
        }

        return arrangedAll;
    }

    public static void arrangeByLayout(Graph graph, HashMap<String, PointXy> layout) {
        for (Node node : graph.getNodes()) {
            PointXy point = layout.get(node.getName());
            node.setCenter(point.getX(), point.getY());
        }
    }

    /**
     * @return the node associated with a given error node. This should be the
     * only child of the error node, E --> N.
     */
    public static Node getAssociatedNode(Node errorNode, Graph graph) {
        if (errorNode.getNodeType() != NodeType.ERROR) {
            throw new IllegalArgumentException(
                    "Can only get an associated node " + "for an error node: "
                            + errorNode);
        }

        List<Node> children = graph.getChildren(errorNode);

        if (children.size() != 1) {
            System.out.println("children of " + errorNode + " = " + children);
            System.out.println(graph);

            throw new IllegalArgumentException(
                    "An error node should have only "
                            + "one child, which is its associated node: "
                            + errorNode);
        }

        return children.get(0);
    }

    /**
     * @return true if <code>set</code> is a clique in <code>graph</code>. </p>
     * R. Silva, June 2004
     */
    public static boolean isClique(Collection<Node> set, Graph graph) {
        List<Node> setv = new LinkedList<>(set);
        for (int i = 0; i < setv.size() - 1; i++) {
            for (int j = i + 1; j < setv.size(); j++) {
                if (!graph.isAdjacentTo(setv.get(i), setv.get(j))) {
                    return false;
                }
            }
        }
        return true;
    }

    /**
     * Calculates the Markov blanket of a target in a DAG. This includes the
     * target, the parents of the target, the children of the target, the
     * parents of the children of the target, edges from parents to target,
     * target to children, parents of children to children, and parent to
     * parents of children. (Edges among children are implied by the inclusion
     * of edges from parents of children to children.) Edges among parents and
     * among parents of children not explicitly included above are not included.
     * (Joseph Ramsey 8/6/04)
     *
     * @param target a node in the given DAG.
     * @param dag    the DAG with respect to which a Markov blanket DAG is to to be
     *               calculated. All of the nodes and edges of the Markov Blanket DAG are in
     *               this DAG.
     */
    public static Dag markovBlanketDag(Node target, Graph dag) {
        if (dag.getNode(target.getName()) == null) {
            throw new NullPointerException("Target node not in graph: " + target);
        }

        Graph blanket = new EdgeListGraph();
        blanket.addNode(target);

        // Add parents of target.
        List<Node> parents = dag.getParents(target);
        for (Object parent1 : parents) {
            Node parent = (Node) parent1;
            blanket.addNode(parent);

            blanket.addDirectedEdge(parent, target);
        }

        // Add children of target and parents of children of target.
        List<Node> children = dag.getChildren(target);
        List<Node> parentsOfChildren = new LinkedList<>();
        for (Object aChildren : children) {
            Node child = (Node) aChildren;

            if (!blanket.containsNode(child)) {
                blanket.addNode(child);
            }

            blanket.addDirectedEdge(target, child);

            List<Node> parentsOfChild = dag.getParents(child);
            parentsOfChild.remove(target);
            for (Object aParentsOfChild : parentsOfChild) {
                Node parentOfChild = (Node) aParentsOfChild;

                if (!parentsOfChildren.contains(parentOfChild)) {
                    parentsOfChildren.add(parentOfChild);
                }

                if (!blanket.containsNode(parentOfChild)) {
                    blanket.addNode(parentOfChild);
                }

                blanket.addDirectedEdge(parentOfChild, child);
            }
        }

        // Add in edges connecting parents and parents of children.
        parentsOfChildren.removeAll(parents);

        for (Object parent2 : parents) {
            Node parent = (Node) parent2;

            for (Object aParentsOfChildren : parentsOfChildren) {
                Node parentOfChild = (Node) aParentsOfChildren;
                Edge edge1 = dag.getEdge(parent, parentOfChild);
                Edge edge2 = blanket.getEdge(parent, parentOfChild);

                if (edge1 != null && edge2 == null) {
                    Edge newEdge = new Edge(parent, parentOfChild,
                            edge1.getProximalEndpoint(parent),
                            edge1.getProximalEndpoint(parentOfChild));

                    blanket.addEdge(newEdge);
                }
            }
        }

        // Add in edges connecting children and parents of children.
        for (Object aChildren1 : children) {
            Node child = (Node) aChildren1;

            for (Object aParentsOfChildren : parentsOfChildren) {
                Node parentOfChild = (Node) aParentsOfChildren;
                Edge edge1 = dag.getEdge(child, parentOfChild);
                Edge edge2 = blanket.getEdge(child, parentOfChild);

                if (edge1 != null && edge2 == null) {
                    Edge newEdge = new Edge(child, parentOfChild,
                            edge1.getProximalEndpoint(child),
                            edge1.getProximalEndpoint(parentOfChild));

                    blanket.addEdge(newEdge);
                }
            }
        }

        return new Dag(blanket);
    }

    /**
     * @return the connected components of the given graph, as a list of lists
     * of nodes.
     */
    public static List<List<Node>> connectedComponents(Graph graph) {
        List<List<Node>> components = new LinkedList<>();
        List<Node> unsortedNodes = new ArrayList<>(graph.getNodes());

        while (!unsortedNodes.isEmpty()) {
            Node seed = unsortedNodes.get(0);
            Set<Node> component = new HashSet<>();
            collectComponentVisit(seed, component, graph, unsortedNodes);
            components.add(new ArrayList<>(component));
        }

        return components;
    }

    /**
     * Assumes node should be in component.
     */
    private static void collectComponentVisit(Node node, Set<Node> component,
                                              Graph graph, List<Node> unsortedNodes) {
        if (TaskManager.getInstance().isCanceled()) {
            return;
        }

        component.add(node);
        unsortedNodes.remove(node);
        List<Node> adj = graph.getAdjacentNodes(node);

        for (Object anAdj : adj) {
            Node _node = (Node) anAdj;

            if (!component.contains(_node)) {
                collectComponentVisit(_node, component, graph, unsortedNodes);
            }
        }
    }

    /**
     * @param graph The graph in which a directed cycle is sought.
     * @return the first directed cycle encountered in <code>graph</code>.
     */
    public static List<Node> directedCycle(Graph graph) {
        for (Node node : graph.getNodes()) {
            List<Node> path = directedPathFromTo(graph, node, node);

            if (path != null) {
                return path;
            }
        }

        return null;
    }

    /**
     * @param graph The graph in which a directed path is sought.
     * @param node1 The 'from' node.
     * @param node2 The 'to'node.
     * @return A path from <code>node1</code> to <code>node2</code>, or null if
     * there is no path.
     */
    private static List<Node> directedPathFromTo(Graph graph, Node node1, Node node2) {
        return directedPathVisit(graph, node1, node2, new LinkedList<Node>());
    }

    /**
     * @return the path of the first directed path found from node1 to node2, if
     * any.
     */
    private static List<Node> directedPathVisit(Graph graph, Node node1, Node node2,
                                                LinkedList<Node> path) {
        path.addLast(node1);

        for (Edge edge : graph.getEdges(node1)) {
            Node child = Edges.traverseDirected(node1, edge);

            if (child == null) {
                continue;
            }

            if (child == node2) {
                return path;
            }

            if (path.contains(child)) {
                continue;
            }

            if (directedPathVisit(graph, child, node2, path) != null) {
                return path;
            }
        }

        path.removeLast();
        return null;
    }

    //all adjancencies are directed <=> there is no uncertainty about who the parents of 'node' are.
    public static boolean allAdjacenciesAreDirected(Node node, Graph graph) {
        List<Edge> nodeEdges = graph.getEdges(node);
        for (Edge edge : nodeEdges) {
            if (!edge.isDirected()) {
                return false;
            }
        }
        return true;
    }

    public static Graph removeBidirectedOrientations(Graph estPattern) {
        estPattern = new EdgeListGraph(estPattern);

        // Make bidirected edges undirected.
        for (Edge edge : estPattern.getEdges()) {
            if (Edges.isBidirectedEdge(edge)) {
                estPattern.removeEdge(edge);
                estPattern.addUndirectedEdge(edge.getNode1(), edge.getNode2());
            }
        }

        return estPattern;
    }

    public static Graph removeBidirectedEdges(Graph estPattern) {
        estPattern = new EdgeListGraph(estPattern);

        // Remove bidirected edges altogether.
        for (Edge edge : new ArrayList<>(estPattern.getEdges())) {
            if (Edges.isBidirectedEdge(edge)) {
                estPattern.removeEdge(edge);
            }
        }

        return estPattern;
    }

    public static Graph undirectedGraph(Graph graph) {
        Graph graph2 = new EdgeListGraph(graph.getNodes());

        for (Edge edge : graph.getEdges()) {
            if (!graph2.isAdjacentTo(edge.getNode1(), edge.getNode2())) {
                graph2.addUndirectedEdge(edge.getNode1(), edge.getNode2());
            }
        }

        return graph2;
    }

    public static Graph completeGraph(Graph graph) {
        Graph graph2 = new EdgeListGraph(graph.getNodes());

        graph2.removeEdges(new ArrayList<>(graph2.getEdges()));

        List<Node> nodes = graph2.getNodes();

        for (int i = 0; i < nodes.size(); i++) {
            for (int j = i + 1; j < nodes.size(); j++) {
                Node node1 = nodes.get(i);
                Node node2 = nodes.get(j);
                graph2.addUndirectedEdge(node1, node2);
            }
        }

        return graph2;
    }

    public static List<List<Node>> directedPathsFromTo(Graph graph, Node node1, Node node2, int maxLength) {
        List<List<Node>> paths = new LinkedList<>();
        directedPathsFromToVisit(graph, node1, node2, new LinkedList<Node>(), paths, maxLength);
        return paths;
    }

    private static void directedPathsFromToVisit(Graph graph, Node node1, Node node2,
                                                 LinkedList<Node> path, List<List<Node>> paths, int maxLength) {
        if (maxLength != -1 && path.size() > maxLength - 2) {
            return;
        }

        int witnessed = 0;

        for (Node node : path) {
            if (node == node1) {
                witnessed++;
            }
        }

        if (witnessed > 1) {
            return;
        }

        path.addLast(node1);

        for (Edge edge : graph.getEdges(node1)) {
            Node child = Edges.traverseDirected(node1, edge);

            if (child == null) {
                continue;
            }

            if (child == node2) {
                LinkedList<Node> _path = new LinkedList<>(path);
                _path.add(child);
                paths.add(_path);
                continue;
            }

            if (path.contains(child)) {
                continue;
            }

            directedPathsFromToVisit(graph, child, node2, path, paths, maxLength);
        }

        path.removeLast();
    }

    public static List<List<Node>> semidirectedPathsFromTo(Graph graph, Node node1, Node node2, int maxLength) {
        List<List<Node>> paths = new LinkedList<>();
        semidirectedPathsFromToVisit(graph, node1, node2, new LinkedList<Node>(), paths, maxLength);
        return paths;
    }

    private static void semidirectedPathsFromToVisit(Graph graph, Node node1, Node node2,
                                                     LinkedList<Node> path, List<List<Node>> paths, int maxLength) {
        if (maxLength != -1 && path.size() > maxLength - 2) {
            return;
        }

        int witnessed = 0;

        for (Node node : path) {
            if (node == node1) {
                witnessed++;
            }
        }

        if (witnessed > 1) {
            return;
        }

        path.addLast(node1);

        for (Edge edge : graph.getEdges(node1)) {
            Node child = Edges.traverseSemiDirected(node1, edge);

            if (child == null) {
                continue;
            }

            if (child == node2) {
                LinkedList<Node> _path = new LinkedList<>(path);
                _path.add(child);
                paths.add(_path);
                continue;
            }

            if (path.contains(child)) {
                continue;
            }

            semidirectedPathsFromToVisit(graph, child, node2, path, paths, maxLength);
        }

        path.removeLast();
    }

    public static List<List<Node>> allPathsFromTo(Graph graph, Node node1, Node node2, int maxLength) {
        List<List<Node>> paths = new LinkedList<>();
        allPathsFromToVisit(graph, node1, node2, new LinkedList<Node>(), paths, maxLength);
        return paths;
    }

    private static void allPathsFromToVisit(Graph graph, Node node1, Node node2,
                                            LinkedList<Node> path, List<List<Node>> paths, int maxLength) {
        path.addLast(node1);

        if (path.size() > (maxLength == -1 ? 1000 : maxLength)) {
            return;
        }

        for (Edge edge : graph.getEdges(node1)) {
            Node child = Edges.traverse(node1, edge);

            if (child == null) {
                continue;
            }

            if (path.contains(child)) {
                continue;
            }

            if (child == node2) {
                List<Node> _path = new ArrayList<>(path);
                _path.add(child);
                paths.add(_path);
                continue;
            }

            allPathsFromToVisit(graph, child, node2, path, paths, maxLength);
        }

        path.removeLast();
    }

    public static List<List<Node>> allDirectedPathsFromTo(Graph graph, Node node1, Node node2, int maxLength) {
        List<List<Node>> paths = new LinkedList<>();
        allDirectedPathsFromToVisit(graph, node1, node2, new LinkedList<Node>(), paths, maxLength);
        return paths;
    }

    private static void allDirectedPathsFromToVisit(Graph graph, Node node1, Node node2,
                                                    LinkedList<Node> path, List<List<Node>> paths, int maxLength) {
        path.addLast(node1);

        if (path.size() > (maxLength == -1 ? 1000 : maxLength)) {
            return;
        }

        for (Edge edge : graph.getEdges(node1)) {
            Node child = Edges.traverseDirected(node1, edge);

            if (child == null) {
                continue;
            }

            if (path.contains(child)) {
                continue;
            }

            if (child == node2) {
                List<Node> _path = new ArrayList<>(path);
                _path.add(child);
                paths.add(_path);
                continue;
            }

            allDirectedPathsFromToVisit(graph, child, node2, path, paths, maxLength);
        }

        path.removeLast();
    }

    public static List<List<Node>> treks(Graph graph, Node node1, Node node2, int maxLength) {
        List<List<Node>> paths = new LinkedList<>();
        treks(graph, node1, node2, new LinkedList<Node>(), paths, maxLength);
        return paths;
    }

    private static void treks(Graph graph, Node node1, Node node2,
                              LinkedList<Node> path, List<List<Node>> paths, int maxLength) {
        if (path.size() > (maxLength == -1 ? 1000 : maxLength - 2)) {
            return;
        }

        if (path.contains(node1)) {
            return;
        }

        if (node1 == node2) {
            return;
        }

        path.addLast(node1);

        for (Edge edge : graph.getEdges(node1)) {
            Node next = Edges.traverse(node1, edge);

            // Must be a directed edge.
            if (!edge.isDirected()) {
                continue;
            }

            // Can't have any colliders on the path.
            if (path.size() > 1) {
                Node node0 = path.get(path.size() - 2);

                if (next == node0) {
                    continue;
                }

                if (graph.isDefCollider(node0, node1, next)) {
                    continue;
                }
            }

            // Found a path.
            if (next == node2) {
                LinkedList<Node> _path = new LinkedList<>(path);
                _path.add(next);
                paths.add(_path);
                continue;
            }

            // Nodes may only appear on the path once.
            if (path.contains(next)) {
                continue;
            }

            treks(graph, next, node2, path, paths, maxLength);
        }

        path.removeLast();
    }

    public static List<List<Node>> treksIncludingBidirected(SemGraph graph, Node node1, Node node2) {
        List<List<Node>> paths = new LinkedList<>();
        treksIncludingBidirected(graph, node1, node2, new LinkedList<Node>(), paths);
        return paths;
    }

    private static void treksIncludingBidirected(SemGraph graph, Node node1, Node node2,
                                                 LinkedList<Node> path, List<List<Node>> paths) {
        if (!graph.isShowErrorTerms()) {
            throw new IllegalArgumentException("The SEM Graph must be showing its error terms; this method "
                    + "doesn't traverse two edges between the same nodes well.");
        }

        if (path.contains(node1)) {
            return;
        }

        if (node1 == node2) {
            return;
        }

        path.addLast(node1);

        for (Edge edge : graph.getEdges(node1)) {
            Node next = Edges.traverse(node1, edge);

            // Must be a directed edge or a bidirected edge.
            if (!(edge.isDirected() || Edges.isBidirectedEdge(edge))) {
                continue;
            }

            // Can't have any colliders on the path.
            if (path.size() > 1) {
                Node node0 = path.get(path.size() - 2);

                if (next == node0) {
                    continue;
                }

                if (graph.isDefCollider(node0, node1, next)) {
                    continue;
                }
            }

            // Found a path.
            if (next == node2) {
                LinkedList<Node> _path = new LinkedList<>(path);
                _path.add(next);
                paths.add(_path);
                continue;
            }

            // Nodes may only appear on the path once.
            if (path.contains(next)) {
                continue;
            }

            treksIncludingBidirected(graph, next, node2, path, paths);
        }

        path.removeLast();
    }

    /**
     * @return the edges that are in <code>graph1</code> but not in
     * <code>graph2</code>, as a list of undirected edges..
     */
    public static List<Edge> adjacenciesComplement(Graph graph1, Graph graph2) {
        List<Edge> edges = new ArrayList<>();

        for (Edge edge1 : graph1.getEdges()) {
            String name1 = edge1.getNode1().getName();
            String name2 = edge1.getNode2().getName();

            Node node21 = graph2.getNode(name1);
            Node node22 = graph2.getNode(name2);

//            if (node21 == null) {
//                continue;
////                throw new IllegalArgumentException("There was no node by that name in the reference graph: " + name1);
//            }
//
//            if (node22 == null) {
//                continue;
////                throw new IllegalArgumentException("There was no node by that name in the reference graph: " + name2);
//            }
            if (node21 == null || node22 == null || !graph2.isAdjacentTo(node21, node22)) {
                edges.add(Edges.nondirectedEdge(edge1.getNode1(), edge1.getNode2()));
            }
        }

        return edges;
    }

    /**
     * @return a new graph in which the bidirectred edges of the given graph
     * have been changed to undirected edges.
     */
    public static Graph bidirectedToUndirected(Graph graph) {
        Graph newGraph = new EdgeListGraph(graph);

        for (Edge edge : newGraph.getEdges()) {
            if (Edges.isBidirectedEdge(edge)) {
                newGraph.removeEdge(edge);
                newGraph.addUndirectedEdge(edge.getNode1(), edge.getNode2());
            }
        }

        return newGraph;
    }

    /**
     * @return a new graph in which the undirectred edges of the given graph
     * have been changed to bidirected edges.
     */
    public static Graph undirectedToBidirected(Graph graph) {
        Graph newGraph = new EdgeListGraph(graph);

        for (Edge edge : newGraph.getEdges()) {
            if (Edges.isUndirectedEdge(edge)) {
                newGraph.removeEdge(edge);
                newGraph.addBidirectedEdge(edge.getNode1(), edge.getNode2());
            }
        }

        return newGraph;
    }

    public static String pathString(List<Node> path, Graph graph) {
        return pathString(graph, path, new LinkedList<Node>());
    }

    public static String pathString(Graph graph, Node... x) {
        List<Node> path = new ArrayList<>();
        Collections.addAll(path, x);
        return pathString(graph, path, new LinkedList<Node>());
    }

    private static String pathString(Graph graph, List<Node> path, List<Node> conditioningVars) {
        StringBuilder buf = new StringBuilder();

        if (path.size() < 2) {
            return "";
        }

        buf.append(path.get(0).toString());

        if (conditioningVars.contains(path.get(0))) {
            buf.append("(C)");
        }

        for (int m = 1; m < path.size(); m++) {
            Node n0 = path.get(m - 1);
            Node n1 = path.get(m);

            Edge edge = graph.getEdge(n0, n1);

            if (edge == null) {
                buf.append("(-)");
            } else {
                Endpoint endpoint0 = edge.getProximalEndpoint(n0);
                Endpoint endpoint1 = edge.getProximalEndpoint(n1);

                if (endpoint0 == Endpoint.ARROW) {
                    buf.append("<");
                } else if (endpoint0 == Endpoint.TAIL) {
                    buf.append("-");
                } else if (endpoint0 == Endpoint.CIRCLE) {
                    buf.append("o");
                }

                buf.append("-");

                if (endpoint1 == Endpoint.ARROW) {
                    buf.append(">");
                } else if (endpoint1 == Endpoint.TAIL) {
                    buf.append("-");
                } else if (endpoint1 == Endpoint.CIRCLE) {
                    buf.append("o");
                }
            }

            buf.append(n1.toString());

            if (conditioningVars.contains(n1)) {
                buf.append("(C)");
            }
        }
        return buf.toString();
    }

    /**
     * Converts the given graph, <code>originalGraph</code>, to use the new
     * variables (with the same names as the old).
     *
     * @param originalGraph The graph to be converted.
     * @param newVariables  The new variables to use, with the same names as the
     *                      old ones.
     * @return A new, converted, graph.
     */
    public static Graph replaceNodes(Graph originalGraph, List<Node> newVariables) {
        Graph reference = new EdgeListGraph(newVariables);
        Graph convertedGraph = new EdgeListGraph(newVariables);

        if (originalGraph == null) return null;

        for (Edge edge : originalGraph.getEdges()) {
            Node node1 = reference.getNode(edge.getNode1().getName());
            Node node2 = reference.getNode(edge.getNode2().getName());

            if (node1 == null) {
                node1 = edge.getNode1();
                if (!convertedGraph.containsNode(node1)) {
                    convertedGraph.addNode(node1);
                }
            }
            if (node2 == null) {
                node2 = edge.getNode2();
                if (!convertedGraph.containsNode(node2)) {
                    convertedGraph.addNode(node2);
                }
            }

            if (!convertedGraph.containsNode(node1)) {
                convertedGraph.addNode(node1);
            }

            if (!convertedGraph.containsNode(node2)) {
                convertedGraph.addNode(node2);
            }

            if (node1 == null) {
                throw new IllegalArgumentException("Couldn't find a node by the name " + edge.getNode1().getName()
                        + " among the new variables for the converted graph (" + newVariables + ").");
            }

            if (node2 == null) {
                throw new IllegalArgumentException("Couldn't find a node by the name " + edge.getNode2().getName()
                        + " among the new variables for the converted graph (" + newVariables + ").");
            }

            Endpoint endpoint1 = edge.getEndpoint1();
            Endpoint endpoint2 = edge.getEndpoint2();
            Edge newEdge = new Edge(node1, node2, endpoint1, endpoint2);
            convertedGraph.addEdge(newEdge);
        }

        for (Triple triple : originalGraph.getUnderLines()) {
            convertedGraph.addUnderlineTriple(
                    convertedGraph.getNode(triple.getX().getName()),
                    convertedGraph.getNode(triple.getY().getName()),
                    convertedGraph.getNode(triple.getZ().getName())
            );
        }

        for (Triple triple : originalGraph.getDottedUnderlines()) {
            convertedGraph.addDottedUnderlineTriple(
                    convertedGraph.getNode(triple.getX().getName()),
                    convertedGraph.getNode(triple.getY().getName()),
                    convertedGraph.getNode(triple.getZ().getName())
            );
        }

        for (Triple triple : originalGraph.getAmbiguousTriples()) {
            convertedGraph.addAmbiguousTriple(
                    convertedGraph.getNode(triple.getX().getName()),
                    convertedGraph.getNode(triple.getY().getName()),
                    convertedGraph.getNode(triple.getZ().getName())
            );
        }

        return convertedGraph;
    }

    /**
     * Converts the given list of nodes, <code>originalNodes</code>, to use the
     * new variables (with the same names as the old).
     *
     * @param originalNodes The list of nodes to be converted.
     * @param newNodes      A list of new nodes, containing as a subset nodes with
     *                      the same names as those in <code>originalNodes</code>. the old ones.
     * @return The converted list of nodes.
     */
    public static List<Node> replaceNodes(List<Node> originalNodes, List<Node> newNodes) {
        List<Node> convertedNodes = new LinkedList<>();

        for (Node node : originalNodes) {
            for (Node _node : newNodes) {
                if (node.getName().equals(_node.getName())) {
                    convertedNodes.add(_node);
                    break;
                }
            }
        }

        return convertedNodes;
    }

    /**
     * Counts the adjacencies that are in graph1 but not in graph2.
     *
     * @throws IllegalArgumentException if graph1 and graph2 are not namewise
     *                                  isomorphic.
     */
    public static int countAdjErrors(Graph graph1, Graph graph2) {
        if (graph1 == null) {
            throw new NullPointerException("The reference graph is missing.");
        }

        if (graph2 == null) {
            throw new NullPointerException("The target graph is missing.");
        }

        graph2 = GraphUtils.replaceNodes(graph2, graph1.getNodes());

        graph1 = GraphUtils.undirectedGraph(graph1);
        graph2 = GraphUtils.undirectedGraph(graph2);

        int count = 0;

        Set<Edge> edges1 = graph1.getEdges();

        for (Edge edge : edges1) {
            if (!graph2.isAdjacentTo(edge.getNode1(), edge.getNode2())) {
                ++count;
            }
        }

        return count;
    }

    /**
     * Counts the arrowpoints that are in graph1 but not in graph2.
     */
    public static int countArrowptErrors(Graph graph1, Graph graph2) {
        if (graph1 == null) {
            throw new NullPointerException("The reference graph is missing.");
        }

        if (graph2 == null) {
            throw new NullPointerException("The target graph is missing.");
        }

        graph2 = GraphUtils.replaceNodes(graph2, graph1.getNodes());

        int count = 0;

        for (Edge edge1 : graph1.getEdges()) {
            Node node1 = edge1.getNode1();
            Node node2 = edge1.getNode2();

            Edge edge2 = graph2.getEdge(node1, node2);

            if (edge1.getEndpoint1() == Endpoint.ARROW) {
                if (edge2 == null) {
                    count++;
                } else if (edge2.getProximalEndpoint(edge1.getNode1()) != Endpoint.ARROW) {
                    count++;
                }
            }

            if (edge1.getEndpoint2() == Endpoint.ARROW) {
                if (edge2 == null) {
                    count++;
                } else if (edge2.getProximalEndpoint(edge1.getNode2()) != Endpoint.ARROW) {
                    count++;
                }
            }
        }

        for (Edge edge1 : graph2.getEdges()) {
            Node node1 = edge1.getNode1();
            Node node2 = edge1.getNode2();

            Edge edge2 = graph1.getEdge(node1, node2);

            if (edge1.getEndpoint1() == Endpoint.ARROW) {
                if (edge2 == null) {
                    count++;
                } else if (edge2.getProximalEndpoint(edge1.getNode1()) != Endpoint.ARROW) {
                    count++;
                }
            }

            if (edge1.getEndpoint2() == Endpoint.ARROW) {
                if (edge2 == null) {
                    count++;
                } else if (edge2.getProximalEndpoint(edge1.getNode2()) != Endpoint.ARROW) {
                    count++;
                }
            }
        }

        return count;
    }

    public static int getNumCorrectArrowpts(Graph correct, Graph estimated) {
        correct = replaceNodes(correct, estimated.getNodes());

        Set<Edge> edges = estimated.getEdges();
        int numCorrect = 0;

        for (Edge estEdge : edges) {
            Edge correctEdge = correct.getEdge(estEdge.getNode1(), estEdge.getNode2());
            if (correctEdge == null) {
                continue;
            }

            if (estEdge.getProximalEndpoint(estEdge.getNode1()) == Endpoint.ARROW && correctEdge.getProximalEndpoint(estEdge.getNode1()) == Endpoint.ARROW) {
                numCorrect++;
            }

            if (estEdge.getProximalEndpoint(estEdge.getNode2()) == Endpoint.ARROW && correctEdge.getProximalEndpoint(estEdge.getNode2()) == Endpoint.ARROW) {
                numCorrect++;
            }
        }

        return numCorrect;
    }

    /**
     * Converts the given list of nodes, <code>originalNodes</code>, to use the
     * replacement nodes for them by the same name in the given
     * <code>graph</code>.
     *
     * @param originalNodes The list of nodes to be converted.
     * @param graph         A graph to be used as a source of new nodes.
     * @return A new, converted, graph.
     */
    public static List<Node> replaceNodes(List<Node> originalNodes, Graph graph) {
        List<Node> convertedNodes = new LinkedList<>();

        for (Node node : originalNodes) {
            convertedNodes.add(graph.getNode(node.getName()));
        }

        return convertedNodes;
    }

    /**
     * @return an empty graph with the given number of nodes.
     */
    public static Graph emptyGraph(int numNodes) {
        List<Node> nodes = new ArrayList<>();

        for (int i = 0; i < numNodes; i++) {
            nodes.add(new GraphNode("X" + i));
        }

        return new EdgeListGraph(nodes);
    }

    /**
     * Converts a graph to a Graphviz .dot file
     */
    public static String graphToDot(Graph graph) {
        StringBuilder builder = new StringBuilder();
        builder.append("digraph g {\n");
        for (Edge edge : graph.getEdges()) {
            builder.append(" \"").append(edge.getNode1()).append("\" -> \"").append(edge.getNode2()).append("\" [arrowtail=");
            if (edge.getEndpoint1() == Endpoint.ARROW) {
                builder.append("normal");
            } else if (edge.getEndpoint1() == Endpoint.TAIL) {
                builder.append("none");
            } else if (edge.getEndpoint1() == Endpoint.CIRCLE) {
                builder.append("odot");
            }
            builder.append(", arrowhead=");
            if (edge.getEndpoint2() == Endpoint.ARROW) {
                builder.append("normal");
            } else if (edge.getEndpoint2() == Endpoint.TAIL) {
                builder.append("none");
            } else if (edge.getEndpoint2() == Endpoint.CIRCLE) {
                builder.append("odot");
            }
            builder.append("]; \n");
        }
        builder.append("}");

        return builder.toString();
    }

    public static void graphToDot(Graph graph, File file) {
        try {
            Writer writer = new FileWriter(file);
            writer.write(graphToDot(graph));
            writer.close();
        } catch (IOException e) {
            e.printStackTrace();
        }
    }

    /**
     * @return an XML element representing the given graph. (Well, only a basic
     * graph for now...)
     */
    public static Element convertToXml(Graph graph) {
        Element element = new Element("graph");

        Element variables = new Element("variables");
        element.appendChild(variables);

        for (Node node : graph.getNodes()) {
            Element variable = new Element("variable");
            Text text = new Text(node.getName());
            variable.appendChild(text);
            variables.appendChild(variable);
        }

        Element edges = new Element("edges");
        element.appendChild(edges);

        for (Edge edge : graph.getEdges()) {
            Element _edge = new Element("edge");
            Text text = new Text(edge.toString());
            _edge.appendChild(text);
            edges.appendChild(_edge);
        }

        Set<Triple> ambiguousTriples = graph.getAmbiguousTriples();

        if (!ambiguousTriples.isEmpty()) {
            Element underlinings = new Element("ambiguities");
            element.appendChild(underlinings);

            for (Triple triple : ambiguousTriples) {
                Element underlining = new Element("ambiguities");
                Text text = new Text(niceTripleString(triple));
                underlining.appendChild(text);
                underlinings.appendChild(underlining);
            }
        }

        Set<Triple> underlineTriples = graph.getUnderLines();

        if (!underlineTriples.isEmpty()) {
            Element underlinings = new Element("underlines");
            element.appendChild(underlinings);

            for (Triple triple : underlineTriples) {
                Element underlining = new Element("underline");
                Text text = new Text(niceTripleString(triple));
                underlining.appendChild(text);
                underlinings.appendChild(underlining);
            }
        }

        Set<Triple> dottedTriples = graph.getDottedUnderlines();

        if (!dottedTriples.isEmpty()) {
            Element dottedUnderlinings = new Element("dottedUnderlines");
            element.appendChild(dottedUnderlinings);

            for (Triple triple : dottedTriples) {
                Element dottedUnderlining = new Element("dottedUnderline");
                Text text = new Text(niceTripleString(triple));
                dottedUnderlining.appendChild(text);
                dottedUnderlinings.appendChild(dottedUnderlining);
            }
        }

        return element;
    }

    private static String niceTripleString(Triple triple) {
        return triple.getX() + ", " + triple.getY() + ", " + triple.getZ();
    }

    public static String graphToXml(Graph graph) {
        Document document = new Document(convertToXml(graph));
        OutputStream out = new ByteArrayOutputStream();
        Serializer serializer = new Serializer(out);
        serializer.setLineSeparator("\n");
        serializer.setIndent(2);

        try {
            serializer.write(document);
        } catch (IOException e) {
            throw new RuntimeException(e);
        }

        return out.toString();
    }

    public static Graph parseGraphXml(Element graphElement, Map<String, Node> nodes) throws ParsingException {
        if (!"graph".equals(graphElement.getLocalName())) {
            throw new IllegalArgumentException("Expecting graph element: " + graphElement.getLocalName());
        }

        if (!("variables".equals(graphElement.getChildElements().get(0).getLocalName()))) {
            throw new ParsingException("Expecting variables element: "
                    + graphElement.getChildElements().get(0).getLocalName());
        }

        Element variablesElement = graphElement.getChildElements().get(0);
        Elements variableElements = variablesElement.getChildElements();
        List<Node> variables = new ArrayList<>();

        for (int i = 0; i < variableElements.size(); i++) {
            Element variableElement = variableElements.get(i);

            if (!("variable".equals(variablesElement.getChildElements().get(i).getLocalName()))) {
                throw new ParsingException("Expecting variable element.");
            }

            String value = variableElement.getValue();

            if (nodes == null) {
                variables.add(new GraphNode(value));
            } else {
                variables.add(nodes.get(value));
            }
        }

        Graph graph = new EdgeListGraph(variables);

//        graphNotes.add(noteAttribute.getValue());
        if (!("edges".equals(graphElement.getChildElements().get(1).getLocalName()))) {
            throw new ParsingException("Expecting edges element.");
        }

        Element edgesElement = graphElement.getChildElements().get(1);
        Elements edgesElements = edgesElement.getChildElements();

        for (int i = 0; i < edgesElements.size(); i++) {
            Element edgeElement = edgesElements.get(i);

            if (!("edge".equals(edgeElement.getLocalName()))) {
                throw new ParsingException("Expecting edge element: " + edgeElement.getLocalName());
            }

            String value = edgeElement.getValue();

//            System.out.println("value = " + value);
//            String regex = "([A-Za-z0-9_-]*) ?(.)-(.) ?([A-Za-z0-9_-]*)";
            String regex = "([A-Za-z0-9_-]*:?[A-Za-z0-9_-]*) ?(.)-(.) ?([A-Za-z0-9_-]*:?[A-Za-z0-9_-]*)";
//            String regex = "([A-Za-z0-9_-]*) ?([<o])-([o>]) ?([A-Za-z0-9_-]*)";

            java.util.regex.Pattern pattern = java.util.regex.Pattern.compile(regex);
            Matcher matcher = pattern.matcher(value);

            if (!matcher.matches()) {
                throw new ParsingException("Edge doesn't match pattern.");
            }

            String var1 = matcher.group(1);
            String leftEndpoint = matcher.group(2);
            String rightEndpoint = matcher.group(3);
            String var2 = matcher.group(4);

            Node node1 = graph.getNode(var1);
            Node node2 = graph.getNode(var2);
            Endpoint endpoint1;

            switch (leftEndpoint) {
                case "<":
                    endpoint1 = Endpoint.ARROW;
                    break;
                case "o":
                    endpoint1 = Endpoint.CIRCLE;
                    break;
                case "-":
                    endpoint1 = Endpoint.TAIL;
                    break;
                default:
                    throw new IllegalStateException("Expecting an endpoint: " + leftEndpoint);
            }

            Endpoint endpoint2;

            switch (rightEndpoint) {
                case ">":
                    endpoint2 = Endpoint.ARROW;
                    break;
                case "o":
                    endpoint2 = Endpoint.CIRCLE;
                    break;
                case "-":
                    endpoint2 = Endpoint.TAIL;
                    break;
                default:
                    throw new IllegalStateException("Expecting an endpoint: " + rightEndpoint);
            }

            Edge edge = new Edge(node1, node2, endpoint1, endpoint2);
            graph.addEdge(edge);
        }

        int size = graphElement.getChildElements().size();
        if (2 >= size) {
            return graph;
        }

        int p = 2;

        if ("ambiguities".equals(graphElement.getChildElements().get(p).getLocalName())) {
            Element ambiguitiesElement = graphElement.getChildElements().get(p);
            Set<Triple> triples = parseTriples(variables, ambiguitiesElement, "ambiguity");
            graph.setAmbiguousTriples(triples);
            p++;
        }

        if (p >= size) {
            return graph;
        }

        if ("underlines".equals(graphElement.getChildElements().get(p).getLocalName())) {
            Element ambiguitiesElement = graphElement.getChildElements().get(p);
            Set<Triple> triples = parseTriples(variables, ambiguitiesElement, "underline");
            graph.setUnderLineTriples(triples);
            p++;
        }

        if (p >= size) {
            return graph;
        }

        if ("dottedunderlines".equals(graphElement.getChildElements().get(p).getLocalName())) {
            Element ambiguitiesElement = graphElement.getChildElements().get(p);
            Set<Triple> triples = parseTriples(variables, ambiguitiesElement, "dottedunderline");
            graph.setDottedUnderLineTriples(triples);
        }

        return graph;
    }

    /**
     * A triples element has a list of three (comman separated) nodes as text.
     */
    private static Set<Triple> parseTriples(List<Node> variables, Element triplesElement, String s) {
        Elements elements = triplesElement.getChildElements(s);

        Set<Triple> triples = new HashSet<>();

        for (int q = 0; q < elements.size(); q++) {
            Element tripleElement = elements.get(q);
            String value = tripleElement.getValue();

            String[] tokens = value.split(",");

            if (tokens.length != 3) {
                throw new IllegalArgumentException("Expecting a triple: " + value);
            }

            String x = tokens[0].trim();
            String y = tokens[1].trim();
            String z = tokens[2].trim();

            Node _x = getNode(variables, x);
            Node _y = getNode(variables, y);
            Node _z = getNode(variables, z);

            Triple triple = new Triple(_x, _y, _z);
            triples.add(triple);
        }
        return triples;
    }

    private static Node getNode(List<Node> nodes, String x) {
        for (Node node : nodes) {
            if (x.equals(node.getName())) {
                return node;
            }
        }

        return null;
    }

    public static Element getRootElement(File file) throws ParsingException, IOException {
        Builder builder = new Builder();
        Document document = builder.build(file);
        return document.getRootElement();
    }

    /**
     * @param graph The graph to be saved.
     * @param file  The file to save it in.
     * @param xml   True if to be saved in XML, false if in text.
     * @return I have no idea whey I'm returning this; it's already closed...
     */
    public static PrintWriter saveGraph(Graph graph, File file, boolean xml) {
        PrintWriter out;

        try {
            out = new PrintWriter(new FileOutputStream(file));
//            out.print(graph);

            if (xml) {
                out.print(graphToXml(graph));
            } else {
                out.println(graph);
            }
            out.close();
        } catch (IOException e1) {
            throw new IllegalArgumentException(
                    "Output file could not " + "be opened: " + file);
        }
        return out;
    }

    public static Graph loadGraph(File file) {
//        if (!file.getNode().endsWith(".xml")) {
//            throw new IllegalArgumentException("Not an XML file.");
//        }

        Element root;
        Graph graph;

        try {
            root = getRootElement(file);
            graph = parseGraphXml(root, null);
        } catch (ParsingException e1) {
            throw new IllegalArgumentException("Could not parse " + file, e1);
        } catch (IOException e1) {
            throw new IllegalArgumentException("Could not read " + file, e1);
        }

        if (graph == null) {
            throw new IllegalArgumentException("Expecting a graph in " + file);
        }
        return graph;
    }

    public static Graph loadGraphTxt(File file) {
        try {
            Reader in1 = new FileReader(file);
            return readerToGraphTxt(in1);

        } catch (Exception e) {
            e.printStackTrace();
            throw new IllegalStateException();
        }
    }

    public static Graph loadGraphJson(File file) {
        try {
            Reader in1 = new FileReader(file);
            return readerToGraphJson(in1);

        } catch (Exception e) {
            e.printStackTrace();
        }

        throw new IllegalStateException();
    }

    public static Graph readerToGraphTxt(String graphString) throws IOException {
        return readerToGraphTxt(new CharArrayReader(graphString.toCharArray()));
    }

    public static Graph readerToGraphTxt(Reader reader) throws IOException {
        BufferedReader in = new BufferedReader(reader);

        while (!in.readLine().trim().equals("Graph Nodes:")) ;

        String line;
        Graph graph = new EdgeListGraph();

        while (!(line = in.readLine().trim()).equals("")) {
            String[] tokens = line.split(",");

            for (String token : tokens) {
                graph.addNode(new GraphNode(token));
            }
        }

        while (!in.readLine().trim().equals("Graph Edges:")) ;

        while ((line = in.readLine()) != null) {
            line = line.trim();
            if (line.equals("")) {
                break;
            }

            System.out.println(line);

            String[] tokens = line.split("\\s+");

            String from = tokens[1];

<<<<<<< HEAD
=======
            line = line.substring(line.indexOf(from) + from.length()).trim();
            tokens = line.split("\\s+");
            
            String edge = tokens[0];

            line = line.substring(line.indexOf(edge) + edge.length()).trim();
            tokens = line.split("\\s+");
            
            String to = tokens[0];
            line = line.substring(line.indexOf(to) + to.length()).trim();

>>>>>>> a4c142cc
            Node _from = graph.getNode(from);
            Node _to = graph.getNode(to);

            char end1 = edge.charAt(0);
            char end2 = edge.charAt(2);

            Endpoint _end1, _end2;

            if (end1 == '<') {
                _end1 = Endpoint.ARROW;
            } else if (end1 == 'o') {
                _end1 = Endpoint.CIRCLE;
            } else if (end1 == '-') {
                _end1 = Endpoint.TAIL;
            } else {
                throw new IllegalArgumentException();
            }

            if (end2 == '>') {
                _end2 = Endpoint.ARROW;
            } else if (end2 == 'o') {
                _end2 = Endpoint.CIRCLE;
            } else if (end2 == '-') {
                _end2 = Endpoint.TAIL;
            } else {
                throw new IllegalArgumentException();
            }

            Edge _edge = new Edge(_from, _to, _end1, _end2);

            //Bootstrapping
            if (line.indexOf("[no edge]") > -1) {

                String bootstrap_format = "[no edge]:0.0000[-->]:0.0000[<--]:0.0000[o->]:0.0000[<-o]:0.0000[o-o]:0.0000[<->]:0.0000[---]:0.0000";
                String bootstraps = line.substring(0, bootstrap_format.length());
                line = line.substring(bootstrap_format.length()).trim();
                double nil = Double.parseDouble(bootstraps.substring(10, 16));
                double ta = Double.parseDouble(bootstraps.substring(22, 28));
                double at = Double.parseDouble(bootstraps.substring(34, 40));
                double ca = Double.parseDouble(bootstraps.substring(46, 52));
                double ac = Double.parseDouble(bootstraps.substring(58, 64));
                double cc = Double.parseDouble(bootstraps.substring(70, 76));
                double aa = Double.parseDouble(bootstraps.substring(82, 88));
                double tt = Double.parseDouble(bootstraps.substring(94, 100));

                _edge.addEdgeTypeProbability(new EdgeTypeProbability(EdgeType.nil, nil));
                _edge.addEdgeTypeProbability(new EdgeTypeProbability(EdgeType.ta, ta));
                _edge.addEdgeTypeProbability(new EdgeTypeProbability(EdgeType.at, at));
                _edge.addEdgeTypeProbability(new EdgeTypeProbability(EdgeType.ca, ca));
                _edge.addEdgeTypeProbability(new EdgeTypeProbability(EdgeType.ac, ac));
                _edge.addEdgeTypeProbability(new EdgeTypeProbability(EdgeType.cc, cc));
                _edge.addEdgeTypeProbability(new EdgeTypeProbability(EdgeType.aa, aa));
                _edge.addEdgeTypeProbability(new EdgeTypeProbability(EdgeType.tt, tt));
            } else {
                for (int i = 4; i < tokens.length; i++)
                    _edge.addProperty(Edge.Property.valueOf(tokens[i]));
            }

            graph.addEdge(_edge);
        }

        return graph;
    }

    public static Graph readerToGraphJson(Reader reader) throws IOException {
        BufferedReader in = new BufferedReader(reader);

        String json = "";
        String line;

        while ((line = in.readLine()) != null) {
            json += line.trim();
        }

        Graph graph = JsonUtils.parseJSONObjectToTetradGraph(json);

        return graph;
    }

    public static HashMap<String, PointXy> grabLayout(List<Node> nodes) {
        HashMap<String, PointXy> layout = new HashMap<>();

        for (Node node : nodes) {
            layout.put(node.getName(), new PointXy(node.getCenterX(), node.getCenterY()));
        }

        return layout;
    }

    /**
     * @return A list of triples of the form X*->Y<-*Z.
     */
    public static List<Triple> getCollidersFromGraph(Node node, Graph graph) {
        List<Triple> colliders = new ArrayList<>();

        List<Node> adj = graph.getAdjacentNodes(node);
        if (adj.size() < 2) {
            return new LinkedList<>();
        }

        ChoiceGenerator gen = new ChoiceGenerator(adj.size(), 2);
        int[] choice;

        while ((choice = gen.next()) != null) {
            Node x = adj.get(choice[0]);
            Node z = adj.get(choice[1]);

            Endpoint endpt1 = graph.getEdge(x, node).getProximalEndpoint(node);
            Endpoint endpt2 = graph.getEdge(z, node).getProximalEndpoint(node);

            if (endpt1 == Endpoint.ARROW && endpt2 == Endpoint.ARROW) {
                colliders.add(new Triple(x, node, z));
            }
        }

        return colliders;
    }

    /**
     * @return A list of triples of the form <X, Y, Z>, where <X, Y, Z> is a
     * definite noncollider in the given graph.
     */
    public static List<Triple> getNoncollidersFromGraph(Node node, Graph graph) {
        List<Triple> noncolliders = new ArrayList<>();

        List<Node> adj = graph.getAdjacentNodes(node);
        if (adj.size() < 2) {
            return new LinkedList<>();
        }

        ChoiceGenerator gen = new ChoiceGenerator(adj.size(), 2);
        int[] choice;

        while ((choice = gen.next()) != null) {
            Node x = adj.get(choice[0]);
            Node z = adj.get(choice[1]);

            Endpoint endpt1 = graph.getEdge(x, node).getProximalEndpoint(node);
            Endpoint endpt2 = graph.getEdge(z, node).getProximalEndpoint(node);

            if (endpt1 == Endpoint.ARROW && endpt2 == Endpoint.TAIL
                    || endpt1 == Endpoint.TAIL && endpt2 == Endpoint.ARROW
                    || endpt1 == Endpoint.TAIL && endpt2 == Endpoint.TAIL) {
                noncolliders.add(new Triple(x, node, z));
            }
        }

        return noncolliders;
    }

    /**
     * @return A list of triples of the form <X, Y, Z>, where <X, Y, Z> is a
     * definite noncollider in the given graph.
     */
    public static List<Triple> getAmbiguousTriplesFromGraph(Node node, Graph graph) {
        List<Triple> ambiguousTriples = new ArrayList<>();

        List<Node> adj = graph.getAdjacentNodes(node);
        if (adj.size() < 2) {
            return new LinkedList<>();
        }

        ChoiceGenerator gen = new ChoiceGenerator(adj.size(), 2);
        int[] choice;

        while ((choice = gen.next()) != null) {
            Node x = adj.get(choice[0]);
            Node z = adj.get(choice[1]);

            if (graph.isAmbiguousTriple(x, node, z)) {
                ambiguousTriples.add(new Triple(x, node, z));
            }
        }

        return ambiguousTriples;
    }

    /**
     * @return A list of triples of the form <X, Y, Z>, where <X, Y, Z> is a
     * definite noncollider in the given graph.
     */
    public static List<Triple> getUnderlinedTriplesFromGraph(Node node, Graph graph) {
        List<Triple> underlinedTriples = new ArrayList<>();
        Set<Triple> allUnderlinedTriples = graph.getUnderLines();

        List<Node> adj = graph.getAdjacentNodes(node);
        if (adj.size() < 2) {
            return new LinkedList<>();
        }

        ChoiceGenerator gen = new ChoiceGenerator(adj.size(), 2);
        int[] choice;

        while ((choice = gen.next()) != null) {
            Node x = adj.get(choice[0]);
            Node z = adj.get(choice[1]);

            if (allUnderlinedTriples.contains(new Triple(x, node, z))) {
                underlinedTriples.add(new Triple(x, node, z));
            }
        }

        return underlinedTriples;
    }

    /**
     * @return A list of triples of the form <X, Y, Z>, where <X, Y, Z> is a
     * definite noncollider in the given graph.
     */
    public static List<Triple> getDottedUnderlinedTriplesFromGraph(Node node, Graph graph) {
        List<Triple> dottedUnderlinedTriples = new ArrayList<>();
        Set<Triple> allDottedUnderlinedTriples = graph.getDottedUnderlines();

        List<Node> adj = graph.getAdjacentNodes(node);
        if (adj.size() < 2) {
            return new LinkedList<>();
        }

        ChoiceGenerator gen = new ChoiceGenerator(adj.size(), 2);
        int[] choice;

        while ((choice = gen.next()) != null) {
            Node x = adj.get(choice[0]);
            Node z = adj.get(choice[1]);

            if (allDottedUnderlinedTriples.contains(new Triple(x, node, z))) {
                dottedUnderlinedTriples.add(new Triple(x, node, z));
            }
        }

        return dottedUnderlinedTriples;
    }

    /**
     * A standard matrix graph representation for directed graphs. a[i][j] = 1
     * is j-->i and -1 if i-->j.
     *
     * @throws IllegalArgumentException if <code>graph</code> is not a directed
     *                                  graph.
     */
    private static int[][] incidenceMatrix(Graph graph) throws IllegalArgumentException {
        List<Node> nodes = graph.getNodes();
        int[][] m = new int[nodes.size()][nodes.size()];

        for (Edge edge : graph.getEdges()) {
            if (!Edges.isDirectedEdge(edge)) {
                throw new IllegalArgumentException("Not a directed graph.");
            }
        }

        for (int i = 0; i < nodes.size(); i++) {
            for (int j = 0; j < nodes.size(); j++) {
                Node x1 = nodes.get(i);
                Node x2 = nodes.get(j);
                Edge edge = graph.getEdge(x1, x2);

                if (edge == null) {
                    m[i][j] = 0;
                } else if (edge.getProximalEndpoint(x1) == Endpoint.ARROW) {
                    m[i][j] = 1;
                } else if (edge.getProximalEndpoint(x1) == Endpoint.TAIL) {
                    m[i][j] = -1;
                }
            }
        }

        return m;
    }

    public static String loadGraphRMatrix(Graph graph) throws IllegalArgumentException {
        int[][] m = incidenceMatrix(graph);

        TextTable table = new TextTable(m[0].length + 1, m.length + 1);

        for (int i = 0; i < m.length; i++) {
            for (int j = 0; j < m[0].length; j++) {
                table.setToken(i + 1, j + 1, m[i][j] + "");
            }
        }

        for (int i = 0; i < m.length; i++) {
            table.setToken(i + 1, 0, (i + 1) + "");
        }

        List<Node> nodes = graph.getNodes();

        for (int j = 0; j < m[0].length; j++) {
            table.setToken(0, j + 1, nodes.get(j).getName());
        }

        return table.toString();
    }

    public static Graph loadGraphPcAlgMatrix(DataSet dataSet) {
        List<Node> vars = dataSet.getVariables();

        Graph graph = new EdgeListGraph(vars);

        for (int i = 0; i < dataSet.getNumRows(); i++) {
            for (int j = 0; j < dataSet.getNumColumns(); j++) {
                if (i == j) continue;
                int g = dataSet.getInt(i, j);
                int h = dataSet.getInt(j, i);


                if (g == 1 && h == 1 && !graph.isAdjacentTo(vars.get(i), vars.get(j))) {
                    graph.addUndirectedEdge(vars.get(i), vars.get(j)); //
                } else if (g == 1 && h == 0) {
                    graph.addDirectedEdge(vars.get(j), vars.get(i));
                }
            }
        }

        return graph;
    }

    public static Graph loadGraphBNTPcMatrix(List<Node> vars, DataSet dataSet) {
        Graph graph = new EdgeListGraph(vars);

        for (int i = 0; i < dataSet.getNumRows(); i++) {
            for (int j = 0; j < dataSet.getNumColumns(); j++) {
                int g = dataSet.getInt(i, j);
                int h = dataSet.getInt(j, i);

                if (g == 1 && h == 1 && !graph.isAdjacentTo(vars.get(i), vars.get(j))) {
                    graph.addUndirectedEdge(vars.get(i), vars.get(j));
                } else if (g == -1 && h == 0) {
                    graph.addDirectedEdge(vars.get(i), vars.get(j));
                }
            }
        }

        return graph;
    }

    public static String graphRMatrixTxt(Graph graph) throws IllegalArgumentException {
        int[][] m = incidenceMatrix(graph);

        TextTable table = new TextTable(m[0].length + 1, m.length + 1);

        for (int i = 0; i < m.length; i++) {
            for (int j = 0; j < m[0].length; j++) {
                table.setToken(i + 1, j + 1, m[i][j] + "");
            }
        }

        for (int i = 0; i < m.length; i++) {
            table.setToken(i + 1, 0, (i + 1) + "");
        }

        List<Node> nodes = graph.getNodes();

        for (int j = 0; j < m[0].length; j++) {
            table.setToken(0, j + 1, nodes.get(j).getName());
        }

        return table.toString();

    }

    public static boolean containsBidirectedEdge(Graph graph) {
        boolean containsBidirected = false;

        for (Edge edge : graph.getEdges()) {
            if (Edges.isBidirectedEdge(edge)) {
                containsBidirected = true;
                break;
            }
        }
        return containsBidirected;
    }

    public static boolean existsDirectedPathFromTo(Node node1, Node node2, Graph graph) {
        return node1 == node2 || existsDirectedPathFromToBreathFirst(node1, node2, graph);
//        return existsDirectedPathVisit(node1, node2, new LinkedList<Node>(), 1000, graph);
    }

    public static boolean existsDirectedPathFromTo(Node node1, Node node2, int depth, Graph graph) {
        return node1 == node2 || existsDirectedPathVisit(node1, node2, new LinkedList<Node>(), depth, graph);
    }

    public static boolean existsSemidirectedPathFromTo(Node node1, Node node2, Graph graph) {
        return existsSemiDirectedPathVisit(node1, node2, new LinkedList<Node>(), 1000, graph);
    }

    private static boolean existsDirectedPathVisit(Node node1, Node node2, LinkedList<Node> path, int depth, Graph graph) {
        path.addLast(node1);

        if (path.size() >= depth) {
            return false;
        }

        for (Edge edge : graph.getEdges(node1)) {
            Node child = Edges.traverseDirected(node1, edge);

            if (child == null) {
                continue;
            }

            if (child == node2) {
                return true;
            }

            if (path.contains(child)) {
                continue;
            }

            if (existsDirectedPathVisit(child, node2, path, depth, graph)) {
                return true;
            }
        }

        path.removeLast();
        return false;
    }

    /**
     * @return true just in case there is a nonempty path from one node to
     * another. Because the path needs to be non-empty, this can distinguish
     * cycles. The case where from = to but there is no cycle from from to to
     * needs to be checked separately.
     */
    public static boolean existsDirectedPathFromToBreathFirst(Node from, Node to, Graph G) {
        Queue<Node> Q = new LinkedList<>();
        Set<Node> V = new HashSet<>();
        Q.offer(from);
        V.add(from);

        while (!Q.isEmpty()) {
            Node t = Q.remove();

            for (Node u : G.getAdjacentNodes(t)) {
                Edge edge = G.getEdge(t, u);
                Node c = Edges.traverseDirected(t, edge);

                if (c == null) {
                    continue;
                }
                if (c == to) {
                    return true;
                }
                if (V.contains(c)) {
                    continue;
                }

                V.add(c);
                Q.offer(c);
            }
        }

        return false;
    }

    /**
     * @return true iff there is a semi-directed path from node1 to node2
     */
    private static boolean existsSemiDirectedPathVisit(Node node1, Node node2, LinkedList<Node> path, int maxDepth,
                                                       Graph graph) {
        path.addLast(node1);

        if (path.size() >= maxDepth) {
            return false;
        }

        for (Edge edge : graph.getEdges(graph.getNode(node1.getName()))) {
            Node child = Edges.traverseSemiDirected(node1, edge);

            if (child == null) {
                continue;
            }

            if (child == node2) {
                return true;
            }

            if (path.contains(child)) {
                continue;
            }

//            if (previous != null && graph.isAmbiguousTriple(previous, node1, child)) {
//                continue;
//            }
            if (existsSemiDirectedPathVisit(child, node2, path, maxDepth, graph)) {
                return true;
            }
        }

        path.removeLast();
        return false;
    }

    public static LinkedList<Triple> listColliderTriples(Graph graph) {
        LinkedList<Triple> colliders = new LinkedList<>();

        for (Node node : graph.getNodes()) {
            List<Node> adj = graph.getAdjacentNodes(node);

            if (adj.size() < 2) {
                continue;
            }

            ChoiceGenerator gen = new ChoiceGenerator(adj.size(), 2);
            int[] choice;

            while ((choice = gen.next()) != null) {
                List<Node> others = asList(choice, adj);

                if (graph.isDefCollider(others.get(0), node, others.get(1))) {
                    colliders.add(new Triple(others.get(0), node, others.get(1)));
                }
            }
        }
        return colliders;
    }

    /**
     * Constructs a list of nodes from the given <code>nodes</code> list at the
     * given indices in that list.
     *
     * @param indices The indices of the desired nodes in <code>nodes</code>.
     * @param nodes   The list of nodes from which we select a sublist.
     * @return the The sublist selected.
     */
    public static List<Node> asList(int[] indices, List<Node> nodes) {
        List<Node> list = new LinkedList<>();

        for (int i : indices) {
            list.add(nodes.get(i));
        }

        return list;
    }

    public static Set<Node> asSet(int[] indices, List<Node> nodes) {
        Set<Node> set = new HashSet<>();

        for (int i : indices) {
            set.add(nodes.get(i));
        }

        return set;
    }

    public static int numDirectionalErrors(Graph result, Graph pattern) {
        int count = 0;

        for (Edge edge : result.getEdges()) {
            Node node1 = edge.getNode1();
            Node node2 = edge.getNode2();

            Node _node1 = pattern.getNode(node1.getName());
            Node _node2 = pattern.getNode(node2.getName());

            Edge _edge = pattern.getEdge(_node1, _node2);

            if (_edge == null) {
                continue;
            }

            if (Edges.isDirectedEdge(edge)) {
                if (_edge.pointsTowards(_node1)) {
                    count++;
                } else if (Edges.isUndirectedEdge(_edge)) {
                    count++;
                }
            }

//            else if (Edges.isBidirectedEdge(edge)) {
//                count++;
//            }
        }

        return count;
    }

    public static int numBidirected(Graph result) {
        int numBidirected = 0;

        for (Edge edge : result.getEdges()) {
            if (Edges.isBidirectedEdge(edge)) {
                numBidirected++;
            }
        }

        return numBidirected;
    }

    public static int degree(Graph graph) {
        int maxDegree = 0;

        for (Node node : graph.getNodes()) {
            int n = graph.getEdges(node).size();
            if (n > maxDegree) {
                maxDegree = n;
            }
        }

        return maxDegree;
    }

    public static List<Node> getCausalOrdering(final Graph graph) {
        if (graph.existsDirectedCycle()) {
            throw new IllegalArgumentException("Graph must be acyclic.");
        }

        List<Node> found = new LinkedList<>();
        List<Node> notFound = new ArrayList<>(graph.getNodes());

        for (Iterator<Node> i = notFound.iterator(); i.hasNext(); ) {
            if (i.next().getNodeType() == NodeType.ERROR) {
                i.remove();
            }
        }

        List<Node> allNodes = new ArrayList<>(notFound);

        while (!notFound.isEmpty()) {
            for (Iterator<Node> it = notFound.iterator(); it.hasNext(); ) {
                Node node = it.next();

                List<Node> parents = graph.getParents(node);
                parents.retainAll(allNodes);

                if (found.containsAll(parents)) {
                    found.add(node);
                    it.remove();
                }
            }
        }

        return found;
    }

    public static String getIntersectionComparisonString(List<Graph> graphs) {
        if (graphs == null || graphs.isEmpty()) {
            return "";
        }

        StringBuilder b = undirectedEdges(graphs);

        b.append(directedEdges(graphs));

        return b.toString();
    }

    private static StringBuilder undirectedEdges(List<Graph> graphs) {
        List<Graph> undirectedGraphs = new ArrayList<>();

        for (Graph graph : graphs) {
            Graph graph2 = new EdgeListGraph(graph);
            graph2.reorientAllWith(Endpoint.TAIL);
            undirectedGraphs.add(graph2);
        }

        Map<String, Node> exemplars = new HashMap<>();

        for (Graph graph : undirectedGraphs) {
            for (Node node : graph.getNodes()) {
                exemplars.put(node.getName(), node);
            }
        }

        Set<Node> nodeSet = new HashSet<>();

        for (String s : exemplars.keySet()) {
            nodeSet.add(exemplars.get(s));
        }
        List<Node> nodes = new ArrayList<>(nodeSet);
        List<Graph> undirectedGraphs2 = new ArrayList<>();

        for (int i = 0; i < graphs.size(); i++) {
            Graph graph = replaceNodes(undirectedGraphs.get(i),
                    nodes);
            undirectedGraphs2.add(graph);
        }

        Set<Edge> undirectedEdgesSet = new HashSet<>();

        for (Graph graph : undirectedGraphs2) {
            undirectedEdgesSet.addAll(graph.getEdges());
        }

        List<Edge> undirectedEdges = new ArrayList<>(undirectedEdgesSet);

        Collections.sort(undirectedEdges, new Comparator<Edge>() {
            public int compare(Edge o1, Edge o2) {
                String name11 = o1.getNode1().getName();
                String name12 = o1.getNode2().getName();
                String name21 = o2.getNode1().getName();
                String name22 = o2.getNode2().getName();

                int major = name11.compareTo(name21);
                int minor = name12.compareTo(name22);

                if (major == 0) {
                    return minor;
                } else {
                    return major;
                }
            }
        });

        List<List<Edge>> groups = new ArrayList<>();
        for (int i = 0; i < graphs.size(); i++) {
            groups.add(new ArrayList<Edge>());
        }

        for (Edge edge : undirectedEdges) {
            int count = 0;

            for (Graph graph : undirectedGraphs2) {
                if (graph.containsEdge(edge)) {
                    count++;
                }
            }

            if (count == 0) {
                throw new IllegalArgumentException();
            }

            groups.get(count - 1).add(edge);
        }

        StringBuilder b = new StringBuilder();

        for (int i = groups.size() - 1; i >= 0; i--) {
            b.append("\n\nIn ").append(i + 1).append(" graph").append((i > 0) ? "s" : "").append("...\n");

            for (int j = 0; j < groups.get(i).size(); j++) {
                b.append("\n").append(j + 1).append(". ").append(groups.get(i).get(j));
            }
        }

        return b;
    }

    private static StringBuilder directedEdges(List<Graph> directedGraphs) {
        Set<Edge> directedEdgesSet = new HashSet<>();

        Map<String, Node> exemplars = new HashMap<>();

        for (Graph graph : directedGraphs) {
            for (Node node : graph.getNodes()) {
                exemplars.put(node.getName(), node);
            }
        }

        Set<Node> nodeSet = new HashSet<>();

        for (String s : exemplars.keySet()) {
            nodeSet.add(exemplars.get(s));
        }

        List<Node> nodes = new ArrayList<>(nodeSet);

        List<Graph> directedGraphs2 = new ArrayList<>();

        for (Graph directedGraph : directedGraphs) {
            Graph graph = replaceNodes(directedGraph,
                    nodes);
            directedGraphs2.add(graph);
        }

        for (Graph graph : directedGraphs2) {
            directedEdgesSet.addAll(graph.getEdges());
        }

        List<Edge> directedEdges = new ArrayList<>(directedEdgesSet);

        Collections.sort(directedEdges, new Comparator<Edge>() {
            public int compare(Edge o1, Edge o2) {
                String name11 = o1.getNode1().getName();
                String name12 = o1.getNode2().getName();
                String name21 = o2.getNode1().getName();
                String name22 = o2.getNode2().getName();

                int major = name11.compareTo(name21);
                int minor = name12.compareTo(name22);

                if (major == 0) {
                    return minor;
                } else {
                    return major;
                }
            }
        });

        List<List<Edge>> groups = new ArrayList<>();
        for (int i = 0; i < directedGraphs2.size(); i++) {
            groups.add(new ArrayList<Edge>());
        }
        Set<Edge> contradicted = new HashSet<>();
        Map<Edge, Integer> directionCounts = new HashMap<>();

        for (Edge edge : directedEdges) {
            if (!edge.isDirected()) {
                continue;
            }

            int count1 = 0;
            int count2 = 0;

            for (Graph graph : directedGraphs2) {
                if (graph.containsEdge(edge)) {
                    count1++;
                } else if (graph.containsEdge(edge.reverse())) {
                    count2++;
                }
            }

            if (count1 != 0 && count2 != 0 && !contradicted.contains(edge.reverse())) {
                contradicted.add(edge);
            }

            directionCounts.put(edge, count1);
            directionCounts.put(edge.reverse(), count2);

            if (count1 == 0) {
                groups.get(count2 - 1).add(edge);
            }

            if (count2 == 0) {
                groups.get(count1 - 1).add(edge);
            }
        }

        StringBuilder b = new StringBuilder();

        for (int i = groups.size() - 1; i >= 0; i--) {
            b.append("\n\nUncontradicted in ").append(i + 1).append(" graph").append((i > 0) ? "s" : "").append("...\n");

            for (int j = 0; j < groups.get(i).size(); j++) {
                b.append("\n").append(j + 1).append(". ").append(groups.get(i).get(j));
            }
        }

        b.append("\n\nContradicted:\n");
        int index = 1;

        for (Edge edge : contradicted) {
            b.append("\n").append(index++).append(". ").append(Edges.undirectedEdge(edge.getNode1(), edge.getNode2())).
                    append(" (--> ").
                    append(directionCounts.get(edge)).append(" <-- ").
                    append(directionCounts.get(edge.reverse())).append(")");
        }

        return b;
    }

    private static boolean uncontradicted(Edge edge1, Edge edge2) {
        if (edge1 == null || edge2 == null) {
            return true;
        }

        Node x = edge1.getNode1();
        Node y = edge1.getNode2();

        if (edge1.pointsTowards(x) && edge2.pointsTowards(y)) {
            return false;
        } else if (edge1.pointsTowards(y) && edge2.pointsTowards(x)) {
            return false;
        }
        return true;
    }

    public static String edgeMisclassifications(double[][] counts, NumberFormat nf) {
        StringBuilder builder = new StringBuilder();

        TextTable table2 = new TextTable(9, 7);

        table2.setToken(1, 0, "---");
        table2.setToken(2, 0, "o-o");
        table2.setToken(3, 0, "o->");
        table2.setToken(4, 0, "<-o");
        table2.setToken(5, 0, "-->");
        table2.setToken(6, 0, "<--");
        table2.setToken(7, 0, "<->");
        table2.setToken(8, 0, "No Edge");
        table2.setToken(0, 1, "---");
        table2.setToken(0, 2, "o-o");
        table2.setToken(0, 3, "o->");
        table2.setToken(0, 4, "-->");
        table2.setToken(0, 5, "<->");
        table2.setToken(0, 6, "No Edge");

        for (int i = 0; i < 8; i++) {
            for (int j = 0; j < 6; j++) {
                if (i == 7 && j == 5) {
                    table2.setToken(i + 1, j + 1, "*");
                } else {
                    table2.setToken(i + 1, j + 1, "" + nf.format(counts[i][j]));
                }
            }
        }

        builder.append(table2.toString());

        double correctEdges = 0;
        double estimatedEdges = 0;

        for (int i = 0; i < counts.length; i++) {
            for (int j = 0; j < counts[0].length - 1; j++) {
                if ((i == 0 && j == 0) || (i == 1 && j == 1) || (i == 2 && j == 2) || (i == 4 && j == 3) || (i == 6 && j == 4)) {
                    correctEdges += counts[i][j];
                }

                estimatedEdges += counts[i][j];
            }
        }

        NumberFormat nf2 = new DecimalFormat("0.00");

        builder.append("\nRatio correct edges to estimated edges = ").append(nf2.format((correctEdges / (double) estimatedEdges)));

        return builder.toString();
    }

    public static String edgeMisclassifications(int[][] counts) {
        StringBuilder builder = new StringBuilder();

        TextTable table2 = new TextTable(9, 7);

        table2.setToken(1, 0, "---");
        table2.setToken(2, 0, "o-o");
        table2.setToken(3, 0, "o->");
        table2.setToken(4, 0, "<-o");
        table2.setToken(5, 0, "-->");
        table2.setToken(6, 0, "<--");
        table2.setToken(7, 0, "<->");
        table2.setToken(8, 0, "No Edge");
        table2.setToken(0, 1, "---");
        table2.setToken(0, 2, "o-o");
        table2.setToken(0, 3, "o->");
        table2.setToken(0, 4, "-->");
        table2.setToken(0, 5, "<->");
        table2.setToken(0, 6, "No Edge");

        for (int i = 0; i < 8; i++) {
            for (int j = 0; j < 6; j++) {
                if (i == 7 && j == 5) {
                    table2.setToken(i + 1, j + 1, "*");
                } else {
                    table2.setToken(i + 1, j + 1, "" + counts[i][j]);
                }
            }
        }

        builder.append(table2.toString());

        int correctEdges = 0;
        int estimatedEdges = 0;

        for (int i = 0; i < counts.length; i++) {
            for (int j = 0; j < counts[0].length - 1; j++) {
                if ((i == 0 && j == 0) || (i == 1 && j == 1) || (i == 2 && j == 2) || (i == 4 && j == 3) || (i == 6 && j == 4)) {
                    correctEdges += counts[i][j];
                }

                estimatedEdges += counts[i][j];
            }
        }

        NumberFormat nf2 = new DecimalFormat("0.00");

        builder.append("\nRatio correct edges to estimated edges = ").append(nf2.format((correctEdges / (double) estimatedEdges)));

        return builder.toString();
    }

    public static int[][] edgeMisclassificationCounts1(Graph leftGraph, Graph topGraph, boolean print) {
        topGraph = replaceNodes(topGraph, leftGraph.getNodes());

        int[][] counts = new int[8][6];

        for (Edge est : topGraph.getEdges()) {
            Node x = est.getNode1();
            Node y = est.getNode2();

            Edge left = leftGraph.getEdge(x, y);

            Edge top = topGraph.getEdge(x, y);

            int m = getTypeLeft(left, top);
            int n = getTypeTop(top);

            counts[m][n]++;
        }

        if (print) {
            System.out.println("# edges in true graph = " + leftGraph.getNumEdges());
            System.out.println("# edges in est graph = " + topGraph.getNumEdges());
        }

        for (Edge edgeLeft : leftGraph.getEdges()) {
            final Edge edgeTop = topGraph.getEdge(edgeLeft.getNode1(), edgeLeft.getNode2());
            if (edgeTop == null) {
                int m = getTypeLeft(edgeLeft, edgeLeft);
                counts[m][5]++;
            }
        }

        return counts;
    }

    public static void addPagColoring(Graph graph) {
        for (Edge edge : graph.getEdges()) {
            if (!Edges.isDirectedEdge(edge)) {
                continue;
            }

            Node x = Edges.getDirectedEdgeTail(edge);
            Node y = Edges.getDirectedEdgeHead(edge);

            graph.removeEdge(edge);
            graph.addEdge(edge);

            if (existsSemiDirectedPath(x, y, -1, graph)) {
                edge.addProperty(Edge.Property.nl); // bold.
            } else {
                edge.addProperty(Edge.Property.pl);
            }

            if (graph.defVisible(edge)) {
                edge.addProperty(Edge.Property.dd); // green.
            } else {
                edge.addProperty(Edge.Property.pd);
            }
        }
    }

    // Returns true if a path consisting of undirected and directed edges toward 'to' exists of
    // length at most 'bound'. Cycle checker in other words.
    public static boolean existsSemiDirectedPath(Node from, Node to, int bound, Graph graph) {
        Queue<Node> Q = new LinkedList<>();
        Set<Node> V = new HashSet<>();
        Q.offer(from);
        V.add(from);
        Node e = null;
        int distance = 0;

        while (!Q.isEmpty()) {
            Node t = Q.remove();
            if (t == to) {
                return true;
            }

            if (e == t) {
                e = null;
                distance++;
                if (distance > (bound == -1 ? 1000 : bound)) {
                    return false;
                }
            }

            for (Node u : graph.getAdjacentNodes(t)) {
                Edge edge = graph.getEdge(t, u);
                Node c = GraphUtils.traverseSemiDirected(t, edge);
                if (c == null) {
                    continue;
                }

                if (c == to) {
                    return true;
                }

                if (!V.contains(c)) {
                    V.add(c);
                    Q.offer(c);

                    if (e == null) {
                        e = u;
                    }
                }
            }
        }

        return false;
    }

    private static class Counts {

        private int[][] counts;

        public Counts() {
            this.counts = new int[8][6];
        }

        public void increment(int m, int n) {
            this.counts[m][n]++;
        }

        public int getCount(int m, int n) {
            return this.counts[m][n];
        }

        public void addAll(Counts counts2) {
            for (int i = 0; i < 8; i++) {
                for (int j = 0; j < 6; j++) {
                    counts[i][j] += counts2.getCount(i, j);
                }
            }
        }

        public int[][] countArray() {
            return counts;
        }
    }

    public static int[][] edgeMisclassificationCounts(Graph leftGraph, Graph topGraph, boolean print) {
//        topGraph = GraphUtils.replaceNodes(topGraph, leftGraph.getNodes());

        class CountTask extends RecursiveTask<Counts> {

            private int chunk;
            private int from;
            private int to;
            private final List<Edge> edges;
            private final Graph leftGraph;
            private final Graph topGraph;
            private final Counts counts;
            private final int[] count;

            public CountTask(int chunk, int from, int to, List<Edge> edges, Graph leftGraph, Graph topGraph, int[] count) {
                this.chunk = chunk;
                this.from = from;
                this.to = to;
                this.edges = edges;
                this.leftGraph = leftGraph;
                this.topGraph = topGraph;
                this.counts = new Counts();
                this.count = count;
            }

            @Override
            protected Counts compute() {
                int range = to - from;

                if (range <= chunk) {
                    for (int i = from; i < to; i++) {
                        int j = ++count[0];
                        if (j % 1000 == 0) {
                            System.out.println("Counted " + (count[0]));
                        }

                        Edge edge = edges.get(i);

                        Node x = edge.getNode1();
                        Node y = edge.getNode2();

                        Edge left = leftGraph.getEdge(x, y);
                        Edge top = topGraph.getEdge(x, y);

                        int m = getTypeLeft(left, top);
                        int n = getTypeTop(top);

                        counts.increment(m, n);
                    }

                    return counts;
                } else {
                    int mid = (to + from) / 2;
                    CountTask left = new CountTask(chunk, from, mid, edges, leftGraph, topGraph, count);
                    CountTask right = new CountTask(chunk, mid, to, edges, leftGraph, topGraph, count);

                    left.fork();
                    Counts rightAnswer = right.compute();
                    Counts leftAnswer = left.join();

                    leftAnswer.addAll(rightAnswer);
                    return leftAnswer;
                }
            }

            public Counts getCounts() {
                return counts;
            }
        }

//        System.out.println("Forming edge union");
//        topGraph = GraphUtils.replaceNodes(topGraph, leftGraph.getNodes());
//        int[][] counts = new int[8][6];
        Set<Edge> edgeSet = new HashSet<>();
        edgeSet.addAll(topGraph.getEdges());
        edgeSet.addAll(leftGraph.getEdges());

//        System.out.println("Union formed");
        if (print) {
            System.out.println("Top graph " + topGraph.getEdges().size());
            System.out.println("Left graph " + leftGraph.getEdges().size());
            System.out.println("All edges " + edgeSet.size());
        }

        List<Edge> edges = new ArrayList<>(edgeSet);

//        System.out.println("Finding pool");
        ForkJoinPoolInstance pool = ForkJoinPoolInstance.getInstance();

//        System.out.println("Starting count task");
        CountTask task = new CountTask(500, 0, edges.size(), edges, leftGraph, topGraph, new int[1]);
        Counts counts = pool.getPool().invoke(task);

//        System.out.println("Finishing count task");
        return counts.countArray();
    }

    private static Set<Edge> complement(Set<Edge> edgeSet, Graph topGraph) {
        Set<Edge> complement = new HashSet<>(edgeSet);
        complement.removeAll(topGraph.getEdges());
        return complement;
    }

    private static int getTypeTop(Edge edgeTop) {
        if (edgeTop == null) {
            return 5;
        }

        if (Edges.isUndirectedEdge(edgeTop)) {
            return 0;
        }

        if (Edges.isNondirectedEdge(edgeTop)) {
            return 1;
        }

        if (Edges.isPartiallyOrientedEdge(edgeTop)) {
            return 2;
        }

        if (Edges.isDirectedEdge(edgeTop)) {
            return 3;
        }

        if (Edges.isBidirectedEdge(edgeTop)) {
            return 4;
        }

        return 5;

//        throw new IllegalArgumentException("Unsupported edge type : " + edgeTop);
    }

    private static int getTypeLeft(Edge edgeLeft, Edge edgeTop) {
        if (edgeLeft == null) {
            return 7;
        }

        if (edgeTop == null) {
            edgeTop = edgeLeft;
        }

        if (Edges.isUndirectedEdge(edgeLeft)) {
            return 0;
        }

        if (Edges.isNondirectedEdge(edgeLeft)) {
            return 1;
        }

        Node x = edgeLeft.getNode1();
        Node y = edgeLeft.getNode2();

        if (Edges.isPartiallyOrientedEdge(edgeLeft)) {
            if ((edgeLeft.pointsTowards(x) && edgeTop.pointsTowards(y))
                    || (edgeLeft.pointsTowards(y) && edgeTop.pointsTowards(x))) {
                return 3;
            } else {
                return 2;
            }
        }

        if (Edges.isDirectedEdge(edgeLeft)) {
            if ((edgeLeft.pointsTowards(x) && edgeTop.pointsTowards(y))
                    || (edgeLeft.pointsTowards(y) && edgeTop.pointsTowards(x))) {
                return 5;
            } else {
                return 4;
            }
        }

        if (Edges.isBidirectedEdge(edgeLeft)) {
            return 6;
        }

        throw new IllegalArgumentException("Unsupported edge type : " + edgeLeft);
    }

    private static int getTypeLeft2(Edge edgeLeft) {
        if (edgeLeft == null) {
            return 7;
        }

        if (Edges.isUndirectedEdge(edgeLeft)) {
            return 0;
        }

        if (Edges.isNondirectedEdge(edgeLeft)) {
            return 1;
        }

        if (Edges.isPartiallyOrientedEdge(edgeLeft)) {
            return 2;
        }

        if (Edges.isDirectedEdge(edgeLeft)) {
            return 4;
        }

        if (Edges.isBidirectedEdge(edgeLeft)) {
            return 6;
        }

        throw new IllegalArgumentException("Unsupported edge type : " + edgeLeft);
    }

    public static Set<Set<Node>> maximalCliques(Graph graph, List<Node> nodes) {
        Set<Set<Node>> report = new HashSet<>();
        brokKerbosh1(new HashSet<Node>(), new HashSet<>(nodes), new HashSet<Node>(), report, graph);
        return report;
    }

    //        BronKerbosch1(R, P, X):
    //            if P and X are both empty:
    //                   report R as a maximal clique
    //            for each vertex v in P:
    //                   BronKerbosch1(R â {v}, P â N(v), X â N(v))
    //                   P := P \ {v}
    //                   X := X â {v}
    private static void brokKerbosh1(Set<Node> R, Set<Node> P, Set<Node> X, Set<Set<Node>> report, Graph graph) {
        if (P.isEmpty() && X.isEmpty()) {
            report.add(new HashSet<>(R));
        }

        for (Node v : new HashSet<>(P)) {
            Set<Node> _R = new HashSet<>(R);
            Set<Node> _P = new HashSet<>(P);
            Set<Node> _X = new HashSet<>(X);
            _R.add(v);
            _P.retainAll(graph.getAdjacentNodes(v));
            _X.retainAll(graph.getAdjacentNodes(v));
            brokKerbosh1(_R, _P, _X, report, graph);
            P.remove(v);
            X.add(v);
        }
    }

    public static String graphToText(Graph graph) {
        // add edge properties relating to edge coloring of PAGs
        if (graph.isPag()) {
            addPagColoring(graph);
        }

        Formatter fmt = new Formatter();
        fmt.format("%s%n%n", graphNodesToText(graph, "Graph Nodes:", ','));
        fmt.format("%s", graphEdgesToText(graph, "Graph Edges:"));

        Set<Triple> ambiguousTriples = graph.getAmbiguousTriples();
        if (!ambiguousTriples.isEmpty()) {
            fmt.format("%n%n%s", triplesToText(ambiguousTriples, "Ambiguous triples (i.e. list of triples for which there is ambiguous data about whether they are colliders or not):"));
        }

        Set<Triple> underLineTriples = graph.getUnderLines();
        if (!underLineTriples.isEmpty()) {
            fmt.format("%n%n%s", triplesToText(underLineTriples, "Underline triples:"));
        }

        Set<Triple> dottedUnderLineTriples = graph.getDottedUnderlines();
        if (!dottedUnderLineTriples.isEmpty()) {
            fmt.format("%n%n%s", triplesToText(dottedUnderLineTriples, "Dotted underline triples:"));
        }

        return fmt.toString();
    }

    public static String graphNodesToText(Graph graph, String title, char delimiter) {
        StringBuilder sb = (title == null || title.length() == 0)
                ? new StringBuilder()
                : new StringBuilder(String.format("%s%n", title));

        List<Node> nodes = graph.getNodes();
        int size = nodes.size();
        int count = 0;
        for (Node node : nodes) {
            count++;
            sb.append(node.getName());
            if (count < size) {
                sb.append(delimiter);
            }
        }

        return sb.toString();
    }

    public static String graphEdgesToText(Graph graph, String title) {
        Formatter fmt = new Formatter();

        if (title != null && title.length() > 0) {
            fmt.format("%s%n", title);
        }

        List<Edge> edges = new ArrayList<>(graph.getEdges());
        Edges.sortEdges(edges);

        int size = edges.size();
        int count = 0;

        for (Edge edge : edges) {
            count++;

            List<Edge.Property> properties = edge.getProperties();

            if (count < size) {
                String f = "%d. %s";

                for (int i = 0; i < properties.size(); i++) {
                    f += " %s";
                }

                Object[] o = new Object[2 + properties.size()];

                o[0] = count;
                o[1] = edge;

                for (int i = 0; i < properties.size(); i++) {
                    o[2 + i] = properties.get(i);
                }

                fmt.format(f, o);

                fmt.format("\n");
            } else {
                String f = "%d. %s";

                for (int i = 0; i < properties.size(); i++) {
                    f += " %s";
                }
                Object[] o = new Object[2 + properties.size()];

                o[0] = count;
                o[1] = edge;

                for (int i = 0; i < properties.size(); i++) {
                    o[2 + i] = properties.get(i);
                }

                fmt.format(f, o);

                fmt.format("\n");
            }
        }

        return fmt.toString();
    }

    public static String triplesToText(Set<Triple> triples, String title) {
        Formatter fmt = new Formatter();

        if (title != null && title.length() > 0) {
            fmt.format("%s%n", title);
        }

        int size = (triples == null) ? 0 : triples.size();
        if (size > 0) {
            int count = 0;
            for (Triple triple : triples) {
                count++;
                if (count < size) {
                    fmt.format("%s%n", triple);
                } else {
                    fmt.format("%s", triple);
                }
            }
        }

        return fmt.toString();
    }

    public static class GraphComparison {

        private final int[][] counts;
        private int adjFn;
        private int adjFp;
        private int adjCorrect;
        private int arrowptFn;
        private int arrowptFp;
        private int arrowptCorrect;

        private double adjPrec;
        private double adjRec;
        private double arrowptPrec;
        private double arrowptRec;

        private int shd;
        private int twoCycleFn;
        private int twoCycleFp;
        private int twoCycleCorrect;

        private List<Edge> edgesAdded;
        private List<Edge> edgesRemoved;
        private List<Edge> edgesReorientedFrom;
        private List<Edge> edgesReorientedTo;

        public GraphComparison(int adjFn, int adjFp, int adjCorrect,
                               int arrowptFn, int arrowptFp, int arrowptCorrect,
                               double adjPrec, double adjRec, double arrowptPrec, double arrowptRec,
                               int shd,
                               int twoCycleCorrect, int twoCycleFn, int twoCycleFp,
                               List<Edge> edgesAdded, List<Edge> edgesRemoved,
                               List<Edge> edgesReorientedFrom,
                               List<Edge> edgesReorientedTo,
                               int[][] counts) {
            this.adjFn = adjFn;
            this.adjFp = adjFp;
            this.adjCorrect = adjCorrect;
            this.arrowptFn = arrowptFn;
            this.arrowptFp = arrowptFp;
            this.arrowptCorrect = arrowptCorrect;

            this.adjPrec = adjPrec;
            this.adjRec = adjRec;
            this.arrowptPrec = arrowptPrec;
            this.arrowptRec = arrowptRec;

            this.shd = shd;
            this.twoCycleCorrect = twoCycleCorrect;
            this.twoCycleFn = twoCycleFn;
            this.twoCycleFp = twoCycleFp;
            this.edgesAdded = edgesAdded;
            this.edgesRemoved = edgesRemoved;
            this.edgesReorientedFrom = edgesReorientedFrom;
            this.edgesReorientedTo = edgesReorientedTo;

            this.counts = counts;
        }

        public int getAdjFn() {
            return adjFn;
        }

        public int getAdjFp() {
            return adjFp;
        }

        public int getAdjCor() {
            return adjCorrect;
        }

        public int getAhdFn() {
            return arrowptFn;
        }

        public int getAhdFp() {
            return arrowptFp;
        }

        public int getAhdCor() {
            return arrowptCorrect;
        }

        public int getShd() {
            return shd;
        }

        public int getTwoCycleFn() {
            return twoCycleFn;
        }

        public int getTwoCycleFp() {
            return twoCycleFp;
        }

        public int getTwoCycleCorrect() {
            return twoCycleCorrect;
        }

        public List<Edge> getEdgesAdded() {
            return edgesAdded;
        }

        public List<Edge> getEdgesRemoved() {
            return edgesRemoved;
        }

        public List<Edge> getEdgesReorientedFrom() {
            return edgesReorientedFrom;
        }

        public List<Edge> getEdgesReorientedTo() {
            return edgesReorientedTo;
        }

        public double getAdjPrec() {
            return adjPrec;
        }

        public double getAdjRec() {
            return adjRec;
        }

        public double getAhdPrec() {
            return arrowptPrec;
        }

        public double getAhdRec() {
            return arrowptRec;
        }

        public int[][] getCounts() {
            return counts;
        }
    }

    public static TwoCycleErrors getTwoCycleErrors(Graph trueGraph, Graph estGraph) {
        Set<Edge> trueEdges = trueGraph.getEdges();
        Set<Edge> trueTwoCycle = new HashSet<>();

        for (Edge edge : trueEdges) {
            if (!edge.isDirected()) {
                continue;
            }

            Node node1 = edge.getNode1();
            Node node2 = edge.getNode2();

            if (trueEdges.contains(Edges.directedEdge(node2, node1))) {
                Edge undirEdge = Edges.undirectedEdge(node1, node2);
                trueTwoCycle.add(undirEdge);
            }
        }

        Set<Edge> estEdges = estGraph.getEdges();
        Set<Edge> estTwoCycle = new HashSet<>();

        for (Edge edge : estEdges) {
            if (!edge.isDirected()) {
                continue;
            }

            Node node1 = edge.getNode1();
            Node node2 = edge.getNode2();

            if (estEdges.contains(Edges.directedEdge(node2, node1))) {
                Edge undirEdge = Edges.undirectedEdge(node1, node2);
                estTwoCycle.add(undirEdge);
            }
        }

        Graph trueTwoCycleGraph = new EdgeListGraph(trueGraph.getNodes());

        for (Edge edge : trueTwoCycle) {
            trueTwoCycleGraph.addEdge(edge);
        }

        Graph estTwoCycleGraph = new EdgeListGraph(estGraph.getNodes());

        for (Edge edge : estTwoCycle) {
            estTwoCycleGraph.addEdge(edge);
        }

        estTwoCycleGraph = GraphUtils.replaceNodes(estTwoCycleGraph, trueTwoCycleGraph.getNodes());

        int adjFn = GraphUtils.countAdjErrors(trueTwoCycleGraph, estTwoCycleGraph);
        int adjFp = GraphUtils.countAdjErrors(estTwoCycleGraph, trueTwoCycleGraph);

        Graph undirectedGraph = undirectedGraph(estTwoCycleGraph);
        int adjCorrect = undirectedGraph.getNumEdges() - adjFp;

        TwoCycleErrors twoCycleErrors = new TwoCycleErrors(
                adjCorrect,
                adjFn,
                adjFp
        );

        return twoCycleErrors;
    }

    public static class TwoCycleErrors {

        public int twoCycCor = 0;
        public int twoCycFn = 0;
        public int twoCycFp = 0;

        public TwoCycleErrors(int twoCycCor, int twoCycFn, int twoCycFp) {
            this.twoCycCor = twoCycCor;
            this.twoCycFn = twoCycFn;
            this.twoCycFp = twoCycFp;
        }

        public String toString() {
            String buf = "2c cor = " + twoCycCor + "\t"
                    + "2c fn = " + twoCycFn + "\t"
                    + "2c fp = " + twoCycFp;

            return buf;
        }

    }

    public static boolean isDConnectedTo(Node x, Node y, List<Node> z, Graph graph) {
        return isDConnectedTo1(x, y, z, graph);
//        return isDConnectedTo2(x, y, z, graph);
//        return isDConnectedTo3(x, y, z, graph);
//        return isDConnectedTo4(x, y, z, graph);
    }

    // Breadth first.
    private static boolean isDConnectedTo1(Node x, Node y, List<Node> z, Graph graph) {
        class EdgeNode {

            private Edge edge;
            private Node node;

            public EdgeNode(Edge edge, Node node) {
                this.edge = edge;
                this.node = node;
            }

            public int hashCode() {
                return edge.hashCode() + node.hashCode();
            }

            public boolean equals(Object o) {
                if (!(o instanceof EdgeNode)) {
                    throw new IllegalArgumentException();
                }
                EdgeNode _o = (EdgeNode) o;
                return _o.edge == edge && _o.node == node;
            }
        }

        Queue<EdgeNode> Q = new ArrayDeque<>();
        Set<EdgeNode> V = new HashSet<>();

        if (x == y) {
            return true;
        }

        for (Edge edge : graph.getEdges(x)) {
            if (edge.getDistalNode(x) == y) {
                return true;
            }
            EdgeNode edgeNode = new EdgeNode(edge, x);
            Q.offer(edgeNode);
            V.add(edgeNode);
        }

        while (!Q.isEmpty()) {
            EdgeNode t = Q.poll();

            Edge edge1 = t.edge;
            Node a = t.node;
            Node b = edge1.getDistalNode(a);

            for (Edge edge2 : graph.getEdges(b)) {
                Node c = edge2.getDistalNode(b);
                if (c == a) {
                    continue;
                }

                if (reachable(edge1, edge2, a, z, graph)) {
                    if (c == y) {
                        return true;
                    }

                    EdgeNode u = new EdgeNode(edge2, b);

                    if (!V.contains(u)) {
                        V.add(u);
                        Q.offer(u);
                    }
                }
            }
        }

        return false;
    }

    public static boolean isDConnectedTo(List<Node> x, List<Node> y, List<Node> z, Graph graph) {
        Set<Node> zAncestors = zAncestors(z, graph);

        Queue<OrderedPair<Node>> Q = new ArrayDeque<>();
        Set<OrderedPair<Node>> V = new HashSet<>();

        for (Node _x : x) {
            for (Node node : graph.getAdjacentNodes(_x)) {
                if (y.contains(node)) {
                    return true;
                }
                OrderedPair<Node> edge = new OrderedPair<>(_x, node);
                Q.offer(edge);
                V.add(edge);
            }
        }

        while (!Q.isEmpty()) {
            OrderedPair<Node> t = Q.poll();

            Node b = t.getFirst();
            Node a = t.getSecond();

            for (Node c : graph.getAdjacentNodes(b)) {
                if (c == a) {
                    continue;
                }

                boolean collider = graph.isDefCollider(a, b, c);
                if (!((collider && zAncestors.contains(b)) || (!collider && !z.contains(b)))) {
                    continue;
                }

                if (y.contains(c)) {
                    return true;
                }

                OrderedPair<Node> u = new OrderedPair<>(b, c);
                if (V.contains(u)) {
                    continue;
                }

                V.add(u);
                Q.offer(u);
            }
        }

        return false;
    }

    public static Set<Node> getDconnectedVars(Node x, List<Node> z, Graph graph) {
        Set<Node> Y = new HashSet<>();

        class EdgeNode {

            private Edge edge;
            private Node node;

            public EdgeNode(Edge edge, Node node) {
                this.edge = edge;
                this.node = node;
            }

            public int hashCode() {
                return edge.hashCode() + node.hashCode();
            }

            public boolean equals(Object o) {
                if (!(o instanceof EdgeNode)) {
                    throw new IllegalArgumentException();
                }
                EdgeNode _o = (EdgeNode) o;
                return _o.edge == edge && _o.node == node;
            }
        }

        Queue<EdgeNode> Q = new ArrayDeque<>();
        Set<EdgeNode> V = new HashSet<>();

        for (Edge edge : graph.getEdges(x)) {
            EdgeNode edgeNode = new EdgeNode(edge, x);
            Q.offer(edgeNode);
            V.add(edgeNode);
            Y.add(edge.getDistalNode(x));
        }

        while (!Q.isEmpty()) {
            EdgeNode t = Q.poll();

            Edge edge1 = t.edge;
            Node a = t.node;
            Node b = edge1.getDistalNode(a);

            for (Edge edge2 : graph.getEdges(b)) {
                Node c = edge2.getDistalNode(b);
                if (c == a) {
                    continue;
                }

                if (reachable(edge1, edge2, a, z, graph)) {
                    EdgeNode u = new EdgeNode(edge2, b);

                    if (!V.contains(u)) {
                        V.add(u);
                        Q.offer(u);
                        Y.add(c);
                    }
                }
            }
        }

        return Y;
    }

    // Depth first.
    public static boolean isDConnectedTo2(Node x, Node y, List<Node> z, Graph graph) {
        LinkedList<Node> path = new LinkedList<>();

        path.add(x);

        for (Node c : graph.getAdjacentNodes(x)) {
            if (isDConnectedToVisit2(x, c, y, path, z, graph)) {
                return true;
            }
        }

        return false;
    }

    public static boolean isDConnectedTo2(Node x, Node y, List<Node> z, Graph graph, LinkedList<Node> path) {
        path.add(x);

        for (Node c : graph.getAdjacentNodes(x)) {
            if (isDConnectedToVisit2(x, c, y, path, z, graph)) {
                return true;
            }
        }

        return false;
    }

    private static boolean isDConnectedToVisit2(Node a, Node b, Node y, LinkedList<Node> path, List<Node> z, Graph graph) {
        if (b == y) {
            path.addLast(b);
            return true;
        }

        if (path.contains(b)) {
            return false;
        }

        path.addLast(b);

        for (Node c : graph.getAdjacentNodes(b)) {
            if (a == c) {
                continue;
            }

            if (reachable(a, b, c, z, graph)) {
                if (isDConnectedToVisit2(b, c, y, path, z, graph)) {
//                    path.removeLast();
                    return true;
                }
            }
        }

        path.removeLast();
        return false;
    }

    public static boolean isDConnectedTo3(Node x, Node y, List<Node> z, Graph graph) {
        return reachableDConnectedNodes(x, z, graph).contains(y);
    }

    private static Set<Node> reachableDConnectedNodes(Node x, List<Node> z, Graph graph) {
        Set<Node> R = new HashSet<>();
        R.add(x);

        Queue<OrderedPair<Node>> Q = new ArrayDeque<>();
        Set<OrderedPair<Node>> V = new HashSet<>();

        for (Node node : graph.getAdjacentNodes(x)) {
            OrderedPair<Node> edge = new OrderedPair<>(x, node);
            Q.offer(edge);
            V.add(edge);
            R.add(node);
        }

        while (!Q.isEmpty()) {
            OrderedPair<Node> t = Q.poll();

            Node a = t.getFirst();
            Node b = t.getSecond();

            for (Node c : graph.getAdjacentNodes(b)) {
                if (c == a) {
                    continue;
                }
                if (!reachable(a, b, c, z, graph, null)) {
                    continue;
                }
                R.add(c);

                OrderedPair<Node> u = new OrderedPair<>(b, c);
                if (V.contains(u)) {
                    continue;
                }

                V.add(u);
                Q.offer(u);
            }
        }

        return R;
    }

    // Finds a sepset for x and y, if there is one; otherwise, returns null.
    public static List<Node> getSepset(Node x, Node y, Graph graph) {
        final int bound = -1;
        List<Node> sepset = getSepsetVisit(x, y, graph, bound);
        if (sepset == null) {
            sepset = getSepsetVisit(y, x, graph, bound);
        }
        return sepset;
    }

    private static List<Node> getSepsetVisit(Node x, Node y, Graph graph, int bound) {
        if (x == y) {
            return null;
        }

        List<Node> z = new ArrayList<>();

        List<Node> _z;

        do {
            _z = new ArrayList<>(z);

            Set<Node> path = new HashSet<>();
            path.add(x);
            Set<Triple> colliders = new HashSet<>();

            for (Node b : graph.getAdjacentNodes(x)) {
//                if (b == y) {
//                    return null;
//                }

                if (sepsetPathFound(x, b, y, path, z, graph, colliders, bound)) {
                    return null;
                }
            }
        } while (!new HashSet<>(z).equals(new HashSet<>(_z)));

        return z;
    }

    private static boolean sepsetPathFound(Node a, Node b, Node y, Set<Node> path, List<Node> z, Graph graph,
                                           Set<Triple> colliders, int bound) {
        if (b == y) {
            return true;
        }

        if (path.contains(b)) {
            return false;
        }

        if (path.size() > (bound == -1 ? 1000 : bound)) {
            return false;
        }

        path.add(b);

        if (b.getNodeType() == NodeType.LATENT || z.contains(b)) {
            final List<Node> passNodes = getPassNodes(a, b, z, graph, null);

            for (Node c : passNodes) {
                if (sepsetPathFound(b, c, y, path, z, graph, colliders, bound)) {
                    path.remove(b);
                    return true;
                }
            }

            path.remove(b);
            return false;
        } else {
            boolean found1 = false;
            Set<Triple> _colliders1 = new HashSet<>();

            for (Node c : getPassNodes(a, b, z, graph, _colliders1)) {
                if (sepsetPathFound(b, c, y, path, z, graph, _colliders1, bound)) {
                    found1 = true;
                    break;
                }
            }

            if (!found1) {
                path.remove(b);
                colliders.addAll(_colliders1);
                return false;
            }

            z.add(b);
            boolean found2 = false;
            Set<Triple> _colliders2 = new HashSet<>();

            for (Node c : getPassNodes(a, b, z, graph, null)) {
                if (sepsetPathFound(b, c, y, path, z, graph, _colliders2, bound)) {
                    found2 = true;
                    break;
                }
            }

            if (!found2) {
                path.remove(b);
                colliders.addAll(_colliders2);
                return false;
            }

            z.remove(b);
            path.remove(b);
            return true;
        }
    }

    private static Set<Triple> colliders(Node b, Graph graph, Set<Triple> colliders) {
        Set<Triple> _colliders = new HashSet<>();

        for (Triple collider : colliders) {
            if (graph.isAncestorOf(collider.getY(), b)) {
                _colliders.add(collider);
            }
        }

        return _colliders;
    }

    private static boolean reachable(Node a, Node b, Node c, List<Node> z, Graph graph) {
        boolean collider = graph.isDefCollider(a, b, c);

        if ((!collider || graph.isUnderlineTriple(a, b, c)) && !z.contains(b)) {
            return true;
        }

        boolean ancestor = isAncestor(b, z, graph);
        return collider && ancestor;
    }

    private static boolean reachable(Edge e1, Edge e2, Node a, List<Node> z, Graph graph) {
        Node b = e1.getDistalNode(a);
        Node c = e2.getDistalNode(b);

        boolean collider = e1.getProximalEndpoint(b) == Endpoint.ARROW
                && e2.getProximalEndpoint(b) == Endpoint.ARROW;

        if ((!collider || graph.isUnderlineTriple(a, b, c)) && !z.contains(b)) {
            return true;
        }

//        boolean ancestor = zAncestors(z, graph).contains(b);
        boolean ancestor = isAncestor(b, z, graph);

//        if (ancestor != ancestor2) {
//            System.out.println("Ancestors of " + z + " are " + zAncestors(z, graph));
//        }
        return collider && ancestor;
    }

    private static boolean reachable(Node a, Node b, Node c, List<Node> z, Graph graph, Set<Triple> colliders) {
        boolean collider = graph.isDefCollider(a, b, c);

        if (!collider && !z.contains(b)) {
            return true;
        }

        boolean ancestor = isAncestor(b, z, graph);

        final boolean colliderReachable = collider && ancestor;

        if (colliders != null && collider && !ancestor) {
            colliders.add(new Triple(a, b, c));
        }

        return colliderReachable;
    }

    private static boolean isAncestor(Node b, List<Node> z, Graph graph) {
//        for (Node n : z) {
//            if (graph.isAncestorOf(b, n)) {
//                return true;
//            }
//        }
//
//        return false;
        if (z.contains(b)) {
            return true;
        }

        Queue<Node> Q = new ArrayDeque<>();
        Set<Node> V = new HashSet<>();

        for (Node node : z) {
            Q.offer(node);
            V.add(node);
        }

        while (!Q.isEmpty()) {
            Node t = Q.poll();
            if (t == b) {
                return true;
            }

            for (Node c : graph.getParents(t)) {
                if (!V.contains(c)) {
                    Q.offer(c);
                    V.add(c);
                }
            }
        }

        return false;

    }

    private static List<Node> getPassNodes(Node a, Node b, List<Node> z, Graph graph, Set<Triple> colliders) {
        List<Node> passNodes = new ArrayList<>();

        for (Node c : graph.getAdjacentNodes(b)) {
            if (c == a) {
                continue;
            }

            if (reachable(a, b, c, z, graph, colliders)) {
                passNodes.add(c);
            }
        }

        return passNodes;
    }

    private static Set<Node> zAncestors(List<Node> z, Graph graph) {
        Queue<Node> Q = new ArrayDeque<>();
        Set<Node> V = new HashSet<>();

        for (Node node : z) {
            Q.offer(node);
            V.add(node);
        }

        while (!Q.isEmpty()) {
            Node t = Q.poll();

            for (Node c : graph.getParents(t)) {
                if (!V.contains(c)) {
                    Q.offer(c);
                    V.add(c);
                }
            }
        }

        return V;
    }

    public static Set<Node> zAncestors2(List<Node> z, Graph graph) {
        Set<Node> ancestors = new HashSet<>(z);

        boolean changed = true;

        while (changed) {
            changed = false;

            for (Node n : new HashSet<>(ancestors)) {
                List<Node> parents = graph.getParents(n);

                if (!ancestors.containsAll(parents)) {
                    ancestors.addAll(parents);
                    changed = true;
                }
            }
        }

        return ancestors;
    }

    public static boolean existsInducingPath(Node x, Node y, Graph graph) {
        if (x.getNodeType() != NodeType.MEASURED) {
            throw new IllegalArgumentException();
        }
        if (y.getNodeType() != NodeType.MEASURED) {
            throw new IllegalArgumentException();
        }

        final LinkedList<Node> path = new LinkedList<>();
        path.add(x);

        for (Node b : graph.getAdjacentNodes(x)) {
            if (existsInducingPathVisit(graph, x, b, x, y, path)) {
                return true;
            }
        }

        return false;
    }

    // Needs to be public.
    public static boolean existsInducingPathVisit(Graph graph, Node a, Node b, Node x, Node y,
                                                  LinkedList<Node> path) {
        if (path.contains(b)) {
            return false;
        }

        path.addLast(b);

        if (b == y) {
            return true;
        }

        for (Node c : graph.getAdjacentNodes(b)) {
            if (c == a) {
                continue;
            }

            if (b.getNodeType() == NodeType.MEASURED) {
                if (!graph.isDefCollider(a, b, c)) {
                    continue;
                }

            }

            if (graph.isDefCollider(a, b, c)) {
                if (!(graph.isAncestorOf(b, x) || graph.isAncestorOf(b, y))) {
                    continue;
                }
            }

            if (existsInducingPathVisit(graph, b, c, x, y, path)) {
                return true;
            }
        }

        path.removeLast();
        return false;
    }

    public static Set<Node> getInducedNodes(Node x, Graph graph) {
        if (x.getNodeType() != NodeType.MEASURED) {
            throw new IllegalArgumentException();
        }

        final LinkedList<Node> path = new LinkedList<>();
        path.add(x);

        Set<Node> induced = new HashSet<>();

        for (Node b : graph.getAdjacentNodes(x)) {
            collectInducedNodesVisit(graph, x, b, path, induced);
        }

        return induced;
    }

    private static void collectInducedNodesVisit(Graph graph, Node x, Node b, LinkedList<Node> path,
                                                 Set<Node> induced) {
        if (path.contains(b)) {
            return;
        }

        if (induced.contains(b)) {
            return;
        }

        path.addLast(b);

        if (isInducingPath(graph, path)) {
            induced.add(b);
        }

        for (Node c : graph.getAdjacentNodes(b)) {
            collectInducedNodesVisit(graph, x, c, path, induced);
        }

        path.removeLast();
    }

    public static boolean isInducingPath(Graph graph, LinkedList<Node> path) {
        if (path.size() < 2) {
            return false;
        }
        if (path.get(0).getNodeType() != NodeType.MEASURED) {
            return false;
        }
        if (path.get(path.size() - 1).getNodeType() != NodeType.MEASURED) {
            return false;
        }

        System.out.println("Path = " + path);

        Node x = path.get(0);
        Node y = path.get(path.size() - 1);

        for (int i = 0; i < path.size() - 2; i++) {
            Node a = path.get(i);
            Node b = path.get(i + 1);
            Node c = path.get(i + 2);

            if (b.getNodeType() == NodeType.MEASURED) {
                if (!graph.isDefCollider(a, b, c)) {
                    return false;
                }
            }

            if (graph.isDefCollider(a, b, c)) {
                if (!(graph.isAncestorOf(b, x) || graph.isAncestorOf(b, y))) {
                    return false;
                }
            }
        }

        return true;
    }

    public static List<Node> getInducingPath(Node x, Node y, Graph graph) {
        if (x.getNodeType() != NodeType.MEASURED) {
            throw new IllegalArgumentException();
        }
        if (y.getNodeType() != NodeType.MEASURED) {
            throw new IllegalArgumentException();
        }

        final LinkedList<Node> path = new LinkedList<>();
        path.add(x);

        for (Node b : graph.getAdjacentNodes(x)) {
            if (existsInducingPathVisit(graph, x, b, x, y, path)) {
                return path;
            }
        }

        return null;
    }

    public static Set<Node> possibleDsep(Node x, Node y, Graph graph, int maxPathLength) {
        Set<Node> dsep = new HashSet<>();

        Queue<OrderedPair<Node>> Q = new ArrayDeque<>();
        Set<OrderedPair<Node>> V = new HashSet<>();

        Map<Node, List<Node>> previous = new HashMap<>();
        previous.put(x, null);

        OrderedPair e = null;
        int distance = 0;

        for (Node b : graph.getAdjacentNodes(x)) {
            if (b == y) {
                continue;
            }
            OrderedPair<Node> edge = new OrderedPair<>(x, b);
            if (e == null) {
                e = edge;
            }
            Q.offer(edge);
            V.add(edge);
            addToList(previous, b, x);
            dsep.add(b);
        }

        while (!Q.isEmpty()) {
            OrderedPair<Node> t = Q.poll();

            if (e == t) {
                e = null;
                distance++;
                if (distance > 0 && distance > (maxPathLength == -1 ? 1000 : maxPathLength)) {
                    break;
                }
            }

            Node a = t.getFirst();
            Node b = t.getSecond();

            if (existOnePathWithPossibleParents(previous, b, x, b, graph)) {
                dsep.add(b);
            }

            for (Node c : graph.getAdjacentNodes(b)) {
                if (c == a) {
                    continue;
                }
                if (c == x) {
                    continue;
                }
                if (c == y) {
                    continue;
                }

                addToList(previous, b, c);

                if (graph.isDefCollider(a, b, c) || graph.isAdjacentTo(a, c)) {
                    OrderedPair<Node> u = new OrderedPair<>(a, c);
                    if (V.contains(u)) {
                        continue;
                    }

                    V.add(u);
                    Q.offer(u);

                    if (e == null) {
                        e = u;
                    }
                }
            }
        }

        dsep.remove(x);
        dsep.remove(y);
        return dsep;
    }

    private static boolean existOnePathWithPossibleParents(Map<Node, List<Node>> previous, Node w, Node x, Node b, Graph graph) {
        if (w == x) {
            return true;
        }
        final List<Node> p = previous.get(w);
        if (p == null) {
            return false;
        }

        for (Node r : p) {
            if (r == b || r == x) {
                continue;
            }

            if ((existsSemidirectedPath(r, x, graph))
                    || existsSemidirectedPath(r, b, graph)) {
                if (existOnePathWithPossibleParents(previous, r, x, b, graph)) {
                    return true;
                }
            }
        }

        return false;
    }

    private static void addToList(Map<Node, List<Node>> previous, Node b, Node c) {
        List<Node> list = previous.get(c);

        if (list == null) {
            list = new ArrayList<>();
        }

        list.add(b);
    }

    private static boolean existsSemidirectedPath(Node from, Node to, Graph G) {
        Queue<Node> Q = new LinkedList<>();
        Set<Node> V = new HashSet<>();
        Q.offer(from);
        V.add(from);

        while (!Q.isEmpty()) {
            Node t = Q.remove();
            if (t == to) {
                return true;
            }

            for (Node u : G.getAdjacentNodes(t)) {
                Edge edge = G.getEdge(t, u);
                Node c = Edges.traverseSemiDirected(t, edge);

                if (c == null) {
                    continue;
                }
                if (V.contains(c)) {
                    continue;
                }

                V.add(c);
                Q.offer(c);
            }
        }

        return false;
    }

    public static int getDegree(Graph graph) {
        int max = 0;

        for (Node node : graph.getNodes()) {
            if (graph.getAdjacentNodes(node).size() > max) {
                max = graph.getAdjacentNodes(node).size();
            }
        }

        return max;
    }

    public static int getIndegree(Graph graph) {
        int max = 0;

        for (Node node : graph.getNodes()) {
            if (graph.getAdjacentNodes(node).size() > max) {
                max = graph.getIndegree(node);
            }
        }

        return max;
    }

    // Returns true if a path consisting of undirected and directed edges toward 'to' exists of
    // length at most 'bound'. Cycle checker in other words.
    public static List<Node> existsUnblockedSemiDirectedPath(Node from, Node to, Set<Node> cond, int bound, Graph graph) {
        Queue<Node> Q = new LinkedList<>();
        Set<Node> V = new HashSet<>();
        Q.offer(from);
        V.add(from);
        Node e = null;
        int distance = 0;
        Map<Node, Node> back = new HashMap<>();

        while (!Q.isEmpty()) {
            Node t = Q.remove();
            if (t == to) {
                LinkedList<Node> _back = new LinkedList<>();
                _back.add(to);
                return _back;
            }

            if (e == t) {
                e = null;
                distance++;
                if (distance > (bound == -1 ? 1000 : bound)) {
                    return null;
                }
            }

            for (Node u : graph.getAdjacentNodes(t)) {
                Edge edge = graph.getEdge(t, u);
                Node c = traverseSemiDirected(t, edge);
                if (c == null) {
                    continue;
                }
                if (cond.contains(c)) {
                    continue;
                }

                if (c == to) {
                    back.put(c, t);
                    LinkedList<Node> _back = new LinkedList<>();
                    _back.addLast(to);
                    Node f = to;

                    for (int i = 0; i < 10; i++) {
                        f = back.get(f);
                        if (f == null) {
                            break;
                        }
                        _back.addFirst(f);
                    }

                    return _back;
                }

                if (!V.contains(c)) {
                    back.put(c, t);
                    V.add(c);
                    Q.offer(c);

                    if (e == null) {
                        e = u;
                    }
                }
            }
        }

        return null;
    }

    // Used to find semidirected paths for cycle checking.
    public static Node traverseSemiDirected(Node node, Edge edge) {
        if (node == edge.getNode1()) {
            if (edge.getEndpoint1() == Endpoint.TAIL || edge.getEndpoint1() == Endpoint.CIRCLE) {
                return edge.getNode2();
            }
        } else if (node == edge.getNode2()) {
            if (edge.getEndpoint2() == Endpoint.TAIL || edge.getEndpoint2() == Endpoint.CIRCLE) {
                return edge.getNode1();
            }
        }
        return null;
    }

}<|MERGE_RESOLUTION|>--- conflicted
+++ resolved
@@ -2521,15 +2521,13 @@
             if (line.equals("")) {
                 break;
             }
-
+                
             System.out.println(line);
 
             String[] tokens = line.split("\\s+");
 
             String from = tokens[1];
 
-<<<<<<< HEAD
-=======
             line = line.substring(line.indexOf(from) + from.length()).trim();
             tokens = line.split("\\s+");
             
@@ -2541,7 +2539,6 @@
             String to = tokens[0];
             line = line.substring(line.indexOf(to) + to.length()).trim();
 
->>>>>>> a4c142cc
             Node _from = graph.getNode(from);
             Node _to = graph.getNode(to);
 
@@ -2573,32 +2570,37 @@
             Edge _edge = new Edge(_from, _to, _end1, _end2);
 
             //Bootstrapping
-            if (line.indexOf("[no edge]") > -1) {
-
-                String bootstrap_format = "[no edge]:0.0000[-->]:0.0000[<--]:0.0000[o->]:0.0000[<-o]:0.0000[o-o]:0.0000[<->]:0.0000[---]:0.0000";
-                String bootstraps = line.substring(0, bootstrap_format.length());
-                line = line.substring(bootstrap_format.length()).trim();
-                double nil = Double.parseDouble(bootstraps.substring(10, 16));
-                double ta = Double.parseDouble(bootstraps.substring(22, 28));
-                double at = Double.parseDouble(bootstraps.substring(34, 40));
-                double ca = Double.parseDouble(bootstraps.substring(46, 52));
-                double ac = Double.parseDouble(bootstraps.substring(58, 64));
-                double cc = Double.parseDouble(bootstraps.substring(70, 76));
-                double aa = Double.parseDouble(bootstraps.substring(82, 88));
-                double tt = Double.parseDouble(bootstraps.substring(94, 100));
-
-                _edge.addEdgeTypeProbability(new EdgeTypeProbability(EdgeType.nil, nil));
-                _edge.addEdgeTypeProbability(new EdgeTypeProbability(EdgeType.ta, ta));
-                _edge.addEdgeTypeProbability(new EdgeTypeProbability(EdgeType.at, at));
-                _edge.addEdgeTypeProbability(new EdgeTypeProbability(EdgeType.ca, ca));
-                _edge.addEdgeTypeProbability(new EdgeTypeProbability(EdgeType.ac, ac));
-                _edge.addEdgeTypeProbability(new EdgeTypeProbability(EdgeType.cc, cc));
-                _edge.addEdgeTypeProbability(new EdgeTypeProbability(EdgeType.aa, aa));
-                _edge.addEdgeTypeProbability(new EdgeTypeProbability(EdgeType.tt, tt));
-            } else {
-                for (int i = 4; i < tokens.length; i++)
+            if(line.indexOf("[no edge]") > -1){
+            	
+            	String bootstrap_format = "[no edge]:0.0000[-->]:0.0000[<--]:0.0000[o->]:0.0000[<-o]:0.0000[o-o]:0.0000[<->]:0.0000[---]:0.0000";
+            	String bootstraps = line.substring(0, bootstrap_format.length());
+            	line = line.substring(bootstrap_format.length()).trim();
+            	double nil = Double.parseDouble(bootstraps.substring(10, 16));
+            	double ta = Double.parseDouble(bootstraps.substring(22, 28));
+            	double at = Double.parseDouble(bootstraps.substring(34, 40));
+            	double ca = Double.parseDouble(bootstraps.substring(46, 52));
+            	double ac = Double.parseDouble(bootstraps.substring(58, 64));
+            	double cc = Double.parseDouble(bootstraps.substring(70, 76));
+            	double aa = Double.parseDouble(bootstraps.substring(82, 88));
+            	double tt = Double.parseDouble(bootstraps.substring(94, 100));
+            	
+            	_edge.addEdgeTypeProbability(new EdgeTypeProbability(EdgeType.nil, nil));
+            	_edge.addEdgeTypeProbability(new EdgeTypeProbability(EdgeType.ta, ta));
+            	_edge.addEdgeTypeProbability(new EdgeTypeProbability(EdgeType.at, at));
+            	_edge.addEdgeTypeProbability(new EdgeTypeProbability(EdgeType.ca, ca));
+            	_edge.addEdgeTypeProbability(new EdgeTypeProbability(EdgeType.ac, ac));
+            	_edge.addEdgeTypeProbability(new EdgeTypeProbability(EdgeType.cc, cc));
+            	_edge.addEdgeTypeProbability(new EdgeTypeProbability(EdgeType.aa, aa));
+            	_edge.addEdgeTypeProbability(new EdgeTypeProbability(EdgeType.tt, tt));
+            }
+            
+            if(line.length() > 0){
+                tokens = line.split("\\s+");
+                
+                for (int i = 0; i < tokens.length; i++) {
                     _edge.addProperty(Edge.Property.valueOf(tokens[i]));
-            }
+                }
+            }            
 
             graph.addEdge(_edge);
         }
@@ -3934,66 +3936,66 @@
         return sb.toString();
     }
 
-    public static String graphEdgesToText(Graph graph, String title) {
-        Formatter fmt = new Formatter();
-
-        if (title != null && title.length() > 0) {
-            fmt.format("%s%n", title);
-        }
-
-        List<Edge> edges = new ArrayList<>(graph.getEdges());
-        Edges.sortEdges(edges);
-
-        int size = edges.size();
-        int count = 0;
-
-        for (Edge edge : edges) {
-            count++;
-
-            List<Edge.Property> properties = edge.getProperties();
-
-            if (count < size) {
-                String f = "%d. %s";
-
-                for (int i = 0; i < properties.size(); i++) {
-                    f += " %s";
-                }
-
-                Object[] o = new Object[2 + properties.size()];
-
-                o[0] = count;
-                o[1] = edge;
-
-                for (int i = 0; i < properties.size(); i++) {
-                    o[2 + i] = properties.get(i);
-                }
-
-                fmt.format(f, o);
-
-                fmt.format("\n");
-            } else {
-                String f = "%d. %s";
-
-                for (int i = 0; i < properties.size(); i++) {
-                    f += " %s";
-                }
-                Object[] o = new Object[2 + properties.size()];
-
-                o[0] = count;
-                o[1] = edge;
-
-                for (int i = 0; i < properties.size(); i++) {
-                    o[2 + i] = properties.get(i);
-                }
-
-                fmt.format(f, o);
-
-                fmt.format("\n");
-            }
-        }
-
-        return fmt.toString();
-    }
+	public static String graphEdgesToText(Graph graph, String title) {
+		Formatter fmt = new Formatter();
+
+		if (title != null && title.length() > 0) {
+			fmt.format("%s%n", title);
+		}
+
+		List<Edge> edges = new ArrayList<>(graph.getEdges());
+		Edges.sortEdges(edges);
+
+		int size = edges.size();
+		int count = 0;
+
+		for (Edge edge : edges) {
+			count++;
+
+			List<Edge.Property> properties = edge.getProperties();
+
+			if (count < size) {
+				String f = "%d. %s";
+
+				for (int i = 0; i < properties.size(); i++) {
+					f += " %s";
+				}
+
+				Object[] o = new Object[2 + properties.size()];
+
+				o[0] = count;
+				o[1] = edge;
+
+				for (int i = 0; i < properties.size(); i++) {
+					o[2 + i] = properties.get(i);
+				}
+
+				fmt.format(f, o);
+
+				fmt.format("\n");
+			} else {
+				String f = "%d. %s";
+
+				for (int i = 0; i < properties.size(); i++) {
+					f += " %s";
+				}
+				Object[] o = new Object[2 + properties.size()];
+
+				o[0] = count;
+				o[1] = edge;
+
+				for (int i = 0; i < properties.size(); i++) {
+					o[2 + i] = properties.get(i);
+				}
+
+				fmt.format(f, o);
+
+				fmt.format("\n");
+			}
+		}
+
+		return fmt.toString();
+	}
 
     public static String triplesToText(Set<Triple> triples, String title) {
         Formatter fmt = new Formatter();
