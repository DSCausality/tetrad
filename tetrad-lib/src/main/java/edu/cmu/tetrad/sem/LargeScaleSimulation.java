--- conflicted
+++ resolved
@@ -26,13 +26,6 @@
 import edu.cmu.tetrad.util.dist.Distribution;
 import edu.cmu.tetrad.util.dist.Split;
 import edu.cmu.tetrad.util.dist.Uniform;
-<<<<<<< HEAD
-import org.apache.commons.collections4.map.HashedMap;
-import org.apache.commons.math3.distribution.*;
-import org.apache.commons.math3.random.Well1024a;
-
-=======
->>>>>>> 0df09547
 import java.io.PrintStream;
 import static java.lang.Math.sqrt;
 import java.util.*;
@@ -71,14 +64,6 @@
     private boolean alreadySetUp = false;
     private boolean includePositiveCoefs = true;
     private boolean includeNegativeCoefs = true;
-<<<<<<< HEAD
-
-    private boolean errorsNormal = true;
-    private double betaLeftValue;
-    private double betaRightValue;
-    private double selfLoopCoef = 0.0;
-=======
->>>>>>> 0df09547
 
     private boolean errorsNormal = true;
     private double betaLeftValue;
@@ -864,41 +849,6 @@
 
     public void setErrorsNormal(boolean errorsNormal) {
         this.errorsNormal = errorsNormal;
-<<<<<<< HEAD
-    }
-
-//    public boolean isErrorsPositivelySkewedIfNonNormal() {
-//        return errorsPositivelySkewedIfNonNormal;
-//    }
-//
-//    public void setErrorsPositivelySkewedIfNonNormal(boolean errorsPositivelySkewedIfNonNormal) {
-//        this.errorsPositivelySkewedIfNonNormal = errorsPositivelySkewedIfNonNormal;
-//    }
-
-    public double getBetaRightValue() {
-        return betaRightValue;
-    }
-
-    public void setBetaRightValue(double betaRightValue) {
-        this.betaRightValue = betaRightValue;
-    }
-
-    public double getBetaLeftValue() {
-        return betaLeftValue;
-    }
-
-    public void setBetaLeftValue(double betaLeftValue) {
-        this.betaLeftValue = betaLeftValue;
-    }
-
-    public double getSelfLoopCoef() {
-        return selfLoopCoef;
-    }
-
-    public void setSelfLoopCoef(double selfLoopCoef) {
-        this.selfLoopCoef = selfLoopCoef;
-=======
->>>>>>> 0df09547
     }
 
 //    public boolean isErrorsPositivelySkewedIfNonNormal() {
