--- conflicted
+++ resolved
@@ -12,11 +12,8 @@
     <name>Tetrad Project</name>
     <modules>
         <module>tetrad-gui</module>
-<<<<<<< HEAD
         <module>tetrad-cli</module>
-=======
         <module>tetrad-lib</module>
->>>>>>> 24cfef8c
     </modules>
 
     <licenses>
