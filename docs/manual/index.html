--- conflicted
+++ resolved
@@ -2739,7 +2739,7 @@
 
     </div>
 
-    Ω
+Ω
     <h3>The FTFC Algorithm</h3>
 
     <h4>Description</h4>
@@ -2891,7 +2891,7 @@
         </p>
 
         <p>The RSkew rule is differenty motivated from the Skew rule (see), though they both appeal to the skewness
-            of the variables.</p>
+        of the variables.</p>
 
     </div>
 
@@ -3089,11 +3089,7 @@
             </li>
             <li>Long Description: <span id="colliderDiscoveryRule_long_desc">For variants of PC, one may choose from one of three different ways for orienting colliders. One may look them up from sepsets, as in the original PC, or estimate them conservatively, as from the Conservative PC algorithm, or by choosing the sepsets with the maximum p-value. In simulation, CPC (default = 2) works the best for sample sizes greater than 100; for very small sample sizes, PC-Max generally works better.</span>
             </li>
-<<<<<<< HEAD
-            <li>Default Value: <span id="colliderDiscoveryRule_default_value">3</span></li>
-=======
             <li>Default Value: <span id="colliderDiscoveryRule_default_value">2</span></li>
->>>>>>> 3ecdc785
             <li>Lower Bound: <span id="colliderDiscoveryRule_lower_bound">1</span></li>
             <li>Upper Bound: <span id="colliderDiscoveryRule_upper_bound">3</span></li>
             <li>Value Type: <span id="colliderDiscoveryRule_value_type">Integer</span></li>
@@ -3335,33 +3331,6 @@
             </td>
         </ul>
 
-<<<<<<< HEAD
-        <h3 id="faskDelta" class="parameter_description">faskDelta</h3>
-        <ul class="parameter_description_list">
-            <li>Short Description: <span id="faskDelta_short_desc">Threshold for judging negative coefficient edges as X->Y (range (-1, 0))</span>
-            </li>
-            <li>Long Description: <span id="faskDelta_long_desc">For FASK, a dataset dependent threshold that affects accuracy for negatively skewed variables, in the range (-1, 0); the default value is -0.2. Sanchez-Romero, Ramsey et al., (2018) Network Neuroscience.</span>
-            </li>
-            <li>Default Value: <span id="faskDelta_default_value">-1.0</span></li>
-            <li>Lower Bound: <span id="faskDelta_lower_bound">-1.0</span></li>
-            <li>Upper Bound: <span id="faskDelta_upper_bound">1.0</span></li>
-            <li>Value Type: <span id="faskDelta_value_type">Double</span></li>
-        </ul>
-
-        <h3 id="faskDelta2" class="parameter_description">faskDelta2</h3>
-        <ul class="parameter_description_list">
-            <li>Short Description: <span id="faskDelta2_short_desc">Threshold for judging negative coefficient edges as X->Y</span>
-            </li>
-            <li>Long Description: <span id="faskDelta2_long_desc">For FASK, a dataset dependent threshold that affects accuracy for negatively skewed variables, in the range (-1, 0); the default value is -0.2. Sanchez-Romero, Ramsey et al., (2018) Network Neuroscience.</span>
-            </li>
-            <li>Default Value: <span id="faskDelta2_default_value">0.0</span></li>
-            <li>Lower Bound: <span id="faskDelta2_lower_bound">NaN</span></li>
-            <li>Upper Bound: <span id="faskDelta2_upper_bound">Infinity</span></li>
-            <li>Value Type: <span id="faskDelta2_value_type">Double</span></li>
-        </ul>
-
-=======
->>>>>>> 3ecdc785
         <h3 id="fisherEpsilon" class="parameter_description">fisherEpsilon</h3>
         <ul class="parameter_description_list">
             <li>Short Description: <span id="fisherEpsilon_short_desc">Epsilon where |xi.t - xi.t-1| < epsilon, criterion for convergence</span>
