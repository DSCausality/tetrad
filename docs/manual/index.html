<!DOCTYPE html>
<html>
<head>
    <meta charset="utf-8">
    <meta http-equiv="X-UA-Compatible" content="ie=edge">
    <title>Tetrad Single HTML Manual</title>
    <meta name="description" content="">
    <meta name="viewport" content="width=device-width, initial-scale=1, shrink-to-fit=no">
    <link rel="stylesheet" href="css/normalize.css">
    <link rel="stylesheet" href="css/tetrad.css">
</head>
<body>
<!--[if lte IE 9]>
<p class="browserupgrade">You are using an <strong>outdated</strong> browser. Please <a href="https://browsehappy.com/">upgrade
    your browser</a> to improve your experience and security.</p>
<![endif]-->

<div class="inner">

    <divø class="header">
        <h1>Tetrad Manual</h1>
        <p>Last updated: June 11th, 2019</p>
    </divø>

    <!-- Table of Contents, give each section a unique id -->
    <div class="toc_container">

        <b>Table of Contents</b>
        <ul class="ul">
            <li><a href="#introduction">Introduction</a></li>
            <li><a href="#graph_box">Graph Box</a></li>
            <li><a href="#compare_box">Compare Box</a></li>
            <li><a href="#parametric_model_box">Parametric Model Box</a></li>
            <li><a href="#instantiated_model_box">Instantiated Model Box</a></li>
            <li><a href="#data_box">Data Box</a></li>
            <li><a href="#estimator_box">Estimator Box</a></li>
            <li><a href="#updater_box">Updater Box</a></li>
            <!--
<li><a href="#classify_box">Classify Box</a></li>
-->
            <li><a href="#knowledge_box">Knowledge Box</a></li>
            <li><a href="#simulation_box">Simulation Box</a></li>
            <li><a href="#search_box">Search Box</a></li>
            <li><a href="#regression_box">Regression Box</a></li>
            <li><a href="#appendix">Appendix</a></li>
        </ul>

    </div>

    <!-- Assign id with the section name, this will be linked in the table of contents -->
    <h1 id="introduction"><span class="section_heading">Introduction</span></h1>

    <p>Tetrad is a suite of software for the discovery, estimation, and simulation of causal models. Some of the
        functions that you can perform with Tetrad include, but are not limited to:</p>

    <ul class="ul">
        <li>Loading an existing data set, restricting potential models using your a priori causal knowledge, and
            searching for a model that explains it using one of Tetrad’s causal search algorithms
        </li>
        <li>Loading an existing causal graph and existing data set, and estimating a parameterized model from them</li>
        <li>Creating a new causal graph, parameterizing a model from it, and simulating data from that model</li>
    </ul>

    <p>Tetrad allows for numerous types of data, graph, and model to be input and output, and some functions may be
        restricted based on what types of data or graph the user inputs. Other functions may simply not perform as well
        on certain types of data.</p>

    <p>All analysis in Tetrad is performed graphically using a box paradigm, found in a sidebar to the left of the
        workspace. A box either houses an object such as a graph or a dataset, or performs an operation such as a search
        or an estimation. Some boxes require input from other boxes in order to work. Complex operations are performed
        by stringing chains of boxes together in the workspace. For instance, to simulate data, you would input a graph
        box into a parametric model box, the PM box into an instantiated model box, and finally the IM box into a
        simulation box.</p>

    <p>In order to use a box, click on it in the sidebar, then click inside the workspace. This creates an empty box,
        which you can instantiated by double-clicking. Most boxes have multiple options available on instantiation,
        which will be explained in further detail in this manual.</p>

    <p>In order to use one box as input to another, draw an arrow between them by clicking on the arrow tool in the
        sidebar, and clicking and dragging from the first box to the second in the workspace.</p>

    <h1 id="graph_box"><span class="section_heading">Graph Box</span></h1>

    <p>The graph box can be used to create a new graph, or to copy or edit a graph from another box.</p>

    <!-- Follow this example to create a list of items -->
    <h2>Possible Parent Boxes of the Graph Box</h2>

    <!-- Assign a class="ul" for pretty look -->
    <ul class="ul">
        <li>Another graph box</li>
        <li>A parametric model box</li>
        <li>An instantiated model box</li>
        <li>An estimator box</li>
        <li>A data box</li>
        <li>A simulation box</li>
        <li>A search box</li>
        <li>An updater box</li>
        <li>A regression box</li>
    </ul>

    <!-- Follow this example to create a list of items -->
    <h2>Possible Child Boxes of the Graph Box</h2>

    <!-- Assign a class="ul" for pretty look -->
    <ul class="ul">
        <li>Another graph box</li>
        <li>A compare box</li>
        <li>A parametric model box</li>
        <li>A data box</li>
        <li>A simulation box</li>
        <li>A search box</li>
        <li>A knowledge box</li>
    </ul>

    <h2>Creating a New Graph</h2>

    <p>When you first open a graph box with no parent, you will be presented with several options for which kind of
        graph you would like to create: a general graph, a directed acyclic graph (DAG), a structural equation model
        (SEM)graph, or a time lag graph. Once you have selected the type of graph you want to create, an empty graph
        box will open.</p>

    <p>You can add variables to your graph by clicking on the variable button on the left, then clicking inside the
        graph area. Add edges by clicking on an edge type, then clicking and dragging from one variable to another.
        Variables may be measured (represented by rectangular icons) or latent (represented by elliptical icons). Edges
        may be directed, undirected, bidirected, or uncertain (represented by circles at the ends of an edge). Depending
        on the type of graph you choose to create, your choice of edges may be limited.</p>

    <p><i>DAGs</i> allow only directed edges. If an edge would create a cycle, it will not be accepted. A graph box
        containing a DAG can be used as
        input for any parametric model box, and is the only kind of graph box that can be used as input for a Bayes
        parametric model.</p>

    <p><i>SEM graphs</i> allow only directed and bidirected edges. A graph box containing a SEM graph can be used as
        input to a SEM parametric model or generalized SEM parametric model, where a bidirected edge between two
        variables X and Y will be interpreted as X and Y having correlated error terms.</p>

    <p><i>Time lag graphs</i> allow only directed edges. New variables that you add will be initialized with a single
        lag. (The number of lags in the graph may be changed under “Edit—Configuration…”) Edges from later lags to
        earlier lags will not be accepted. Edges added within one lag will automatically be replicated in later lags.
    </p>

    <p>The general <i>graph</i> option allows all edge types and configurations.</p>


    <h2>Creating a Random Graph </h2>

    <p>Instead of manually creating a new graph, you can randomly create one. To do so, open up a new empty graph box
        and click on “Graph—Random Graph.” This will open up a dialog box from which you can choose the type of random
        graph you would like to create by clicking through the tabs at the top of the window. Tetrad will randomly
        generate a DAG, a multiple indicator model (MIM) graph, or a scale-free graph. Each type of graph is associated
        with a number of parameters (including but not limited to the number of nodes and the maximum degree) which you
        can set.</p>

    <p>Once a graph has been randomly generated, you can directly edit it within the same graph box by adding or
        removing any variables or edges that that type of graph box allows. So, for instance, although you cannot
        randomly generate a graph with bidirected edges, you can manually add bidirected edges to a randomly generated
        DAG in a SEM graph box.</p>

    <p>Random graph generation is not available for time lag graphs. </p>


    <h2>Loading a Saved Graph</h2>

    <p>If you have previously saved a graph from Tetrad, you can load it into a new graph box by clicking “File—Load…,”
        and then clicking on the file type of the saved graph. Tetrad can load graphs from XML, from text, and from JSON
        files.</p>

    <p>To save a graph to file, click “File—Save…,” then click on the file type you would like to save your graph as.
        Tetrad can save graphs to XML, text, JSON, R and dot files. (If you save your graph to R or dot, you will not be
        able to load that file back into Tetrad.)</p>

    <p>You can also save an image of your graph by clicking “File—Save Graph Image…” Tetrad cannot load graphs from
        saved image files.</p>


    <h2>Copying a Graph</h2>

    <p>There are two ways to copy a graph. </p>

    <p>The first method allows you to copy a graph from any box which contains one. First, create a new graph box in the
        workspace, and draw an arrow from the box whose graph you want to copy to the new graph box. When opened, the
        new graph box will automatically contain a direct copy of the graph its parent box contains. </p>

    <p>The second method allows you to copy a graph directly from most types of graph box.
        First, highlight the graph in the old graph box and click “Edit—Copy Selected Graph.”
        Then open up your new graph box and click “Edit—Paste Selected Graph.”
        (Some types of graph box do not have this functionality; see “Manipulating a Graph.”)</p>


    <h2>Manipulating a Graph</h2>

    <p>If you create a graph box as a child of another box, you can also choose to perform a graph manipulation on the
        parent graph. Your graph box will then contain the manipulated version of the parent graph.</p>

    <p>The available graph manipulations are:</p>

    <h3>Display Subgraphs</h3>

    <p>This option allows you to isolate a subgraph from the parent graph. Add variables to the subgraph by highlighting
        the variable name in the “Unselected” pane and clicking on the right arrow. The highlighted variable will then
        show up in the “Selected” pane. (You may also define which variables go in the “Selected” pane by clicking on
        the “Text Input…” button and typing the variable names directly into the window.) Choose the type of subgraph
        you want to display from the drop-down panel below. Then click “Graph It!” and the resulting subgraph of the
        selected variables will appear in the pane on the right. (Some types of subgraph, such as “Markov Blanket,” will
        include unselected variables if they are part of the subgraph as defined on the selected variables. So, for
        instance, an unselected variable that is in the Markov blanket of a selected variable will appear in the Markov
        Blanket subgraph. Edges between unselected variables will not be shown.) For large or very dense graphs, it may
        take a long time to isolate and display subgraphs.</p>

    <p>The types of subgraphs that can be displayed are:</p>

    <ul class="ul">
        <li>Subgraph (displays the selected nodes and all edges between them)</li>
        <li>Adjacents (displays the selected nodes and all edges between them, as well as nodes adjacent to the selected
            nodes)
        </li>
        <li>Adjacents of adjacents (displays the selected nodes and all edges between them, as well as nodes adjacent to
            the selected nodes and nodes adjacent to adjacencies of the selected nodes)
        </li>
        <li>Adjacents of adjacents of adjacents (displays the selected nodes and all edges between them, as well as
            nodes adjacent to the selected nodes, nodes adjacent to adjacencies of the selected nodes, and nodes
            adjacent to adjacencies of adjacencies of the selected nodes)
        </li>
        <li>Markov Blankets (displays the selected nodes and all edges between them, as well as the Markov blankets of
            each selected node)
        </li>
        <li>Treks (displays the selected nodes, with an edge between each pair if and only if a trek exists between them
            in the full graph)
        </li>
        <li>Trek Edges (displays the selected nodes, and any treks between them, including nodes not in the selected set
            if they are part of a trek)
        </li>
        <li>Paths (displays the selected nodes, with an edge between each pair if and only if a path exists between them
            in the full graph)
        </li>
        <li>Path Edges (displays the selected nodes, and any paths between them, including nodes not in the selected set
            if they are part of a path)
        </li>
        <li>Directed Paths (displays the selected nodes, with a directed edge between each pair if and only if a
            directed path exists between them in the full graph)
        </li>
        <li>Directed Path Edges (displays the selected nodes, and any directed paths between them, including nodes not
            in the selected set if they are part of a path)
        </li>
        <li>Y Structures (displays any Y structures involving at least two of the selected nodes)</li>
        <li>Pag_Y Structures (displays any Y PAGs involving at least two of the selected nodes)</li>
        <li>Indegree (displays the selected nodes and their parents)</li>
        <li>Outdegree (displays the selected nodes and their children)</li>
        <li>Degree (displays the selected nodes and their parents and children)</li>
    </ul>

    <h3>Choose DAG in Pattern</h3>

    <p>If given a pattern as input, this chooses a random DAG from the Markov equivalence class of the pattern to
        display. The resulting DAG functions as a normal graph box.</p>

    <h3>Choose MAG in PAG</h3>

    <p>If given a partial ancestral graph (PAG) as input, this chooses a random mixed ancestral graph (MAG) from the
        equivalence class of the PAG to display. The resulting MAG functions as a normal graph box.</p>

    <h3>Show DAGs in Pattern</h3>

    <p>If given a pattern as input, this displays all DAGs in the pattern’s Markov equivalence class. Each DAG is
        displayed in its own tab. Most graph box functionality is not available in this type of graph box, but the DAG
        currently on display can be copied by clicking “Copy Selected Graph.”</p>

    <h3>Generate Pattern from DAG</h3>

    <p>If given a DAG as input, this displays the pattern of the Markov equivalence class to which the parent graph
        belongs. The resulting pattern functions as a normal graph box.</p>

    <h3>Generate PAG from DAG</h3>

    <p>Converts an input graph from partial ancestral to directed acyclic format. The resulting DAG functions as a
        normal graph box.</p>

    <h3>Generate PAG from tsDAG</h3>

    <p>Converts an input graph from partial ancestral to time series DAG format. The resulting DAG functions as a normal
        graph box.</p>

    <h3>Make Bidirected Edges Undirected</h3>

    <p>Replaces all bidirected edges in the input graph with undirected edges.</p>

    <h3>Make Undirected Edges Bidirected</h3>

    <p>Replaces all undirected edges in the input graph with bidirected edges.</p>

    <h3>Make All Edges Undirected</h3>

    <p>Replaces all edges in the input graph with undirected edges.</p>

    <h3>Generate Complete Graph</h3>

    <p>Creates a completely connected, undirected graph from the variables in the input graph.</p>

    <h3>Extract Structure Model</h3>

    <p>Isolates the subgraph of the input graph involving all and only latent variables.</p>


    <h2>Other Graph Box Functions</h2>

    <h3>Edges and Edge Type Probabilities</h3>

    <p>At the bottom of the graph box, the Edges and Edge Type Probabilities section provides an accounting of every
        edge in the graph, and how certain Tetrad is of its type. The first three columns contain a list, in text form,
        of all of the edges in the graph. The columns to the right are all blank in manually constructed graphs,
        user-loaded graphs, and graphs output by searches with default settings. They are only filled in for graphs that
        are output by searches performed with bootstrapping. In those cases, the fourth column will contain the
        percentage of bootstrap outputs in which the edge type between these two variables matches the edge type in the
        final graph. All of the columns to the right contain the percentages of the bootstrap outputs that output each
        possible edge type.</p>

    <p>For more information on bootstrap searches, see the Search Box section of the manual.</p>

    <h3>Layout</h3>

    <p>You can change the layout of your graph by clicking on the “Layout” tab and choosing between several common
        layouts. You can also rearrange the layout of one graph box to match the layout of another graph box (so long as
        the two graphs have identical variables) by clicking “Layout—Copy Layout” and “Layout—Paste Layout.” You do not
        need to a highlight the graph in order to copy the layout.</p>

    <h3>Graph Properties</h3>

    <p>Clicking on “Graph—Graph Properties” will give you a text box containing the following properties of your
        graph:</p>

    <ul class="ul">
        <li>Number of nodes</li>
        <li>Number of latent nodes</li>
        <li>Number of edges</li>
        <li>Number of directed edges</li>
        <li>Number of bidirected edges</li>
        <li>Number of undirected edges</li>
        <li>Max degree</li>
        <li>Max indegree</li>
        <li>Max outdegree</li>
        <li>Cyclicity</li>
    </ul>

    <h3>Paths</h3>

    <p>Clicking on “Graph—Paths” opens a dialog box that allows you to see all the paths between any two variables.
        You can specify whether you want to see only adjacencies, only directed paths, only semidirected paths,
        or all treks between the two variables of interest, and the maximum length of the paths you are interested in
        using drop boxes at the top of the pane.
        To apply those settings, click “update.”</p>

    <h3>Correlation</h3>

    <p>You can automatically correlate or uncorrelated exogenous variables under the Graph tab.</p>

    <h3>Highlighting</h3>

    <p>You can highlight bidirected edges, undirected edges, and latent nodes under the Graph tab.</p>

    <h1 id="compare_box"><span class="section_heading">Compare Box</span></h1>

    <p>The compare box compares two or more graphs.</p>

    <h2>Possible Parent Boxes of the Compare box:</h2>

    <ul class="ul">
        <li>A graph box</li>
        <li>An instantiated model box</li>
        <li>An estimator box</li>
        <li>A simulation box</li>
        <li>A search box</li>
        <li>A regression box</li>
    </ul>

    <h2>Possible Child Boxes of the Compare box:</h2>

    <ul class="ul">
        <li>None</li>
    </ul>

    <h2>Edgewise Comparisons</h2>

    <p>An edgewise comparison compares two graphs, and gives a textual list of the edges which must be added to or taken
        away from one to make it identical to the other.</p>

    <p>Take, for example, the following two graphs. The first is the reference graph, the second is the graph to be
        compared to it. </p>

    <!-- Follow this image example to add an image -->
    <img src="images/compare_box_1.png" alt="" width="360">

    <img src="images/compare_box_2.png" alt="" width="360">

    <p>When these two graphs are input into the graph compare box, a window appears which allows you to specify which of
        the two graphs is the reference graph. When the comparison is complete, the following window results</p>

    <img src="images/compare_box_3.png" alt="" width="450">


    <p>When the listed changes have been made to the second graph, it will be identical to the first graph.</p>

    <p>If one of the parent boxes contains multiple graphs, each graph will be compared separately to the reference
        graph (or the estimated graph will be compared separately to each reference graph, depending on which parent box
        is selected as the reference), and each comparison will be housed in its own tab, located on the left side of
        the window.</p>

    <h2>Tabular Graph Comparisons</h2>

    <p>A tabular graph comparison tallies up and presents counts of the differences and similarities between a true
        graph and a reference graph. Consider the example used in the above section; once again, we’ll let graph one be
        the true graph. Just as above, when the graphs are input to the tabular graph compare box, we must specify which
        of the graphs is the reference graph, and whether it contains latent variables. When the comparison is complete,
        the following window results:</p>

    <img src="images/compare_box_11.png" alt="" width="650">


    <p>The first column lists the “adjacency precision”—the percentage of edges in target graph that are in the true
        graph. The second column is the “adjacency recall”—the percentage of edges in the true graph that are in the
        target graph. The third and fourth columns are arrowhead precision and recall. The fifth and sixth columns are
        two-cycle (a.k.a. direct feedback cycle) precision and recall, for graphs where that is applicable. The final
        column is the total number of two-cycle false positives in the target graph.</p>

    <p>If one of the parent boxes contains multiple graphs, each graph will be compared separately to the reference
        graph (or the estimated graph will be compared separately to each reference graph, depending on which parent box
        is selected as the reference), and the results listed in a separate row of the table.</p>

    <h2>Misclassifications</h2>

    <p>A misclassification procedure organizes a graph comparison by edge type. The edge types (undirected, directed,
        uncertain, partially uncertain, bidirected, and null) are listed as the rows and columns of a matrix, with the
        true graph edges as the row headers and the target graph edges as the column headers. If, for example,
        there are three pairs of variables that are connected by undirected edges in the reference graph, but are
        connected by directed edges in the estimated graph, then there will be a 3 in the (undirected, directed) cell of
        the matrix. An analogous method is used to represent endpoint errors. For example:</p>

    <img src="images/compare_box_5.png" alt="" width="650">

    <p>If one of the parent boxes contains multiple graphs, then each estimated graph will be individually compared to
        the reference graph (or vice versa), and the results housed in their own tab, found on the left.</p>

    <h2>Graph Intersections</h2>

    <p>A graph intersection compares two or more graphs in the same comparison. It does so by ranking adjacencies (edges
        without regard to direction) and orientations based on how many of the graphs they appear in. In an n-graph
        comparison, it first lists any adjacencies found in all n graphs. Then it lists all adjacencies found in n – 1
        graphs, then adjacencies found in n – 2 graphs, and so on. </p>

    <p>After it has listed all adjacencies, it lists any orientations that are not contradicted among the graphs, again
        in descending order of how many graphs the orientation appears in. An uncontradicted orientation is one on which
        all graphs either agree or have no opinion. So if the edge X  Y appears in all n graphs, it will be listed
        first. If the edge X  Z appears in n – 1 graphs, it will be listed next, but only if the nth graph doesn’t
        contradict it—that is, only if the edge Z  X does not appear in the final graph. If the undirected edge Z – X
        appears in the final graph, the orientation X  Z is still considered to be uncontradicted.</p>

    <p>Finally, any contradicted orientations (orientations that the graphs disagree on) are listed.</p>

    <h2>Independence Facts Comparison</h2>

    <p>Rather than comparing edges or orientation, this option directly compares the implied dependencies in two graphs.
        When you initially open the box,
        you will see the following window:</p>

    <img src="images/compare_box_6.png" alt="" width="650">

    <p>The drop-down menu allows you to choose which variables you want to check the dependence of. If you select more
        than two variables, any subsequent variables will be considered members of the conditioning set. So, if you
        select variables X1, X2, and X3, in that order, the box will determine whether X1 is independent of X2,
        conditional on X3, in each of the graphs being compared. When you click “List,” in the bottom right of the
        window, the results will be displayed in the center of the window: </p>

    <img src="images/compare_box_7.png" alt="" width="650">

    <h2>Edge Weight Similarity Comparisons</h2>

    <p>Edge weight (linear coefficient) similarity comparisons compare two linear SEM instantiated models. The output is
        a score equal to the sum of the squares of the differences between each corresponding edge weight in each model.
        Therefore, the lower the score, the more similar the two graphs are. The score has peculiarities: it does not
        take account of the variances of the variables, and may therefore best be used with standardized models; the
        complete absence of an edge is scored as 0—so a negative coefficient compares less well with a positive
        coefficient than does no edge at all.</p>

    <p>Consider, for example, an edge weight similarity comparison between the following two SEM IMs:</p>

    <img src="images/compare_box_8.png" alt="" width="360">

    <img src="images/compare_box_9.png" alt="" width="360">

    <p>When they are input into an edge weight similarity comparison, the following window results: </p>


    <img src="images/compare_box_10.png" alt="" width="450">

    <p>This is, unsurprisingly, a high score; the input models have few adjacencies in common, let alone similar
        parameters.</p>

    <h2>Model Fit</h2>

    <p>A model fit comparison takes a simulation box and a search box (ideally, a search that has been run on the
        simulated data in the simulation box), and provides goodness-of-fit statistics, including a Student’s t
        statistic and p value for each edge, for the output graph and the
        data, as well as estimating the values of any parameters. It looks and functions identically to the estimator
        box, but unlike the estimator box, it takes the search box directly as a parent, without needing to isolate and
        parameterize the graph output by the search.</p>


    <h1 id="parametric_model_box"><span class="section_heading">Parametric Model Box</span></h1>

    <p>The parametric model box takes a nonparameterized input graph and creates a causal model.</p>

    <h2>Possible Parent Boxes of the Parametric Model Box:</h2>

    <ul class="ul">
        <li>A graph box</li>
        <li>Another parametric model box</li>
        <li>An instantiated model box</li>
        <li>An estimator box</li>
        <li>A data box</li>
        <li>A simulation box</li>
        <li>A search box</li>
        <li>A regression box</li>
    </ul>


    <h2>Possible Child Boxes of the Parametric Model Box:</h2>

    <ul class="ul">
        <li>A graph box</li>
        <li>Another parametric model box</li>
        <li>An instantiated model box</li>
        <li>An estimator box</li>
        <li>A data box</li>
        <li>A simulation box</li>
        <li>A search box</li>
        <li>A knowledge box</li>
    </ul>

    <h2>Bayes Parametric Models</h2>

    <p>A Bayes parametric model takes as input a DAG. Bayes PMs represent causal structures in which all of the
        variables are categorical.</p>

    <p>Bayes PMs consist of three components: the graphical representation of the causal structure of the model; for
        each named variable, the number of categories which that variable can assume; and the names of the categories
        associated with each variable.</p>

    <p>You may either manually assign categories to the variables or have Tetrad assign them at random. If you choose to
        manually create a Bayes PM, each variable will initially be assigned two categories, named numerically. If you
        choose to have Tetrad assign the categories, you can specify a minimum and maximum number of categories possible
        for any given variable. You can then manually edit the number of categories and category names.</p>

    <p>Take, for example, the following DAG:</p>

    <img src="images/parametric_model_box_1.png" alt="" width="360">

    <p>One possible random Bayes PM that Tetrad might generate from the above DAG, using the default settings, looks
        like this:</p>

    <img src="images/parametric_model_box_2.png" alt="" width="650">

    <p>To view the number and names of the categories associated with each variable, you can click on that variable in
        the graph, or choose it from the drop-down menu on the right. In this graph, X1 and X2 each have three
        categories, and the rest of the variables have four categories. The categories are named numerically by
        default.</p>

    <p>The number of categories associated with a particular variable can be changed by clicking up or down in the
        drop-down menu on the right. Names of categories can be changed by overwriting the text already present.</p>

    <p>Additionally, several commonly-used preset variable names are provided under the “Presets” tab on the right. If
        you choose one of these configurations, the number of categories associated with the current variable will
        automatically be changed to agree with the configuration you have chosen. If you want all of the categories
        associated with a variable to have the same name with a number appended (e.g., x1, x2, x3), choose the “x1, x2,
        x3…” option under Presets.</p>

    <p>You can also copy category names between variables in the same Bayes PM by clicking on “Transfer—Copy categories”
        and “Transfer—Paste categories.”</p>

    <h2>SEM Parametric Models</h2>

    <p>The parametric model of a structural equation model (SEM) will take any type of graph as input, as long as the
        graph contains only directed and bidirected edges. SEM PMs represent causal structures in which all variables
        are continuous. </p>

    <p>A SEM PM has two components: the graphical causal structure of the model, and a list of parameters used in a set
        of linear equations that define the causal relationships in the model. Each variable in a SEM PM is a linear
        function of a subset of the other variables and of an error term drawn from a Normal distribution.</p>

    <p>Here is an example of a SEM graph and the SEM PM that Tetrad creates from it:</p>

    <img src="images/parametric_model_box_3.png" alt="" width="360">

    <img src="images/parametric_model_box_4.png" alt="" width="450">

    <p>You can see the error terms in the model by clicking “Parameters—Show Error Terms.”
        In a SEM model, a bidirected edge indicates that error terms are correlated, so when error terms are visible,
        the edge between X1 and X2 will instead run between their error terms.</p>

    <p>To change a parameter’s name or starting value for estimation, double click on the parameter in the window.</p>

    <h2>Generalized SEM Parametric Models</h2>

    <p>A generalized SEM parametric model takes as input any type of graph, as long as the graph contains only directed
        edges. (The generalized SEM PM cannot currently interpret bidirected edges.) Like a SEM PM, it represents causal
        structures in which all variables are continuous. Also like a SEM PM, a generalized SEM PM contains two
        components: the graphical causal structure of the model, and a set of equations representing the causal
        structure of the model. Each variable in a generalized SEM PM is a function of a subset of the other variables
        and an error term. By default, the functions are linear and the error terms are drawn from a Normal distribution
        (as in a SEM PM), but the purpose of a generalized SEM PM is to allow editing of these features.</p>

    <p>Here is an example of a general graph and the default generalized SEM PM Tetrad creates using it:</p>

    <img src="images/parametric_model_box_5.png" alt="" width="360">

    <img src="images/parametric_model_box_6.png" alt="" width="650">


    <p>You can view the error terms by clicking “Tools: Show Error Terms.”

    <p>The Variables tab contains a list of the variables and the expressions that define them, and a list of the error
        terms and the distributions from which their values will be drawn. Values will be drawn independently for each
        case if the model is instantiated (see IM box) and used to simulate data (see data box).</p>

    <p>The Parameters tab contains a list of the parameters and the distributions from which they are drawn. When the
        model in instantiated in the IM box, a fixed value of each parameter will be selected according to the specified
        distribution. </p>

    <p>To edit an expression or parameter, double click on it (in any tab). This will open up a window allowing you to
        change the function that defines the variable or distribution of the parameter.</p>

    <p>For instance, if you double click on the expression next to X1 (b1*X5+E_X1), the following window opens:</p>

    <img src="images/parametric_model_box_7.png" alt="" width="500">

    <p>The drop-down menu at the top of the window lists valid operators and functions. You could, for example, change
        the expression from linear to quadratic by replacing b1*X5+E_X1 with b1*X5^2+E_X1. You can also form more
        complicated expressions, using, for instance, exponential or sine functions. If the expression you type is
        well-formed, it will appear in black text; if it is invalid, it will appear in red text. Tetrad will not accept
        any invalid changes. </p>

    <p>Parameters are edited in the same way as expressions.</p>

    <p>If you want several expressions or parameters to follow the same non-linear model, you may wish to use the Apply
        Templates tool. This allows you to edit the expressions or parameters associated with several variables at the
        same time. To use the Apply Templates tool, click “Tools: Apply Templates….” This will open the following
        window:</p>

    <img src="images/parametric_model_box_8.png" alt="" width="500">

    <p>You can choose to edit variables, error terms, or parameters by clicking through the “apply to” radio buttons. If
        you type a letter or expression into the “starts with” box, the template you create will apply only to
        variables, error terms, or parameters which begin with that letter for expression. For example, in the given
        generalized PM, there are two types of parameters: the standard deviations s1-s6 and the edge weights b1-b7. If
        you click on the “Parameters” radio button and type “b” into the “Starts with” box, only parameters b1-b7 will
        be affected by the changes you make.</p>

    <p>The “Type Template” box itself works in the same way that the “Type Expression” box works in the “Edit
        Expression” window, with a few additions. If you scroll through the drop-down menu at the top of the window, you
        will see the options NEW, TSUM, and TPROD. Adding NEW to a template creates a new parameter for every variable
        the template is applied to. TSUM means “sum of the values of this variable’s parents,” and TPROD means “product
        of the values of this variable’s parents.” The contents of the parentheses following TSUM and TPROD indicate any
        operations which should be performed upon each variable in the sum or product, with the dollar sign ($)
        functioning as a wild card. For example, in the image above, TSUM(NEW(b)*$) means that, for each parent variable
        of the variable in question, a new “b” will be created and multiplied by the parent variable’s value, and then
        all of the products will be added together.</p>


    <h1 id="instantiated_model_box"><span class="section_heading">Instantiated Model Box</span></h1>

    <p>The instantiated model (IM) box takes a parametric model and assigns values to the parameters.</p>

    <h2>Possible Parent Boxes of the Instantiated Model Box:</h2>

    <ul class="ul">
        <li>A parametric model box</li>
        <li>Another instantiated model box</li>
        <li>An estimator box</li>
        <li>A simulation box</li>
        <li>An updater box</li>
    </ul>

    <h2>Possible Child Boxes of the Instantiated Model Box:</h2>

    <ul class="ul">
        <li>A graph box</li>
        <li>A compare box</li>
        <li>A parametric model box</li>
        <li>Another instantiated model box</li>
        <li>An estimator box</li>
        <li>A simulation box</li>
        <li>A search box</li>
        <li>An updater box</li>
        <li>A classify box</li>
        <li>A knowledge box</li>
    </ul>


    <h2>Bayes Instantiated Models</h2>

    <p>A Bayes IM consists of a Bayes parametric model with defined probability values for all variables. This means
        that, conditional on the values of each of its parent variables, there is a defined probability that a variable
        will take on each of its possible values. For each assignment of a value to each of the parents of a variable X,
        the probabilities of the several values of X must sum to 1.</p>

    <p>You can manually set the probability values for each variable, or have Tetrad assign them randomly. If you choose
        to have Tetrad assign probability values, you can manually edit them later.</p>

    <p>Here is an example of a Bayes PM and its randomly created instantiated model:</p>

    <img src="images/instantiated_model_box_1.png" alt="" width="650">

    <img src="images/instantiated_model_box_2.png" alt="" width="650">

    <p>In the model above, when X4 and X5 are both 0, the probability that X5 is 0 is 0.0346, that X5 is 1 is 0.4425,
        and that X5 is 2 is 0.5229. Since X5 must be 0, 1, or 2, those three values must add up to one, as must the
        values in every row.</p>

    <p>To view the probability values of a variable, either double click on the variable in the graph or choose it from
        the drop-down menu on the right. You can manually set a given probability value by overwriting the text box. Be
        warned that changing the value in one cell will delete the values in all of the other cells in the row. Since
        the values in any row must sum to one, if all of the cells in a row but one are set, Tetrad will automatically
        change the value in the last cell to make the sum correct. For instance, in the above model, if you change the
        first row such that the probability that X5 = 0 is 0.5000 and the probability that X5 = 1 is 0.4000, the
        probability that X5 = 2 will automatically be set to 0.1000.</p>

    <p>If you right click on a cell in the table (or two-finger click on Macs), you can choose to randomize the
        probabilities in the row containing that cell, randomize the values in all incomplete rows in the table,
        randomize the entire table, or randomize the table of every variable in the model. You can also choose to clear
        the row or table.</p>

    <h2>Dirichlet Instantiated Models</h2>

    <p>A Dirichlet instantiated model is a specialized form of a Bayes instantiated model. Like a Bayes IM, a Dirichlet
        IM consists of a Bayes parametric model with defined probability values. Unlike a Bayes IM, these probability
        values are not manually set or assigned randomly. Instead, the pseudocount is manually set or assigned
        uniformly, and the probability values are derived from it. The pseudocount of a given value of a variable is the
        number of data points for which the variable takes on that value, conditional on the values of the variable’s
        parents, where these numbers are permitted to take on non-negative real values. Since we are creating models
        without data, we can set the pseudocount to be any number we want. If you choose to create a Dirichlet IM, a
        window will open allowing you to either manually set the pseudocounts, or have Tetrad set all the pseudocounts
        in the model to one number, which you specify.</p>

    <p>Here is an example of a Bayes PM and the Dirichlet IM which Tetrad creates from it when all pseudocounts are set
        to one:</p>

    <img src="images/instantiated_model_box_3.png" alt="" width="650">

    <img src="images/instantiated_model_box_4.png" alt="" width="650">

    <p>In the above model, when X2=0 and X6=0, there is one (pseudo) data point at which X4=0, one at which X4=1, and
        one at which X4=2. There are three total (pseudo) data points in which X2=0 and X6=0. You can view the
        pseudocounts of any variable by clicking on it in the graph or choosing it from the drop-down menu at the top of
        the window. To edit the value of a pseudocount, double click on it and overwrite it. The total count of a row
        cannot be directly edited.</p>

    <p>From the pseudocounts, Tetrad determines the conditional probability of a category. This estimation is done by
        taking the pseudocount of a category and dividing it by the total count for its row. For instance, the total
        count of X4 when X2=0 and X6=0 is 3. So the conditional probability of X4=0 given that X2=0 and X6=0 is 1/3. The
        reasoning behind this is clear: in a third of the data points in which X2 and X6 are both 0, X4 is also 0, so
        the probability that X4=0 given that X2 and X6 also equal 0 is probably one third. This also guarantees that the
        conditional probabilities for any configuration of parent variables add up to one, which is necessary.</p>

    <p>To view the table of conditional probabilities for a variable, click the Probabilities tab. In the above model,
        the Probabilities tab looks like this: </p>

    <img src="images/instantiated_model_box_5.png" alt="" width="650">

    <h2>SEM Instantiated Models</h2>

    <p>A SEM instantiated model is a SEM parametric model in which the parameters and error terms have defined values.
        It assumes that relationships between variables are linear, and that error terms have Gaussian distributions.
        If you choose to create a SEM IM, the following window will open:</p>

    <img src="images/instantiated_model_box_6.png" alt="" width="450">


    <p>Using this box, you can specify the ranges of values from which you want coefficients, covariances, and variances
        to be drawn for the parameters in the model. In the above box, for example, all linear coefficients will be
        between -1.5 and -0.5 or 0.5 and 1.5. If you uncheck “symmetric about zero,” they will only be between 0.5 and
        1.5.</p>

    <p>Here is an example of a SEM PM and a SEM IM generated from it using the default settings: </p>

    <img src="images/instantiated_model_box_7.png" alt="" width="360">

    <img src="images/instantiated_model_box_8.png" alt="" width="450">

    <p>You can now manually edit the values of parameters in one of two ways. Double clicking on the parameter in the
        graph will open up a small text box for you to overwrite. Or you can click on the Tabular Editor tab, which will
        show all of the parameters in a table which you can edit. The Tabular Editor tab of our SEM IM looks like
        this:</p>

    <img src="images/instantiated_model_box_9.png" alt="" width="450">

    <p>In the Tabular Editor tab of a SEM estimator box (which functions similarly to the SEM IM box), the SE, T, and P
        columns provide statistics showing how robust the estimation of each parameter is. Our SEM IM, however, is in an
        instantiated model box, so these columns are empty.</p>

    <p>The Implied Matrices tab shows matrices of relationships between variables in the model. In the Implied Matrices
        tab, you can view the covariance or correlation matrix for all variables (including latents) or just measured
        variables. In our SEM IM, the Implied Matrices tab looks like this:</p>

    <img src="images/instantiated_model_box_10.png" alt="" width="450">

    <p>You can choose the matrix you wish to view from the drop-down menu at the top of the window. Only half of any
        matrix is shown, because in a well-formed acyclic model, the matrices should be symmetric. The cells in the
        Implied Matrices tab cannot be edited.</p>

    <p>In an estimator box, the Model Statistics tab provides goodness of fit statistics for the SEM IM which has been
        estimated. Our SEM IM, however, is in an instantiated model box, so no estimation has occurred, and the Model
        Statistics tab is empty.</p>


    <h2>Standardized SEM Instantiated Models </h2>

    <p>A standardized SEM instantiated model consists of a SEM parametric model with defined values for its parameters.
        In a standardized SEM IM, each variable (not error terms) has a Normal distribution with 0 mean and unit
        variance. The input PM to a standardized SEM IM must be acyclic.</p>

    <p>Here is an example of an acyclic SEM PM and the standardized SEM IM which Tetrad creates from it</p>

    <img src="images/instantiated_model_box_11.png" alt="" width="360">

    <img src="images/instantiated_model_box_12.png" alt="" width="450">


    <p>To edit a parameter, double click on it. A slider will open at the bottom of the window (shown above for the edge
        parameter between X1 and X2). Click and drag the slider to change the value of the parameter, or enter the
        specific value you wish into the box. The value must stay within a certain range in order for the Normal
        distribution to stay standardized, so if you attempt to overwrite the text box on the bottom right with a value
        outside the listed range, Tetrad will not allow it. In a standardized SEM IM, error terms are not considered
        parameters and cannot be edited, but you can view them by clicking Parameters: Show Error Terms. </p>

    <p>The Implied Matrices tab works in the same way that it does in a normal SEM IM.</p>


    <h2>Generalized SEM Instantiated Models</h2>

    <p>A generalized SEM instantiated model consists of a generalized SEM parametric model with defined values for its
        parameters. Since the distributions of the parameters were specified in the SEM PM, Tetrad does not give you the
        option of specifying these before it creates the instantiated model.</p>

    <p>Here is an example of a generalized SEM PM and its generalized SEM IM:</p>

    <img src="images/instantiated_model_box_13.png" alt="" width="450">

    <img src="images/instantiated_model_box_14.png" alt="" width="450">

    <p>Note that the expressions for X6 and X2 are not shown, having been replaced with the words “long formula.”
        Formulae over a certain length—the default setting is 25 characters—are hidden to improve visibility. Long
        formulae can be viewed in the Variables tab, which lists all variables and their formulae. You can change the
        cutoff point for long formulae by clicking Tools: Formula Cutoff.</p>

    <p>If you double click on a formula in either the graph or the Variables tab, you can change the value of the
        parameters in that formula. </p>


    <h1 id="data_box"><span class="section_heading">Data Box</span></h1>

    <p>The data box stores or manipulates data sets.</p>

    <h2>Possible Parent Boxes of the Data Box</h2>

    <ul class="ul">
        <li>A graph box</li>
        <li>An estimator box</li>
        <li>Another data box</li>
        <li>A simulation box</li>
        <li>A regression box</li>
    </ul>


    <h2>Possible Child Boxes of the Data Box</h2>

    <ul class="ul">
        <li>A graph box</li>
        <li>A parametric model box</li>
        <li>Another data box</li>
        <li>An estimator box</li>
        <li>A simulation box</li>
        <li>A search box</li>
        <li>A classify box</li>
        <li>A regression box</li>
        <li>A knowledge box</li>
    </ul>

    <h2>Using the Data Box:</h2>

    <p>The data box stores the actual data sets from which causal structures are determined. Data can be loaded into the
        data box from a preexisting source, manually filled in Tetrad, or simulated from an instantiated model.</p>

    <h2>Loading Data</h2>

    <p>Data sets loaded into Tetrad may be categorical, continuous, mixed, or covariance data.</p>

    <h3>General Tabular Data</h3>

    <p>To load data, create a data box with no parent. When you double click it, an empty data window will appear: </p>

    <img src="images/data_box_1.png" alt="" width="650">

    <p>Click "File -> Load Data" and select the text file or files that contain your data. The following window will
        appear:</p>

    <img src="images/data_box_2.png" alt="" width="650">

    <p>The text of the source file appears in the Data Preview window. Above, there are options to describe your file,
        so that Tetrad can load it correctly. If you are loading categorical, continuous, or mixed data values, select
        the “Tabular Data” button. If you are loading a covariance matrix, select “Covariance Data.” Note that if you
        are loading a covariance matrix, your text file should contain only the lower half of the matrix, as Tetrad will
        not accept an entire matrix.</p>

    <p>Below the file type, you can specify a number of other details about your file, including information about the
        type of data (categorical/continuous/mixed), metadata JSON file, delimiter between data values, variable names,
        and more. If your data is mixed (some variables categorical, and some continuous), you must specify the maximum
        number of categories discrete variables in your data can take on. All columns with more than that number of
        values will be treated as continuous; the others will be treated as categorical. If you do not list the variable
        names in the file, you should uncheck “First row variable names.” If you provide case IDs, check the box for the
        appropriate column in the “Case ID column to ignore” area. If the case ID column is labeled, provide the name of
        the label; otherwise, the case ID column should be the first column, and you should check “First column.”</p>

    <p>Below this, you can specify your comment markers, quote characters, and the character which marks missing data
        values. Tetrad will use that information to distinguish continuous from discrete variables. You may also choose
        more files to load (or remove files that you do not wish to load) in the “Files” panel on the lower left.</p>

    <h3>Metadata JSON File</h3>
    <p>
        Metadata is optional in general data handling. But it can be very helpful if you want to overwrite the data type
        of a given variable column. And the metadata MUST be a JSON file like the following example.
    </p>

    <pre>
{
"domains": [
{
"name": "raf",
"discrete": false
},
{
"name": "mek",
"discrete": true
}
]
}
</pre>

    <p>
        You can specify the name and data type for each variable. Variables that are not in the metadata file will be
        treated as domain variables and their data type will be the default data type when reading in columns described
        previously.
    </p>

    <p>When you are satisfied with your description of your data, click “Validate” at the bottom of the window. Tetrad
        will check that your file is correctly formatted. If it is, you will receive a screen telling you that
        validation has passed with no error. At this point, you can revisit the settings page, or click “Load” to load
        the data. </p>

    <img src="images/data_box_3.png" alt="" width="650">

    <img src="images/data_box_4.png" alt="" width="650">

    <p>You can now save this data set to a text file by clicking File: Save Data.</p>

    <p>In addition to loading data from a file, you can manually enter data values and variable names by overwriting
        cells in the data table.</p>


    <h3>Covariance Data</h3>
    <p>Covariance matrices loaded into Tetrad should be ascii text files. The first row contains the sample size, the
        second row contains the names of the variables. The first two rows are followed by a lower triangular matrix.
        For example:</p>

    <pre>
1000
X1  X2  X3  X4  X5  X6
1.0000
0.0312  1.0000
-0.5746 0.4168  1.0000
-0.5996 0.4261  0.9544  1.0000
0.8691  0.0414  -0.4372 -0.4487 1.0000
0.6188  0.0427  -0.1023 -0.0913 0.7172  1.0000
</pre>


    <p>Categorical, continuous, or mixed data should also be an ascii text file, with columns representing variables and
        rows representing cases. Beyond that, there is a great deal of flexibility in the layout: delimiters may be
        commas, colons, tabs, spaces, semicolons, pipe symbols, or whitespace; comments and missing data may be marked
        by any symbol you like; there may be a row of variable names or not; and case IDs may be present or not. There
        should be no sample size row. For example:</p>

    <pre>
X1  X2  X3  X4  X5
-3.0133 1.0361  0.2329  2.7829  -0.2878
0.5542  0.3661  0.2480  1.6881  0.0775
3.5579  -0.7431 -0.5960 -2.5502 1.5641
-0.0858 1.0400  -0.8255 0.3021  0.2654
-0.9666 -0.5873 -0.6350 -0.1248 1.1684
-1.7821 1.8063  -0.9814 1.8505  -0.7537
-0.8162 -0.6715 0.3339  2.6631  0.9014
-0.3150 -0.5103 -2.2830 -1.2462 -1.2765
-4.1204 2.9980  -0.3609 4.8079  0.6005
1.4658  -1.4069 1.7234  -1.7129 -3.8298
</pre>

    <h3>Handling Tabular Data with Interventional Variables</h3>

    <p>This is an advanced topic for datasets that contain interventional (i.e., experimental) variables. We model a
        single intervention using two variables: status variable and value variable. Below is a sample dataset, in which
        `raf`, `mek`, `pip2`, `erk`, `atk` are the 5 domain variables, and `cd3_s` and `cd3_v` are an interventional
        pair (status and value variable respectively). `icam` in another intervention variable, but it's a combined
        variable that doesn't have status.</p>

    <pre>
raf mek pip2    erk akt cd3_s   cd3_v   icam
3.5946  3.1442  3.3429  2.81    3.2958  0   1.2223  *
3.8265  3.2771  3.2884  3.3534  3.7495  0   2.3344  *
4.2399  3.9908  3.0057  3.2149  3.7495  1   0   3.4423
4.4188  4.5304  3.157   2.7619  3.0819  1   3.4533  1.0067
3.7773  3.3945  2.9821  3.4372  4.0271  0   4.0976  *
</pre>

    <p>And the sample metadata JSON file looks like this:</p>

    <pre>
{
"interventions": [
{
"status": {
"name": "cd3_s",
"discrete": true
},
"value": {
"name": "cd3_v",
"discrete": false
}
},
{
"status": null,
"value": {
"name": "icam",
"discrete": false
}
}
],
"domains": [
{
"name": "raf",
"discrete": false
},
{
"name": "mek",
"discrete": false
}
]
}
</pre>

    <p>Each intervention consists of a status variable and value variable. There are cases that you may have a combined
        interventional variable that doesn't have the status variable. In this case, just use `null`. The data type of
        each variable can either be discrete or continuous. We use a boolean flag to indicate the data type. From the
        above example, we only specified two domain variables in the metadata JSON, any variables not specifed in the
        metadata will be treated as domain variables.</p>


    <h2>Manipulating Data</h2>

    <p>The data box can also be used to manipulate data sets that have already been loaded or simulated. If you create a
        data box as the child of another box containing a data set, you will be presented with a list of operations that
        can be performed on the data. The available data manipulations are:</p>

    <h3>Discretize Dataset</h3>

    <p>This operation allows you to make some or all variables in a data set discrete. If you choose it, a window will
        open. </p>

    <img src="images/data_box_5.png" alt="" width="650">

    <p>When the window first opens, no variables are selected, and the right side of the window appears blank; in this
        case, we have already selected X1 ourselves. In order to discretize a variable, Tetrad assigns all data points
        within a certain range to a category. You can tell Tetrad to break the range of the dataset into approximately
        even sections (Evenly Distributed Intervals) or to break the data points themselves into approximately even
        chunks (Evenly Distributed Values). Use the scrolling menu to increase or decrease the number of categories to
        create. You can also rename categories by overwriting the text boxes on the left, or change the ranges of the
        categories by overwriting the text boxes on the right. To discretize another variable, simply select it from the
        left. If you want your new data set to include the variables you did not discretize, check the box at the bottom
        of the window.</p>

    <p>You may discretize multiple variables at once by selecting multiple variables. In this case, the ranges are not
        shown, as they will be different from variable to variable.</p>

    <h3>Convert Numerical Discrete to Continuous</h3>

    <p>If you choose this option, any discrete variables with numerical category values will be treated as continuous
        variables with real values. For example, “1” will be converted to “1.0.”</p>

    <h3>Calculator</h3>

    <p>The Calculator option allows you to add and edit relationships between variables in your data set, and to add new
        variables to the data set. </p>

    <img src="images/data_box_6.png" alt="" width="650">

    <p>In many ways, this tool works like the Edit Expression window in a generalized SEM parametric model. To edit the
        formula that defines a variable (which will change that variable’s values in the table) type that variable name
        into the text box to the left of the equals sign. To create a new variable, type a name for that variable into
        the text box to the left of the equals sign. Then, in the box on the right, write the formula by which you wish
        to define a new variable in place of, or in addition to, the old variable. You can select functions from the
        scrolling menu below. (For an explanation of the meaning of some the functions, see the section on generalized
        SEM models in the Parametric Model Box chapter.) To edit or create several formulae at once, click the “Add
        Expression” button, and another blank formula will appear. To delete a formula, check the box next to it and
        click the “Remove Selected Expressions” button.</p>

    <p>When you click “Save” a table will appear listing the data. Values of variables whose formulae you changed will
        be changed, and any new variables you created will appear with defined values.</p>

    <h3>Merge Deterministic Interventional Variables</h3>

    <p>This option looks for pairs of interventional variables (currently only discrete variables) that are
        deterministic and merges them into one combined variable. For domain variables that are fully determinised,
        we'll add an attribute to them. Later in the knowledge box (Edges and Tiers), all the interventional variables
        (both status and value variables) and the fully-determinised domain variables will be automatically put to top
        tier. And all other domain variables will be placed in the second tier.</p>

    <h3>Merge Datasets</h3>

    <p>This operation takes two or more data boxes as parents and creates a data box containing all data sets in the
        parent boxes. Individual data sets will be contained in their own tabs in the resulting box.</p>

    <h3>Convert to Correlation Matrix</h3>

    <p>This operation takes a tabular data set and outputs the lower half of the correlation matrix of that data
        set.</p>

    <h3>Convert to Covariance Matrix</h3>

    <p>This operation takes a tabular data set and outputs the lower half of the covariance matrix of that data set.</p>

    <h3>Inverse Matrix</h3>

    <p>This operation takes a covariance or correlation matrix and outputs its inverse. (Note: The output will not be
        acceptable in Tetrad as a covariance or correlation matrix, as it is not lower triangular.)</p>

    <h3>Simulate Tabular from Covariance</h3>

    <p>This operation takes a covariance matrix and outputs a tabular data set whose covariances comply with the
        matrix.</p>

    <h3>Difference of Covariance Matrices</h3>

    <p>This operation takes two covariance matrices and outputs their difference. The resulting matrix will be a
        well-formatted Tetrad covariance matrix data set.</p>

    <h3>Sum of Covariance Matrices</h3>

    <p>This operation takes two covariance matrices and outputs their sum. The resulting matrix will be a well-formatted
        Tetrad covariance matrix data set.</p>

    <h3>Average of Covariance Matrices</h3>

    <p>This operation takes two or more covariance matrices and outputs their average. The resulting matrix will be a
        well-formatted Tetrad covariance matrix data set.</p>

    <h3>Convert to Time Lag Data</h3>

    <p>This operation takes a tabular data set and outputs a time lag data set, in which each variable is recorded
        several times over the course of an experiment. You can specify the number of lags in the data. Each contains
        the same data, shifted by one “time unit.” For instance, if the original data set had 1000 cases, and you
        specify that the time lag data set should contain two lags, then the third stage variable values will be those
        of cases 1 to 998, the second stage variable values will be those of cases 2 to 999, and the first stage
        variable values will be those of cases 3 to 1000.</p>

    <h3>Convert to Time Lag Data with Index</h3>

    <p>This operation takes a tabular data set and outputs a time lag data set in the same manner as “Convert to Time
        Lag Data,” then adds an index variable.</p>

    <h3>Convert to AR Residuals</h3>

    <p>This operation is performed on a time lag data set. Tetrad performs a linear regression on each variable in each
        lag with respect to each of the variables in the previous lag, and derives the error terms. The output data set
        contains only the error terms.</p>

    <h3>Whiten</h3>

    <p>Takes a continuous tabular data set and converts it to a data set whose covariance matrix is the identity
        matrix.</p>

    <h3>Nonparanormal Transform</h3>

    <p>Takes a continuous tabular data set and increases its Gaussianity, using a nonparanormal transformation to smooth
        the variables. (Note: This operation increases only marginal Gaussanity, not the joint, and in linear systems
        may eliminate information about higher moments that can aid in non-Gaussian orientation procedures.) </p>

    <h3>Convert to Residuals</h3>

    <p>The input for this operation is a directed acyclic graph (DAG) and a data set. Tetrad performs a linear
        regression on each variable in the data set with respect to all of the variables that the graph shows to be its
        parents, and derives the error terms. The output data set contains only the error terms.</p>

    <h3>Standardize Data</h3>

    <p>This operation manipulates the data in your data set such that each variable has 0 mean and unit variance.</p>

    <h3>Remove Cases with Missing Values</h3>

    <p>If you choose this operation, Tetrad will remove any row in which one or more of the values is missing.</p>

    <h3>Replace Missing Values with Column Mode</h3>

    <p>If you choose this operation, Tetrad will replace any missing value markers with the most commonly used value in
        the column.</p>

    <h3>Replace Missing Values with Column Mean</h3>

    <p>If you choose this operation, Tetrad will replace any missing value markers with the average of all of the values
        in the column.
        Replace Missing Values with Regression Predictions: If you choose this operation, Tetrad will perform a linear
        regression on the data in order to estimate the most likely value of any missing value.</p>

    <h3>Replace Missing Values by Extra Category</h3>

    <p>This operation takes as input a discrete data set. For every variable which has missing values, Tetrad will
        create an extra category for that variable (named by default “Missing”) and replace any missing data markers
        with that category.</p>

    <h3>Replace Missing with Random</h3>

    <p>For discrete data, replaces missing values at random from the list of categories the variable takes in other
        cases. For continuous data, finds the minimum and maximum values of the column (ignoring the missing values) and
        picks a random number from U(min, max)</p>

    <h3>Inject Missing Data Randomly</h3>

    <p>If you choose this operation, Tetrad will replace randomly selected data values with a missing data marker. You
        can set the probability with which any particular value will be replaced (that is, approximately the percentage
        of values for each variable which will be replaced with missing data markers).</p>

    <h3>Bootstrap Sample</h3>

    <p>This operation draws a random subset of the input data set (you specify the size of the subset) with replacement
        (that is, cases which appear once in the original data set can appear multiple times in the subset). The
        resulting data set can be used along with similar subsets to achieve more accurate estimates of parameters.</p>

    <h3>Split by Cases</h3>

    <p>This operation allows you to split a data set into several smaller data sets. When you choose it, a window
        opens. </p>

    <img src="images/data_box_7.png" alt="" width="360">


    <p>If you would like the subsets to retain the ordering they had in the original set, click “Original Order.”
        Otherwise, the ordering of the subsets will be assigned at random. You can also increase and decrease the number
        of subsets created, and specify the range of each subset.</p>

    <h3>Permute Rows</h3>

    <p>This operation randomly reassigns the ordering of a data set’s cases.</p>

    <h3>First Differences</h3>

    <p>This operation takes a tabular data set and outputs the first differences of the data (i.e., if X is a variable
        in the original data set and X’ is its equivalent in the first differences data set, X’1 = X2 – X1). The
        resulting data set will have one fewer row than the original.</p>

    <h3>Concatenate Datasets</h3>

    <p>This operation takes two or more datasets and concatenates. The parent datasets must have the same number of
        variables.</p>

    <h3>Copy Continuous Variables</h3>

    <p>This operation takes as input a data set and creates a new data set containing only the continuous variables
        present in the original.</p>

    <h3>Copy Discrete Variables</h3>

    <p>This operation takes as input a data set and creates a new data set containing only the discrete variables
        present in the original.</p>

    <h3>Remove Selected Variables</h3>

    <h3>Copy Selected Variables</h3>

    <p>As explained above, you can select an entire column in a data set by clicking on the C1, C2, C3, etc… cell above
        the column. To select multiple columns, press and hold the “control” key while clicking on the cells. Once you
        have done so, you can use the Copy Selected Variables tool to create a data set in which only those columns
        appear.</p>

    <h3>Remove Constant Columns</h3>

    <p>This operation takes a data set as input, and creates a data set which contains all columns in the original data
        set except for those with constant values (such as, for example, a column containing nothing but 2’s).</p>

    <h3>Randomly Reorder Columns</h3>

    <p>This operation randomly reassigns the ordering of a data set’s variables.</p>

    <h2>Manually Editing Data</h2>

    <p>Under the Edit tab, there are several options to manipulate data. If you select a number of cells and click
        “Clear Cells,” Tetrad will replace the data values in the selected cells with a missing data marker. If you
        select an entire row or column and click “Delete selected rows or columns,” Tetrad will delete all data values
        in the row or column, and the name of the row or column. (To select an entire column, click on the category
        number above it, labeled C1, C2, C3, and so on. To select an entire row, click on the row number to the left of
        it, labeled 1, 2, 3, and so on.) You can also copy, cut, and paste data values to and from selected cells. You
        can choose to show or hide category names, and if you click on “Set Constants Col to Missing,” then in any
        column in which the variable takes on only one value (for example, a column in which every cell contains the
        number 2) Tetrad will set every cell to the missing data marker.</p>

    <p>Under the Tools tab, the Calculator tool allows you add and edit relationships between variables in the graph.
        For more information on how the Calculator tool works, see “Manipulating Data” section above.</p>

    <h2>Data Information</h2>

    <p>Under the Tools tab, there are options to view information about your data in several different formats.</p>

    <p>The Histograms tool shows histograms of the variables in the data set.</p>


    <img src="images/data_box_8.png" alt="" width="650">


    <p>These show the distribution of data for each variable, with the width of each bar representing a range of values,
        and height of each bar representing how many data points fall into that range. Using histograms, you can
        determine whether each variable has a distribution that is approximately Normal. To select a variable to view,
        choose it from the drop-down menu on the right. You can increase or decrease the number of bars in the histogram
        (and therefore decrease or increase the range of each bar, and increase or decrease the accuracy of the
        histogram) using the menu on the right. You can also view only ranges with a certain amount of the data using
        the “cull bins” menu.</p>

    <p>The Scatter Plots tool allows you to view scatter plots of two variables plotted against each other.</p>

    <img src="images/data_box_9.png" alt="" width="650">

    <p>To view a variable as the x- or y-axis of the graph, select it from one the drop-down menus to the right. To view
        the regression line of the graph, check the box on the right.</p>

    <p>You can see the correlation of two variables conditional on a third variable by using the Add New Conditional
        Variable button at the bottom of the window. This will open up a slider and a box in which you can set the
        granularity of the slider. By moving the slider to the left or right, you can change the range of values of the
        conditional variable for which the scatter plot shows the correlation of the variables on the x- and y- axes.
        You can increase and decrease the width of the ranges by changing the granularity of the slider. A slider with
        granularity 1 will break the values of the conditional variable into sections one unit long, etc. The
        granularity cannot be set lower than one.</p>

    <p>In a well-formed model, the scatter plot of a variable plotted against itself should appear as a straight line
        along the line y = x.</p>

    <p>The Q-Q Plot tool is a test for normality of distribution. </p>

    <img src="images/data_box_10.png" alt="" width="650">

    <p>If a variable has a distribution which is approximately Normal, its Q-Q plot should appear as a straight line
        with a positive slope. You can select the variable whose Q-Q plot you wish to view from the drop-down menu on
        the right.</p>

    <p>The Normality Tests tool gives a text box with the results of the Kolmogorov and Anderson Darling Tests for
        normality for each variable. The Descriptive Statistics tool gives a text box with statistical information such
        as the mean, median, and variance of each variable.</p>


    <h1 id="estimator_box"><span class="section_heading">Estimator Box</span></h1>

    <p>The estimator box takes as input a data box (or simulation box) and a parametric model box and estimates, tests,
        and outputs an instantiated model for the data. With the exception of the EM Bayes estimator, Tetrad estimators
        do not accept missing values. If your data set contains missing values, the missing values can interpolated or
        removed using the data box. (Note that missing values are allowed in various Tetrad search procedures; see the
        section on the search box.)</p>

    <h2>Possible Parent Boxes of the Estimator Box:</h2>

    <ul class="ul">
        <li>A parametric model box</li>
    </ul>


    <h2>Possible Child Boxes of the Estimator Box:</h2>

    <ul class="ul">
        <li>A graph box</li>
        <li>A simulation box</li>
        <li>An updater box</li>
    </ul>

    <h2>ML Bayes Estimations</h2>

    <p>Bayes nets are acyclic graphical models parameterized by the conditional probability distribution of each
        variable on its parents' values, as in the instantiated model box. When the model contains no latent variables,
        the joint distribution of the variables equals the product of the distributions of the variables conditional on
        their respective parents. The maximum likelihood (ML) estimate of the joint probability distribution under a
        model is the product of the corresponding frequencies in the sample. </p>

    <p>The ML Bayes estimator, because it estimates Bayes IMs, works only on models with discrete variables. The model
        estimated must not include latent variables, and the input data set must not include missing data values. A
        sample estimate looks like this:</p>

    <img src="images/estimator_box_1.png" alt="" width="650">

    <p>The Model tab works exactly as it does in a Bayes instantiated model. The Model Statistics tab provides the
        p-value for a chi square test of the model, degrees of freedom, the chi square value, and the Bayes Information
        Criterion (BIC) score of the model.</p>

    <h2>Dirichlet Estimations</h2>

    <p>A Dirichlet estimate estimates a Bayes instantiated model using a Dirichlet distribution for each category. In a
        Dirichlet estimate, the probability of each value of a variable (conditional on the values of the variable’s
        parents) is estimated by adding together a prior pseudo count (which is 1, by default, of cases and the number
        of cases in which the variable takes that value in the data, and then dividing by the total number of cases in
        the pseudocounts and in the data with that configuration of values of parent variables. The default prior
        pseudo-count can be changed inside the box. (For a full explanation of pseudocounts and Dirichlet estimate, see
        the section on Dirichlet instantiated models.) </p>

    <p>The Dirichlet estimator in TETRAD does not work if the input data set contains missing data values.</p>

    <h2>EM Bayes Estimations</h2>

    <p>The EM Bayes estimator takes the same input and gives the same output as the ML Bayes estimator, but is designed
        to handle data sets with missing data values, and input models with latent variables.</p>

    <h2>SEM Estimates</h2>

    <p>A SEM estimator estimates the values of parameters for a SEM parametric model. SEM estimates do not work if the
        input data set contains missing data values. A sample output looks like this: </p>

    <img src="images/estimator_box_2.png" alt="" width="650">

    <p>Tetrad provides five parameter optimizers: RICF,( Drton, M., &amp; Richardson, T. S. (2004, July). Iterative
        conditional fitting for Gaussian ancestral graph models. <i>In Proceedings of the 20th conference on Uncertainty
            in artificial intelligence</i> (pp. 130-137). AUAI Press). expectation­-maximization (EM), regression,
        Powell Journal of Econometrics 25 (1984) 303-325) and random search. Accurate regression estimates assume that
        the input parametric model is a DAG, and that its associated statistics are based on a linear, Gaussian model.
        The EM optimizer has the same input constraints as regression, but can handle latent variables. </p>

    <p>Tetrad also provides two scores that can be used in estimation: feasible generalized least squares (FGLS) and
        Full Information Maximum Likelihood (FML). </p>

    <p>If the graph for the SEM is a DAG, and we may assume that the SEM is linear with Gaussian error terms, we use
        multilinear regression to estimate coefficients and residual variances. Otherwise, we use a standard maximum
        likelihoood fitting function (see Bollen, Structural Equations with Latent Variables, Wiley, 1989, pg. 107) to
        minimize the distance between (a) the covariance over the variables as implied by the coefficient and error
        covariance parameter values of the model and (b) the sample covariance matrix. Following Bollen, we denote this
        function Fml; it maps points in parameter values space to real numbers, and, when minimized, yields the maximum
        likelihood estimation point in parameter space.</p>

    <p>In either case, an Fml value may be obtained for the maximum likelihood point in parameter space, either by
        regression or by direct minimization of the Fml function itself. The value of Fml at this minimum (maximum
        likelihood) point, multiplied by N - 1 (where N is the sample size), yields a chi square statistics (ch^2) for
        the model, which when referred to the chi square table with appropriate degrees of freedom, yields a model p
        value. The degrees of freedom (dof) in this case is equal to the m(m-1)/2 - f, where m is the number of measured
        variables, and f is the number of free parameters, equal to the number of coefficient parameters plus the number
        of covariance parameters. (Note that the degrees of freedom many be negative, in which case estimation should
        not be done.) The BIC score is calculated as ch^2 - dof * log(N).</p>

    <p>You can change which score optimizer Tetrad uses by choosing them from the drop-down menus at the bottom of the
        window and clicking “Estimate Again.”</p>

    <p>The Tabular Editor and Implied Matrices tabs function exactly as they do in the instantiated model box, but in
        the estimator box, the last three columns of the table in the Tabular Editor tab are filled in. The SE, T, and P
        columns provide the standard errors, t statistics, and p values of the estimation.</p>

    <p>The Model Statistics tab provides the degrees of freedom, chi square, p value, comparative fit index (CFI), root
        mean square error of approximation (RMSEA) and BIC score of a test of the model. It should be noted that while
        these test statistics are standard, they are not in general correct. See Mathias Drton, 2009, Likelihood ratio
        tests and singularities. Annals of Statistics 37(2):979-1012. arXiv:math.ST/0703360. </p>

    <p>When the EM algorithm is used with latent variable models, we recommend multiple random restarts. The number of
        restarts can be set in the lower right hand corner of the Estimator Box. The figure on the left shows the EM
        results for a SEM model with 1 restart. The figure on the right shows the EM results with 20 restarts. The
        results are very different. The estimates with 20 restarts are much closer to the true values. 100 restarts
        gives estimates that are within .1 of the first decimal and .2 of the second decimal.</p>

    <img src="images/estimator_box_3.png" alt="" width="650">


    <h2>Generalized Estimator</h2>

    <p>A generalized graphical model may have non-linear relations and non-Gaussian distributions. These models are
        automatically estimated by the Powell method, which seeks a maximum likelihood solution.</p>


    <h1 id="updater_box"><span class="section_heading">Updater Box</span></h1>

    <p>The updater box takes an instantiated model as input, and, given information about the values of parameters in
        that model, updates the information about the values and relationships of other parameters.</p>

    <p>The Updater allows the user to specify values of variables as “Evidence.” The default is that the conditional
        probabilities (Bayes net models; categorical variables) or conditional means (SEM models; continuous variables)
        are computed. For any variable for which evidence is specified, the user can click on “Manipulated,” in which
        case the Updater will calculate the conditional probabilities or conditional means for other variables when the
        evidence variables are forced to have their specified values. In manipulated calculations, all connections into
        a measured variable are discarded, the manipulated variables are treated as independent of their causes in the
        graph, and probabilities for variables that are causes of the manipulated variables are unchanged. </p>

    <p>There are four available updater algorithms in Tetrad: the approximate updater, the row summing exact updater,
        the CPT invariant updater, and the SEM updater. All except for the SEM updater function only when given Bayes
        instantiated models as input; the SEM updater functions when given a SEM instantiated model as input. None of
        the updaters work on cyclic models.</p>

    <h2>Possible Parent Boxes of the Updater Box:</h2>

    <ul class="ul">
        <li>An instantiated model box</li>
        <li>An estimator box</li>
    </ul>


    <h2>Possible Child Boxes of the Updater Box:</h2>

    <ul class="ul">
        <li>An instantiated model box (Note that the instantiated model will have the updated parameters)</li>
    </ul>

    <h2>Approximate Updater</h2>

    <p>The approximated updater is a fast but inexact algorithm. It randomly draws a sample data set from the
        instantiated model and calculates the conditional frequency of the variable to be estimated.</p>

    <p>Take, for example, the following instantiated model: </p>

    <img src="images/updater_box_1.png" alt="" width="650">

    <p>When it is input into the approximate updater, the following window results:</p>

    <img src="images/updater_box_2.png" alt="" width="650">

    <p>If we click “Do Update Now” now, without giving the updater any evidence, the right side of the screen changes to
        show us the marginal probabilities of the variables.</p>

    <img src="images/updater_box_3.png" alt="" width="360">

    <p>The blue lines, and the values listed across from them, indicate the probability that the variable takes on the
        given value in the input instantiated model. The red lines indicate the probability that the variable takes on
        the given value, given the evidence we’ve added to the updater. </p>

    <p>Since we have added no evidence to the updater, the red and blue lines are very similar in length. To view the
        marginal probabilities for a variable, either click on the variable in the graph to the left, or choose it from
        the scrolling menu at the top of the window. At the moment, they should all be very close to the marginal
        probabilities taken from the instantiated model.</p>

    <p>Now, we’ll return to the original window. We can do so by clicking “Edit Evidence” under the Evidence tab.
        Suppose we know that X1 takes on the value 1 in our model, or suppose we merely want to see how X1 taking that
        value affects the values of the other variables. We can click on the box that says “1” next to X1. When we click
        “Do Update Now,” we again get a list of the marginal probabilities for X1.</p>

    <img src="images/updater_box_4.png" alt="" width="360">

    <p>Now that we have added evidence, the “red line” marginal probabilities have changed; for X1, the probability that
        X1=1 is 1, because we’ve told Tetrad that that is the case. Likewise, the probabilities that X1=0 and X1=2 are
        both 0.</p>

    <p>Now, let’s look at the updated marginal probabilities for X2, a parent of X1.</p>

    <img src="images/updater_box_5.png" alt="" width="360">

    <img src="images/updater_box_6.png" alt="" width="360">

    <p>The first image is the marginal probabilities before we added the evidence that X1=1. The second image is the
        updated marginal probabilities. They have changed; in particular, it has become much more likely that X2=0.</p>

    <p>Under the Mode tab, we can change the type of information that the updater box gives us. The mode we have been
        using so far is “Marginals Only (Multiple Variables).” We can switch the mode to “In-Depth Information (Single
        Variable).” Under this mode, when we perform the update, we receive more information (such as log odds and
        joints, when supported; joint probabilities are not supported by the approximate updater), but only about the
        variable which was selected in the graph when we performed the update. To view information about a different
        variable, we must re-edit the evidence with that variable selected.</p>

    <p>If the variable can take one of several values, or if we know the values of more than one variable, we can select
        multiple values by pressing and holding the Shift key and then making our selections. For instance, in the model
        above, suppose that we know that X1 can be 1 or 2, but not 0. We can hold the Shift key and select the boxes for
        1 and 2, and when we click “Do Update Now,” the marginal probabilities for X2 look like this: </p>

    <img src="images/updater_box_7.png" alt="" width="650">

    <p>Since X1 must be 1 or 2, the updated probability that it is 0 is now 0. The marginal probabilities of X2 also
        change: </p>

    <img src="images/updater_box_8.png" alt="" width="650">

    <p>The updated marginal probabilities are much closer to their original values than they were when we knew that X1
        was 1.</p>

    <p>Finally, if we are arbitrarily setting the value of a variable—that is, the values of its parents have no effect
        on its value—we can check the “Manipulated” box next to it while we are we editing evidence, and the update will
        reflect this information.</p>

    <p>Note that multiple values cannot be selected for evidence for SEM models.</p>

    <h2>Row Summing Exact Updater</h2>

    <p>The row summing exact updater is a slower but more accurate updater than the approximate updater. The complexity
        of the algorithm depends on the number of variables and the number of categories each variable has. It creates a
        full exact conditional probability table and updates from that. Its window functions exactly as the approximate
        updater does, with two exceptions: in “Multiple Variables” mode, you can see conditional as well as marginal
        probabilities, and in “Single Variable” mode, you can see joint values. </p>

    <h2>CPT Invariant Exact Updater</h2>

    <p>The CPT invariant exact updater is more accurate than the approximate updater, but slightly faster than the row
        summing exact updater. Ifs window functions exactly as the approximate updater down, with one exception: in
        “Multiple Variables” mode, you can see conditional as well as marginal probabilities.</p>

    <h2>SEM Updater</h2>

    <p>The SEM updater does not deal with marginal probabilities; instead, it estimates means.</p>


    <img src="images/updater_box_9.png" alt="" width="360">

    <p>When it is input to the SEM updater, the following window results: </p>

    <img src="images/updater_box_10.png" alt="" width="650">

    <p>Suppose we know that the mean of X1 is .5. When we enter that value into the text box on the left and click “Do
        Update Now,” the model on the right updates to reflect that mean, changing the means of both X1 and several
        other variables. In the new model, the means of X2, X4, and X5 will all have changed. If we click the
        “Manipulated” check box as well, it means that we have arbitrarily set the mean of X1 to .5, and that the value
        of its parent variable, X4, has no effect on it. The graph, as well as the updated means, changes to reflect
        this.</p>

    <p>The rest of the window has the same functionality as a SEM instantiated model window, except as noted above.</p>


    <!-- Disabled on 4/2/2019
<h1 id="classify_box"><span  class="section_heading">Classify Box</span></h1>

<p>The classify box takes as input a categorical data set and a Bayes instantiated model and, for a given variable, tries to predict that variable’s value in each case based on the other variables’ values in that case.</p>

<h2>Possible Parents Boxes of the Classify Box: </h2>

<ul class="ul">
<li>An instantiated model box</li>
<li>A data box</li>
<li>A simulation box</li>
</ul>

<h2>Possible Child Boxes of the Classify Box: </h2>

<ul class="ul">
<li>None</li>
</ul>


<h2>Using the Classify Box:</h2>

<p>Consider the following instantiated model, and a data set derived from it:</p>

<img src="images/classify_box_1.png" alt="" width="650">

<p>When they are input to the classify box, the following window results: </p>

<img src="images/classify_box_2.png" alt="" width="650">

<p>By clicking on the “Test Data” tab, we can see the data set which we input. Now, suppose we want to predict the values of X1 in each case. We select X1 from the scrolling menu at the top and click “Classify.” Three new tabs now appear: “Classification,” “ROC Plot,” and “Confusion Matrix.”  The classification tab, in this case, looks like this: </p>

<img src="images/classify_box_3.png" alt="" width="650">


<p>There is a column for each of the possible values which X1 can take, and for each case, Tetrad has computed the probability that X1 will take each value, based on the configuration of other variables in that case. It then chooses the category with the highest conditional probability, and assigns X1 that value for that case. Comparison to the test data will show that the values are reasonably (though not completely) similar.</p>

<p>The ROC plot tab displays the receiver operating characteristic (ROC) curve for whichever value you specified before classification.</p>

<p>The confusion matrix tab provides information on how similar the estimated values of the target variable are to the true values (if the true values are available). </p>

<p>Because classification is a form of estimation, the variable which is classified does not have to be in the input data set; it merely has to be in the input instantiated model. In this case, the ROC plot and confusion matrix tabs will not appear.</p>
-->


    <h1 id="knowledge_box"><span class="section_heading">Knowledge Box</span></h1>

    <p>The knowledge box takes as input a graph or a data set and imposes additional constraints onto it, to aid with
        search.</p>

    <h2>Possible Parent Boxes of the Knowledge Box:</h2>

    <ul class="ul">
        <li>A graph box</li>
        <li>A parametric model box</li>
        <li>An instantiated model box</li>
        <li>A data box</li>
        <li>A simulation box</li>
        <li>A search box</li>
        <li>Another knowledge box</li>
    </ul>

    <h2>Possible Child Boxes of the Knowledge Box:</h2>

    <ul class="ul">
        <li>A search box</li>
        <li>Another knowledge box</li>
    </ul>

    <h2>Tiers and Edges</h2>

    <p>The tiers and edges option allows you to sort variables into groupings that can or cannot affect each other. It
        also allows you to manually add forbidden and required edges one at a time.</p>

    <h3>Tiers</h3>

    <p>The tiers tab for a graph with ten variables looks like this: </p>

    <img src="images/knowledge_box_1.png" alt="" width="650">

    <p>Tiers separate your variables into a time line. Variables in higher-numbered tiers occur later than variables in
        lower-numbered tiers, which gives Tetrad information about causation. For example, a variable in Tier 3 could
        not possibly be a cause of a variable in Tier 1.</p>

    <p>To place a variable in a tier, click on the variable in the “Not in tier” box, and then click on the box of the
        tier. If you check the “Forbid Within Tier” box for a tier, variables in that tier will not be allowed to be
        causes of each other. To increase or decrease the number of tiers, use the scrolling box in the upper right
        corner of the window.</p>

    <p>You can quickly search, select and place variables in a tier using the Find button associated with each tier.
        Enter a search string into the Find dialogue box using asterisks as wildcard indicators. E.g., "X1*" would find
        and select variables X1 and X10.</p>

    <p>You can also limit the search such that edges from one tier only are added to the next immediate tier e.g,. if
        Tier 1 "Can cause only next tier" is checked then edges from variables in Tier 1 to variables in Tier 3 are
        forbidden.</p>

    <h3>Handling of Interventional Variables in Tiers</h3>

    <p>If you have annotated your variables with interventional status and interventional value tags using a metadata
        JSON file (see Data Box section) the Tiers and Edges panel will automatically place these variables in Tier 1.
        If you have information about the effects of the intervention variables you can use the groups tab to indicate
        this.</p>

    <h3>Groups</h3>

    <p>The groups tab for a graph with four variables looks like this: </p>

    <img src="images/knowledge_box_2.png" alt="" width="650">

    <p>In the groups tab, you can specify certain groups of variables which are forbidden or required to cause other
        groups of variables. To add a variable to the “cause” section of a group, click on the variable in the box at
        the top, and then click on the box to the left of the group’s arrow. To add a variable to the “effect” section
        of a group, click on the variable in the box at the top, and then click on the box to the right of the group’s
        arrow. You can add a group by clicking on one of the buttons at the top of the window, and remove one by
        clicking the “remove” button above the group’s boxes.</p>

    <h3>Edges</h3>

    <p>The edges tab for a graph with four variables looks like this: </p>

    <img src="images/knowledge_box_3.png" alt="" width="650">

    <p>In the edges tab, you can require or forbid individual causal edges between variables. To add an edge, click the
        type of edge you’d like to create, and then click and drag from the “cause” variable to the “effect”
        variable.</p>

    <p>You can also use this tab to see the effects of the knowledge you created in the other tabs by checking and
        unchecking the boxes at the bottom of the window. You can adjust the layout to mimic the layout of the source
        (by clicking “source layout”) or to see the variables in their timeline tiers (by clicking “knowledge
        layout”).</p>

    <h2>Forbidden Graph</h2>

    <p>If you use a graph as input to a knowledge box with the “Forbidden Graph” operation, the box will immediately add
        all edges in the parent graph as forbidden edges. It will otherwise work like a Tiers and Edges box.</p>

    <h2>Required Graph</h2>

    <p>If you use a graph as input to a knowledge box with the “Required Graph” operation, the box will immediately add
        all edges in the parent graph as required edges. It will otherwise work like a Tiers and Edges box.</p>

    <h2>Measurement Model</h2>

    <p>This option allows you to build clusters for a measurement model. When first opened, the window looks like
        this:</p>

    <img src="images/knowledge_box_4.png" alt="" width="650">

    <p>You can change the number of clusters using the text box in the upper right hand corner. To place a variable in a
        cluster, click and drag the box with its name into the cluster pane. To move multiple variables at once, shift-
        or command-click on the variables, and (without releasing the shift/command button or the mouse after the final
        click) drag. In the search boxes, these variables will be assumed to be children of a common latent cause.</p>


    <h1 id="simulation_box"><span class="section_heading">Simulation Box</span></h1>

    <p>The simulation box takes a graph, parametric model, or instantiated model and uses it to simulate a data set.</p>

    <h2>Possible Parent Boxes of the Simulation Box</h2>

    <ul class="ul">
        <li>A graph box</li>
        <li>A parametric model box</li>
        <li>An instantiated model box</li>
        <li>An estimator box</li>
        <li>A data box</li>
        <li>Another simulation box</li>
        <li>A search box</li>
        <li>An updater box</li>
        <li>A regression box</li>
    </ul>


    <h2>Possible Child Boxes of the Simulation Box</h2>

    <ul class="ul">
        <li>A graph box</li>
        <li>A compare box</li>
        <li>A parametric model box</li>
        <li>An instantiated model box</li>
        <li>An estimator box</li>
        <li>A data box</li>
        <li>Another simulation box</li>
        <li>A search box</li>
        <li>A classify box</li>
        <li>A regression box</li>
        <li>A knowledge box</li>
    </ul>


    <h2>Using the Simulator Box</h2>

    <p>When you first open the simulation box, you will see some variation on this window:</p>

    <img src="images/simulation_box_1.png" alt="" width="650">

    <p>The “True Graph” tab contains the graph from which data is simulated. </p>


    <h3>The Simulation Box with no Input</h3>

    <p>Because it has no input box to create constraints, a parentless simulation box offers the greatest freedom for
        setting the graph type, model type, and parameters of your simulated data. In particular, it is the only way
        that the simulation box will allow you to create a random graph or graphs within the box. (If you are simulating
        multiple data sets, and want to use a different random graph for each one, you can select “Yes” under “Yes if a
        different graph should be used for each run.”) You can choose the type of graph you want Tetrad to create from
        the “Type of Graph” drop-down list.</p>

    <h5>Random Forward DAG</h5>

    <p> This option creates a DAG by randomly adding forward edges (edges that do not point to a variable’s ancestors)
        one at a time. You can specify graph parameters such as number of variables, maximum and minimum degrees, and
        connectedness.</p>

    <h5>Scale Free DAG</h5>

    <p> This option creates a DAG whose variable’s degrees obey a power law. You can specify graph parameters such as
        number of variables, alpha, beta, and delta values.</p>

    <h5>Cyclic, constructed from small loops</h5>

    <p> This option creates a cyclic graph. You can specify graph parameters such as number of variables, maximum and
        average degrees, and the probability of the graph containing at least one cycle.</p>

    <h5>Random One Factor MIM</h5>

    <p> This option creates a one-factor multiple indicator model. You can specify graph parameters such as number of
        latent nodes, number of measurements per latent, and number of impure edges.</p>

    <h5>Random Two Factor MIM</h5>

    <p> This option creates a two-factor multiple indicator model. You can specify graph parameters such as number of
        latent nodes, number of measurements per latent, and number of impure edges.</p>

    <p>In addition to the graph type, you can also specify the type of model you would like Tetrad to simulate.</p>

    <h5>Bayes net</h5>

    <p> Simulates a Bayes instantiated model. You can specify model parameters including maximum and minimum number of
        categories for each variable.</p>

    <h5>Structural Equation Model</h5>

    <p> Simulates a SEM instantiated model. You can specify model parameters including coefficient, variance, and
        covariance ranges.</p>

    <h5>Linear Fisher Model</h5>

    <p>Simulates data using a linear Markov 1 DBN without concurrent edges. The Fisher model suggests that shocks should
        be applied at intervals and the time series be allowed to move to convergence between shocks. This simulation
        has many parameters that can be adjusted, as indicated in the interface. The ones that require some explanation
        are as follows.</p>

    <ul class="ul">
        <li>Low end of coefficient range, high end of coefficient range, low end of variance range, high end of variance
            range. Each variable is a linear function of the parents of the variable (in the previous time lag) plus
            Gaussian noise. The coefficients are drawn randomly from U(a, b) where a is the low end of the coefficient
            range and b is the high end of the coefficient range. Here, a < b. The Gaussian noise is drawn uniformly
            from U(c, d), where c is the low end of the variance range and d is the high end of the variance range.
            Here, c < d.
        </li>
        <li>Yes, if negative values should be considered. If no, only positive values will be recorded. This should not
            be used for large numbers of variables, since it is more difficult to find cases with all positive values
            when the number of variables is large.
        </li>
        <li>Percentage of discrete variables. The model generates continuous data, but some or all of the variables may
            be discretized at random. The user needs to indicate the percentage of variables (randomly chosen that one
            wishes to have discretized. The default is zero—i.e., all continuous variables.
        </li>
        <li>Number of categories of discrete variables. For the variables that are discretized, the number of categories
            to use to discretize each of these variables.
        </li>
        <li>Sample size. The number of records to be simulated.</li>
        <li>Interval between shocks. The number of time steps between shocks in the model.</li>
        <li>Interval between data recordings. The data are recorded every so many steps. If one wishes to allow to
            completely converge between steps (i.e., produce equilibrium data), set this interval to some large number
            like 20 and set the interval between shocks likewise to 20 Other values can be used, however.
        </li>
        <li>Epsilon for convergence. Even if you set the interval between data recordings to a large number, you can
            specify an epsilon such that if all values of variables differ from their values one time step back by less
            than epsilon, the series will be taken to have converged, and the remaining steps between data recordings
            will be skipped, the data point being recorded at convergence.
        </li>
    </ul>

    <h5>Lee &amp; Hastie</h5>

    <p> This is a model for simulating mixed data (data with both continuous and discrete variables. The model is given
        in Lee J, Hastie T. 2013, Structure Learning of Mixed Graphical Models, Journal of Machine Learning Research 31:
        388-396. Here, mixtures of continuous and discrete variables are treated as log-linear.</p>

    <ul class="ul">
        <li>Percentage of discrete variables. The model generates continuous data, but some or all of the variables may
            be discretized at random. The user needs to indicate the percentage of variables (randomly chosen that one
            wishes to have discretized. The default is zero—i.e., all continuous variables.
        </li>
        <li>Number of categories of discrete variables. For the variables that are discretized, the number of categories
            to use to discretize each of these variables.
        </li>
        <li>Sample size. The number of records to be simulated.</li>
    </ul>

    <h5>Time Series</h5>

    <p> This is a special simulation for representing time series. Concurrent edges are allowed. This can take a Time
        Series Graph as input, in which variables in the current lag are written as functions of the parents in the
        current and previous lags.</p>

    <ul class="ul">
        <li>Sample size. The number of records to be simulated.</li>
    </ul>

    <h5>Boolean Glass</h5>

    <p> The instantiated model used to simulate the data will be re-parameterized for each run of the simulation.</p>


    <h3>The Simulation Box with a Graph Input</h3>

    <p>If you input a graph, you will be able to simulate any kind of model, with any parameters. But the model will be
        constrained by the graph you have input (or the subgraph you choose in the “True Graph” tab.) Because of this,
        if you create a simulation box with a graph as a parent, you will not see the “Type of Graph” option.</p>

    <h3>The Simulation Box with a Parametric Model Input</h3>

    <p>At the time of writing, a simulation box with a parametric model input acts as though the PM’s underlying graph
        had been input into the box.</p>


    <h3>The Simulation Box with an Instantiated Model Input</h3>

    <p>If you input an instantiated model, your only options will be the sample size of your simulation and the number
        of data sets you want to simulate; Tetrad will simulate every one of them based on the parameters of the IM. The
        model will not be re-parameterized for each run of the simulation.</p>


    <h1 id="search_box"><span class="section_heading">Search Box</span></h1>

    <p>The search box takes as input a data set (in either a data or simulation box) and optionally a knowledge box, and
        searches for causal explanations represented by directed graphs. The result of a search is not necessarily—and
        not usually—a unique graph, but an object such as a pattern that represents a set of graphs, usually a Markov
        Equivalence class. More alternatives can be found by varying the parameters of search algorithms.</p>

    <h2>Possible Parent Boxes of the Search Box</h2>

    <ul class="ul">
        <li>A graph box</li>
        <li>A parametric model box</li>
        <li>An instantiated model box</li>
        <li>An estimator box</li>
        <li>A data box</li>
        <li>A simulation box</li>
        <li>Another search box</li>
        <li>A regression box</li>
        <li>A knowledge box</li>
    </ul>


    <h2>Possible Child Boxes of the Simulation Box</h2>

    <ul class="ul">
        <li>A graph box</li>
        <li>A compare box</li>
        <li>A parametric model box</li>
        <li>A simulation box</li>
        <li>Another search box</li>
        <li>A knowledge box</li>
    </ul>

    <h2>Using the Search Box</h2>

    <p>Using the search box requires you to select an algorithm (optionally select a test/score), confirm/change search
        parameters and finally run the search.</p>

    <img src="images/search_box_1.png" alt="" width="650">

    <p>The search box first asks what algorithm, statistical tests and/or scoring functions you would like to use in the
        search. The upper left panel allows you to filter for different types of search algorithms with the results of
        filtering appearing in the middle panel. Selecting a particular algorithm will update the algorithm description
        on the right panel.</p>

    <p>Choosing the correct algorithm for your needs is an important consideration. Tetrad provides over 30 search
        algorithms (and more are added all of the time) each of which makes different assumptions about the input data,
        uses different parameters, and produces different kinds of output. For instance, some algorithms produce Markov
        blankets or patterns, and some produce full graphs; some algorithms work best with Gaussian or non-Gaussian
        data; some algorithms require an alpha value, some require a penalty discount, and some require both or neither.
        You can narrow down the list using the “Algorithm filter" panel, which allows you to limit the provided
        algorithms according to whichever factor is important to you.</p>

    <p>Depending on the datatype used as input for the search (i.e., continuous, discrete, or mixed data) and algorithm
        selected, the lower left panel will display available statistical tests (i.e., tests of independence) and
        Bayesian scoring functions.</p>

    <p>After selecting the algorithm and desired test/score, click on "Set parameters" which will allow you to
        confirm/change the parameters of the search. </p>

    <p>After optionally changing any search parameters, click on "Run Search and Generate Graph" which will execute the
        search</p>


    <h2>Search Algorithms</h2>

    <h3>Variants of PC</h3>
    <h3>The PC Algorithm</h3>

    <h4>Description</h4>

    <div id="pc-all">

        <p>PC algorithm (Spirtes and Glymour, Social Science Computer Review, 1991) is a pattern search which assumes
            that the underlying causal structure of the input data is acyclic, and that no two variables are caused by
            the same latent (unmeasured) variable. In addition, it is assumed that the input data set is either entirely
            continuous or entirely discrete; if the data set is continuous, it is assumed that the causal relation
            between any two variables is linear, and that the distribution of each variable is Normal. Finally, the
            sample should ideally be i.i.d.. Simulations show that PC and several of the other algorithms described here
            often succeed when these assumptions, needed to prove their correctness, do not strictly hold. The PC
            algorithm will sometimes output double headed edges. In the large sample limit, double headed edges in the
            output indicate that the adjacent variables have an unrecorded common cause, but PC tends to produce false
            positive double headed edges on small samples.</p>

        <p>The PC algorithm is correct whenever decision procedures for independence and conditional independence are
            available. The procedure conducts a sequence of independence and conditional independence tests, and
            efficiently builds a pattern from the results of those tests. As implemented in TETRAD, PC is intended for
            multinomial and approximately Normal distributions with i.i.d. data. The tests have an alpha value for
            rejecting the null hypothesis, which is always a hypothesis of independence or conditional independence. For
            continuous variables, PC uses tests of zero correlation or zero partial correlation for independence or
            conditional independence respectively. For discrete or categorical variables, PC uses either a chi square or
            a g square test of independence or conditional independence (see Causation, Prediction, and Search for
            details on tests). In either case, the tests require an alpha value for rejecting the null hypothesis, which
            can be adjusted by the user. The procedures make no adjustment for multiple testing. (For PC, CPC, JPC,
            JCPC, FCI, all testing searches.) </p>

    </div>

    <h4>Input Assumptions</h4>

    <p>The algorithm effectively takes conditional independence facts as input. Thus it will work for any type of data
        for which a conditional independence facts are known. In the interface, it will work for linear, Gaussian data
        (the Fisher Z test), discrete multinomial data the Chi Square test) and mixed multinomial/Gaussian data (the
        Conditional Gaussian test).</p>

    <h4>Output Format</h4>

    <p>The graph outputs a pattern (or CP-DAG). This is an equivalence class of directed acyclic graphs (DAGs). Each DAG
        in the equivalence class has all of the adjacencies (and no more) of the pattern. Each oriented edge in the
        pattern is so oriented in each of the DAG in the equivalence class. Unoriented edges in the equivalence class
        cannot be oriented by conditional independence facts. For example, if the model is X->Y->Z, the output will be
        X—Y—Z. There are not collider in this model, so the algorithm will not detect one. Since there are not
        colliders, the Meek cannot orient additional edges. If the model were X<-Y<-Z, the output would also be X—Y—Z;
        this model is in the same equivalence class as X->Y->Z. The model X->Y<-Z would be its own equivalence class,
        since the collider in this model can be oriented. See Spirtes et al. (2000) for more details.</p>

    <h4>Parameters</h4>

    <p><a href="#alpha">alpha</a>, <a href="#depth">depth</a></p>

    <h3>The CPC Algorithm</h3>

    <h4>Description</h4>

    <div id="cpc">

        <p>The CPC (Conservative PC) algorithm (Ramsey et al., ??) modifies the collider orientation step of PC to make
            it more conservative—that is, to increase the precision of collider orientations at the expense of recall.
            It does this as follows. Say you want to orient X—Y—Z as a collider or a noncollider; the PC algorithm looks
            at variables adjacent to X or variables adjacent to Z to find a subset S such that X is independent of Z
            conditional on S. The CPC algorithm considers all possible such sets and records the set on which X is
            conditionally independent of Z. If all of these sets contain Y, it orients X—Y—Z as a noncollider. If none
            of them contains Z, if orient X—Y—Z as a collider. If some contain Z but other don’t, it marks it as
            ambiguous, with an underline. Thus, the output is ambiguous between patterns; in order to get a specific
            pattern out of the output, one needs first to decide whether the underlined triples are colliders or
            noncolliders and then to apply the orientation rules in Meek (1997).</p>

        <p>The PC algorithm is correct whenever decision procedures for independence and conditional independence are
            available. The procedure conducts a sequence of independence and conditional independence tests, and
            efficiently builds a pattern from the results of those tests. As implemented in TETRAD, PC is intended for
            multinomial and approximately Normal distributions with i.i.d. data. The tests have an alpha value for
            rejecting the null hypothesis, which is always a hypothesis of independence or conditional independence. For
            continuous variables, PC uses tests of zero correlation or zero partial correlation for independence or
            conditional independence respectively. For discrete or categorical variables, PC uses either a chi square or
            a g square test of independence or conditional independence (see Causation, Prediction, and Search for
            details on tests). In either case, the tests require an alpha value for rejecting the null hypothesis, which
            can be adjusted by the user. The procedures make no adjustment for multiple testing. (For PC, CPC, JPC,
            JCPC, FCI, all testing searches.) </p>

    </div>

    <h4>Input Assumptions</h4>

    <p>Same as for PC.</p>

    <h4>Output Format</h4>

    <p>An e-pattern (extended pattern), consistent of directed and undirected edges where some of the triple may have
        been marked with underlines to indicate ambiguity, as above. It may be that bidirected edges are oriented as
        X->Y<->X<-W if two adjacent colliders are oriented; this is not ruled out.</p>

    <h4>Parameters</h4>

    <p><a href="#alpha">alpha</a>, <a href="#depth">depth</a></p>

    <h3>The PCStable Algorithm</h3>

    <h4>Description</h4>

    <div id="pc-stable">

        <p>See Drton and Maathuis (2017). The idea is to modify the adjacency search of PC so that if the order of the
            variables is randomized, the adjacency output is not affected.
            This is done as follows. The order of operations for the step where unconditional independencies are
            calculated is not affected; these may be done in any order.
            However, for the step in which one conditions on one variable, the output of that step could be affected by
            the order in which the operations are done.
            So instead of removing edges in this step, one simply records which edges one would remove, and then at the
            end of the step removes them all.
            Similarly for subsequence steps. In this way, the adjacencies of variables in the output of the adjacency
            step are fixed no matter the order
            in which the operations are visited. One them does collider orientation and applies the orientation rules in
            Meek (1997);
            there may be orientation differences from one run to the next still, if the order of the variables in the
            dataset is modified.</p>
    </div>

    <h4>Input Assumptions</h4>

    <p>Same as for PC.</p>

    <h4>Output Format</h4>

    <p>Same as for PC.</p>

    <h4>Parameters</h4>

    <p><a href="#alpha">alpha</a>, <a href="#depth">depth</a></p>

    <h3>The CPCStable Algorithm</h3>

    <h4>Description</h4>

    <div id="cpc-stable">

        <p>CPC, with the PC-Stable adjacency step substituted for the PC adjacency search.</p>

    </div>

    <h4>Input Assumptions</h4>

    <p>Same as for PC.</p>

    <h4>Output Format</h4>

    <p>Same as for CPC (an e-pattern).</p>

    <h4>Parameters</h4>

    <p><a href="#alpha">alpha</a>, <a href="#depth">depth</a></p>

    <h3>The PcMax Algorithm</h3>

    <h4>Description</h4>

    <div id="pc-max">

        <p>Similar in spirit to CPC but orients all unshielded triples using maximum likelihood conditioning sets. The
            idea is as follows. The adjacency search is the same as for PC, but colliders are oriented differently. Let
            X—Y—Z be an unshielded triple (X not adjacent to Z) and find all subsets S from among the adjacents of X or
            the adjacents of Z such that X is independent of Z conditional on S. However, instead of using the CPC rule
            to orient the triple, instead just list the p-values for each of these conditional independence judgments
            and pick the set S’ that yields the highest such p-value. Then orient X->Y<-Z if S does not contain Y and
            X—Y—Z otherwise. This orients all unshielded triples. It’s possible (though rare) that adjacent triples both
            be oriented as 2-cycles, X->Y<->Z<-W. If this happens, pick one of the other of these triples or orient
            as a collider, arbitrarily. This guarantees that the resulting graph will be a pattern.</p>

    </div>

    <h4>Input Assumptions</h4>

    <p>Same as for PC.</p>

    <h4>Output Format</h4>

    <p>Same as PC, a pattern.</p>

    <h4>Parameters</h4>

    <p><a href="#alpha">alpha</a>, <a href="#depth">depth</a>, <a href="#useMaxPOrientationHeuristic">useMaxPOrientationHeuristic</a>,
        <a href="#maxPOrientationMaxPathLength">maxPOrientationMaxPathLength</a></p>

    <h3>The FGES Algorithm</h3>

    <h4>Description</h4>

    <div id="fges">

        <p>
            FGES is an optimized and parallelized version of an algorithm developed by Meek
            [Meek, 1997] called the Greedy Equivalence Search (GES). The algorithm was further developed
            and studied by Chickering [Chickering, 2002]. GES is a Bayesian algorithm that heuristically
            searches the space of CBNs and returns the model with highest Bayesian score it finds. In
            particular, GES starts its search with the empty graph. It then performs a forward stepping search in
            which edges are added between nodes in order to increase the Bayesian score. This process
            continues until no single edge addition increases the score. Finally, it performs a backward
            stepping search that removes edges until no single edge removal can increase the score. More information is
            available <a
                href="https://www.ccd.pitt.edu//wp-content/uploads/2018/10/FGES1c-user-documentation-5_21_2016-sample-size.pdf">here</a>
            and
            <a href="https://www.ccd.pitt.edu//wp-content/uploads/2018/10/FGES1d-user-documentation-7_20_2016-sample-size.pdf">here</a>.
            The reference is Ramsey et al., 2017.
        </p>

        <p>
            The algorithms requires a decomposable score—that is, a score that for the entire DAG model is a
            sum of logged scores of each variables given its parents in the model. The algorithms can take all
            continuous data (using the SEM BIC score), all discrete data (using the BDeu score) or a mixture
            of continuous and discrete data (using the Conditional Gaussian score); these are all decomposable
            scores.
        </p>

    </div>

    <h4>Input Assumptions</h4>

    <p>Data that’s all continuous, all discrete, or a mixture of continuous and discrete
        variables. Continuous variables will be assumed to be linearly associated; discrete variable will be
        assumed to be associated by multinomial conditional probability tables. Continuous variables for
        the mixed case will be assumed to be jointly Gaussian.</p>

    <h4>Output Format</h4>

    <p>A pattern, same as PC.</p>


    <h4>Parameters</h4>

    <p><a href="#samplePrior">samplePrior</a>, <a href="#structurePrior">structurePrior</a>, <a href="#penaltyDiscount">penaltyDiscount</a>,
        <a href="#symmetricFirstStep">symmetricFirstStep</a>, <a href="#faithfulnessAssumed">faithfulnessAssumed</a>, <a
                href="#maxDegree">maxDegree</a></p>


    <h3>The IMaGES Discrete Algorithm (BDeu Score)</h3>

    <h4>Description</h4>

    <div id="imgs_disc">

        <p>Adjusts the discrete BDeu variable score of FGES so allow for multiple datasets as input. The BDeu scores for
            each data set are averaged at each step of the algorithm, producing a model for all data sets that assumes
            they have the same graphical structure across dataset. Note that in order to use this algorithm in a
            nontrivial way, one needs to have loaded or simulated multiple dataset.</p>

    </div>

    <h4>Input Assumptions</h4>

    <p>A set of discrete datasets with the same variables and sample sizes.</p>

    <h4>Output Format</h4>

    <p>A pattern, interpreted as a common model for all datasets.</p>

    <h4>Parameters</h4>

    <p>All of the parameters from FGES are available for IMaGES. Additionally:</p>

    <p><a href="#numRuns">numRuns</a>, <a href="#randomSelectionSize">randomSelectionSize</a></p>


    <h3>The IMaGES Continuous Algorithm (SEM BIC Score)</h3>

    <h4>Description</h4>

    <div id="imgs_cont">

        <p>Adjusts the continuous variable score (SEM BIC) of FGES so allow for multiple datasets as input.
            The linear, Gaussian BIC scores for each data set are averaged at each step of the algorithm, producing a
            model for all data sets that
            assumes they have the same graphical structure across dataset.</p>

    </div>

    <h4>Input Assumptions</h4>

    <p>A set of continuous datasets with the same variables and sample sizes.</p>

    <h4>Output Format</h4>

    <p>A pattern, interpreted as a common model for all datasets.</p>

    <h4>Parameters</h4>

    <p>All of the parameters from FGES are available for IMaGES. Additionally:</p>

    <p><a href="#numRuns">numRuns</a>, <a href="#randomSelectionSize">randomSelectionSize</a></p>


    <h3>The FCI Algorithm</h3>

    <h4>Description</h4>

    <div id="fci">

        <p>The FCI algorithm is a constraint-based algorithm that takes as input sample data and optional background
            knowledge and in the large sample limit outputs an equivalence class of CBNs that
            (including those with hidden confounders) that entail the set of conditional independence relations judged
            to hold in the population.
            It is limited to several thousand variables, and on realistic sample sizes it is inaccurate in both
            adjacencies and orientations.
            FCI has two phases: an adjacency phase and an orientation phase. The adjacency phase of the algorithm starts
            with a complete undirected graph and then
            performs a sequence of conditional independence tests that lead to the removal of an edge between any two
            adjacent variables that are judged to be independent,
            conditional on some subset of the observed variables; any conditioning set that leads to the removal of an
            adjacency is stored.
            After the adjacency phase, the resulting undirected graph has the correct set of adjacencies, but all of the
            edges are unoriented.
            FCI then enters an orientation phase that uses the stored conditioning sets that led to the removal of
            adjacencies to orient as many of the edges as possible. See [Spirtes, 1993].</p>

    </div>

    <h4>Input Assumptions</h4>

    <p>The data are continuous, discrete, or mixed.</p>

    <h4>Output Format</h4>

    <p>A partial ancestral graph (see Spirtes et al., 2000).</p>

    <h4>Parameters</h4>

    <p>All of the parameters from FCI are below.</p>

    <p><a href="#depth">depth</a>, <a href="#maxPathLength">maxPathLength</a>, <a href="#completeRuleSetUsed">completeRuleSetUsed</a>
    </p>

    <h3>The RFCI Algorithm</h3>

    <h4>Description</h4>

    <div id="rfci">

        <p>A modification of the FCI algorithm in which some expensive steps are finessed and the output is somewhat
            differently interpreted.
            In most cases this runs faster than FCI (which can be slow in some steps) and is almost as informative. See
            Colombo et al., 2012.</p>

    </div>

    <h4>Input Assumptions</h4>

    <p>Data for which a conditional independence test is available.</p>

    <h4>Output Format</h4>

    <p>A partial ancestral graph (PAG). See Spirtes et al., 2000.</p>

    <h4>Parameters</h4>

    <p>All of the parameters from FCI are available for RFCI. Additionally:</p>

    <p><a href="#depth">depth</a>, <a href="#maxPathLength">maxPathLength</a>, <a href="#completeRuleSetUsed">completeRuleSetUsed</a>
    </p>


    <h3>The RFCI-BSC Algorithm</h3>

    <h4>Description</h4>

    <div id="rfci-bsc">

        <p>RFCI-BSC is a combination of the RFCI [Colombo, 2012] algorithm and the Bayesian Scoring of Constraints (BSC)
            method [Jabbari, 2017] that
            can generate and probabilistically score multiple models, outputting the most probable one.
            This search algorithm is a hybrid method that derives a Bayesian probability that
            the set of independence tests associated with a given causal model are jointly correct.
            Using this constraint-based scoring method, we are able to score multiple causal models, which possibly
            contain latent variables,
            and output the most probable one. See [Jabbari, 2017].</p>

    </div>

    <h4>Input Assumptions</h4>

    <p>The data are discrete only.</p>

    <h4>Output Format</h4>

    <p>A partial ancestral graph (PAG). See Spirtes et al., 2000.</p>

    <h4>Parameters</h4>

    <p>All of the parameters from RFCI are available for RFCI-BSC. Additionally:</p>

    <p><a href="#numRandomizedSearchModels">numRandomizedSearchModels</a>, <a href="#thresholdNoRandomDataSearch">thresholdNoRandomDataSearch</a>,
        <a href="#cutoffDataSearch">cutoffDataSearch</a>, <a href="#thresholdNoRandomConstrainSearch">thresholdNoRandomConstrainSearch</a>,
        <a href="#cutoffConstrainSearch">cutoffConstrainSearch</a>, <a href="#numBscBootstrapSamples">numBscBootstrapSamples</a>,
        <a href="#lowerBound">lowerBound</a>, <a href="#upperBound">upperBound</a>, <a href="#outputRBD">outputRBD</a>
    </p>

    <h3>The GFCI Algorithm</h3>

    <h4>Description</h4>

    <div id="gfci">

        <p>GFCI is a combination of the FGES [CCD-FGES, 2016] algorithm and the FCI algorithm [Spirtes, 1993] that
            improves upon the accuracy and efficiency of FCI. In order to understand the basic methodology of GFCI,
            it is necessary to understand some basic facts about the FGES and FCI algorithms.
            The FGES algorithm is used to improve the accuracy of both the adjacency phase and the orientation phase of
            FCI by
            providing a more accurate initial graph that contains a subset of both the non-adjacencies and orientations
            of the final output of FCI.
            The initial set of nonadjacencies given by FGES is augmented by FCI performing a set of conditional
            independence tests that lead to
            the removal of some further adjacencies whenever a conditioning set is found that makes two adjacent
            variables independent.
            After the adjacency phase of FCI, some of the orientations of FGES are then used to provide an initial
            orientation of
            the undirected graph that is then augmented by the orientation phase of FCI to provide additional
            orientations. A verbose description of GFCI can be found <a href="https://www.ccd.pitt.edu//pdfs/GFCId.pdf">
                here (discrete variables)</a> and <a
                    href="https://www.ccd.pitt.edu//wp-content/uploads/2018/10/GFCIc-overview-11_22_2016.pdf">here
                (continuous variables)</a>.</p>

    </div>

    <h4>Input Assumptions</h4>

    <p>Same as for FCI.</p>

    <h4>Output Format</h4>

    <p>Same as for FCI.</p>

    <h4>Parameters</h4>

    <p>Uses all of the parameters of FCI (see Spirtes et al., 1993) and FGES (see CCD-FGES et al., 2016).</p>


    <h3>The TsFCI Algorithm</h3>

    <h4>Description</h4>

    <div id="ts-fci">

        <p>The tsFCI algorithm is a version of FCI for time series data. See the FCI documentation for a description
            of the FCI algorithm,
            which allows for unmeasured (hidden, latent) variables in the data-generating process and produces a PAG
            (partial ancestral graph).
            tsFCI takes as input a “time lag data set,” i.e., a data set which includes time series observations of
            variables X1, X2, X3, ...,
            and their lags X1:1, X2:1, X3:1, ..., X1:2, X2:2,X3:2, ... and so on. X1:n is the nth-lag of the variable
            X1.
            To create a time lag data set from a standard tabular data set (i.e., a matrix of observations of X1, X2,
            X3, ...),
            use the “create time lag data” function in the data manipulation toolbox. The user will be prompted to
            specify the number of lags (n),
            and a new data set will be created with the above naming convention. The new sample size will be the old
            sample size minus n.</p>

    </div>

    <h4>Input Assumptions</h4>

    <p>The (continuous) data has been generated by a time series.</p>

    <h4>Output Format</h4>

    <p>A PAG over the input variables with stated number of lags.</p>

    <h4>Parameters</h4>

    <p><a href="#alpha">alpha</a></p>


    <h3>The TsGFCI Algorithm</h3>

    <h4>Description</h4>

    <div id="ts-gfci">

        <p>tsGFCI uses a BIC score to search for a skeleton. Thus, the only user-specified parameter is an optional
            “penalty score” to bias the search
            in favor of more sparse models. See the description of the GES algorithm for discussion of the penalty
            score.
            For the traditional definition of the BIC score, set the penalty to 1.0. The orientation rules are the same
            as for FCI.
            As is the case with tsFCI, tsGFCI will automatically respect the time order of the variables and impose a
            repeating structure.
            Firstly, it puts lagged variables in appropriate tiers so, e.g., X3:2 can cause X3:1 and X3 but X3:1 cannot
            cause X3:2 and X3 cannot cause either X3:1 or X3:2.
            Also, it will assume that the causal structure is the same across time, so that if the edge between X1 and
            X2 is removed because this increases the BIC score,
            then also the edge between X1:1 and X2:1 is removed, and so on for additional lags if they exist.
            When some edge is removed as the result of a score increase, all similar (or “homologous”) edges are also
            removed.
        </p>

    </div>

    <h4>Input Assumptions</h4>

    <p>The (continuous) data has been generated by a time series.</p>

    <h4>Output Format</h4>

    <p>A PAG over the input variables with stated number of lags.</p>

    <h4>Parameters</h4>

    <p>Uses all of the parameters of FCI (see Spirtes et al., 1993) and FGES (see CCD-FGES et al., 2016).</p>


    <h3>The TsIMaGES Algorithm</h3>

    <h4>Description</h4>

    <div id="ts-imgs">

        <p>tsIMAGES is a version of tsGFCI which averages BIC scores across multiple data sets. Thus, it is used to
            search for a PAG (partial ancestral graph)
            from time series data from multiple units (subjects, countries, etc). tsIMAGES allows both for unmeasured
            (hidden, latent) variables
            and the possibility that different subjects have different causal parameters, though they share the
            same qualitative causal structure. As with IMAGES, the user can specify a “penalty score” to produce more
            sparse models.
            For the traditional definition of the BIC score, set the penalty to 1.0.
            See the documentation for IMAGES and tsGFCI.

        </p>

    </div>

    <h4>Input Assumptions</h4>

    <p>The (continuous) data has been generated by a time series.</p>

    <h4>Output Format</h4>

    <p>A PAG over the input variables with stated number of lags.</p>

    <h4>Parameters</h4>

    <p>Uses the parameters of IMaGES.</p>

    <h3>The FGES-MB Algorithm</h3>

    <h4>Description</h4>

    <div id="fges-mb">

        <p>This is a restriction of the FGES algorithm to union of edges over the combined Markov blankets of a set of
            targets, including the targets.
            In the interface, just one target may be specified. See Ramsey et al., 2017 for details. In the general
            case,
            finding the graph over the Markov blanket variables of a target (including the target) is far faster than
            finding the pattern for all of the variables.</p>

    </div>

    <h4>Input Assumptions</h4>

    <p>The same as FGES</p>

    <h4>Output Format</h4>

    <p>A graph over a selected group of nodes that includes the target and each node in the Markov blanket of the
        target.
        This will be the same as if FGES were run and the result restricted to just these variables,
        so some edges may be oriented in the returned graph that may not have been oriented in a pattern over the
        selected nodes.</p>

    <h4>Parameters</h4>

    <p>Uses the parameters of FGES (see CCD-FGES et al., 2016). </p>

    <p><a href="#targetName">targetName</a></p>

    <h3>The MBFS Algorithm</h3>

    <h4>Description</h4>

    <div id="mbfs">

        <p>Markov blanket fan search. Similar to FGES-MB (see CCD-FGES, 2016) but using PC as the basic search instead
            of FGES.
            The rules of the PC search are restricted to just the variables in the Markov blanket of a target T,
            including T;
            the result is a graph that is a pattern over these variables.</p>

    </div>

    <h4>Input Assumptions</h4>

    <p>Same as for PC</p>

    <h4>Output Format</h4>

    <p>A pattern over a selected group of nodes that includes the target and each node in the Markov blanket of the
        target.</p>

    <h4>Parameters</h4>

    <p>Uses the parameters of PC.</p>

    <p><a href="#targetName">targetName</a></p>


    <h3>The FAS Algorithm</h3>

    <h4>Description</h4>

    <div id="fas">

        <p>This is just the adjacency search of the PC algorithm, included here for times when just the adjacency search
            is needed,
            as when one is subsequently just going to orient variables pairwise.</p>

    </div>

    <h4>Input Assumptions</h4>

    <p>Same as for PC</p>

    <h4>Output Format</h4>

    <p>An undirected graph over the variables of the input dataset. In particular, parents of a variables are not
        married by FAS,
        so the resulting graph is not a Markov random field. For example, if X->Y<-Z, the output will be X—Y—Z with X—Z.
        The parents of Y will be joined by an undirected edge, morally, only if they are joined by a trek in the true
        graph.</p>

    <h4>Parameters</h4>

    <p><a href="#alpha">alpha</a>, <a href="#depth">depth</a></p>

    <h3>The MGM Algorithm</h3>

    <h4>Description</h4>

    <div id="mgm">

        <p>Need reference. Finds a Markov random field (with parents married) for a dataset in which continuous and
            discrete variables are mixed together.
            For example, if X->Y<-Z, the output will be X—Y—Z with X—Z. The parents of Y will be joined by an undirected
            edge, morally,
            even though this edge does not occur in the true model.</p>

    </div>

    <h4>Input Assumptions</h4>

    <p>Data are mixed.</p>

    <h4>Output Format</h4>

    <p>A Markov random field for the data.</p>

    <h4>Parameters</h4>

    <p><a href="#mgmParam1">mgmParam1</a>, <a href="#mgmParam2">mgmParam2</a>, <a href="#mgmParam3">mgmParam3</a></p>


    <h3>The GLASSO Algorithm</h3>

    <h4>Description</h4>

    <div id="glasso">

        <p>A translation of the Fortran code for GLASSO (Graphical LASSO—see Friedman, Tibshirani anad Hastie, 2007)
            Like MGM, this produces an undirected graph in which parents are always married.</p>

    </div>

    <h4>Input Assumptions</h4>

    <p>The data are continuous.</p>

    <h4>Output Format</h4>

    <p>A Markov random field.</p>

    <h4>Parameters</h4>

    <p><a href="#maxit">maxit</a>, <a href="#ia">ia</a>, <a href="#is">is</a>, <a href="#itr">itr</a>, <a href="#ipen">ipen</a>,
        <a href="#thr">thr</a></p>

    <!-- Disabled on 4/2/2019
<h3>The BPC Algorithm</h3>

<h4>Description</h4>

<div id="bpc">

<p>Searches for causal structure over latent variables, where the true models are Multiple Indicator Models (MIM’s) as described in the Graphs section.
The idea is this. There is a set of latent (unmeasured) variables over which a directed acyclic model has been defined.
Then for each of these latent L there are 3 (preferably 4) or more measures of that variable—that is,
measured variables that are all children of L.
Under these conditions, one may define tetrad constraints (see Spirtes et al., 2000).
There is a theorem to the effect that if certain patterns of these tetrad constraints hold,
there must be a latent common cause of all of them (the Tetrad Representation Theorem, see Silva et al., 2003,
where the BPC (“Build Pure Clusters”) algorithm is defined and discussed.) Moreover, once one has such a “measurement model,”
once can estimate a covariance matrix over the latent variables that are parents of the measures and use some algorithm such as PC or GES to estimate a pattern over the latents.
The algorithm to run PC or GES on this covariance matrix is called MimBuild (“MIM” is the the graph, Multiple Indicator Model; “Build” means build).
In this way, one may recover causal structure over the latents. The more measures one has for each latent, the better the result is, generally.
The larger the sample size the better. One important issue is that the algorithm is sensitive to so-called “impurities”—that is,
causal edges among the measured variables, or between measured variables and unintended latent.
The algorithm will in effect remove one measure in each impure pair from consideration.</p>

</div>

<h4>Input Assumptions</h4>

<p>Continuous data, a collection of measurements in the above sense, excluding the latent variables (which are to be learned).</p>

<h4>Output Format</h4>

<p>For BPC, a measurement model, in the above sense. This is represented as a clustering of variables; it may be inferred that
there is a single latent for each output cluster. For MimBuild, a pattern over the latent variables, one for each cluster.</p>

<h4>Parameters</h4>

<p><a href="#maxit">alpha</a>, <a href="#useWishart">useWishart</a></p>
-->


    <h3>The FOFC and MIMBUILD Algorithms</h3>

    <h4>Description</h4>

    <div id="fofc">

        <p>Searches for causal structure over latent variables, where the true models are Multiple Indicator Models
            (MIM’s) as described in the Graphs section.
            The idea is this. There is a set of latent (unmeasured) variables over which a directed acyclic model has
            been defined, Then for each of these latent L there are 3 (preferably 4) or more measures of that
            variable—that is,
            measured variables that are all children of L.
            Under these conditions, one may define tetrad constraints (see Spirtes et al., 2000).
            There is a theorem to the effect that if certain patterns of these tetrad constraints hold,
            there must be a latent common cause of all of them (the Tetrad Representation Theorem).
            The FOFC (Find One Factor Clusters) takes advantage of this fact. The basic idea is to build up clusters one
            at a time by adding variables that keep them pure in the sense that all relevant tetrad constraints still
            hold.
            There are different ways of going about this. One could try to build one cluster up as far as possible,
            then remove all of those variables from the set, and try to make a another cluster using the remaining
            variables (SAG, Seed and Grow).
            Or one can try in parallel to grow all possible clusters and then choose among the grown clusters using some
            criterion such as cluster size (GAP, Grow and Pick).
            In general, GAP is more accurate. The result is a clustering of variables.
            Once one has such a “measurement model, one can estimate (using the ESTIMATOR box) a covariance matrix over
            the latent variables that are parents of the
            measures and use some algorithm such as PC or GES to estimate a pattern over the latent variables. The
            algorithm to run PC or GES on this covariance matrix is
            called MimBuild (“MIM” is the graph, Multiple Indicator Model; “Build” means build). MimBUILD is an optional
            choice inside FOFC
            In this way, one may recover causal structure over the latents. The more measures one has for each latent
            the better the result is, generally. At least 3 measured
            indicator variables are needed for each latent variable.
            The larger the sample size the better. One important issue is that the algorithm is sensitive to so-called
            “impurities”—that is,causal edges among the measured variables, or between measured variables and multiple
            latent variables.
            The algorithm will in effect remove one measure in each impure pair from consideration.
        </p>

    </div>

    Ω
    <h3>The FTFC Algorithm</h3>

    <h4>Description</h4>

    <div id="ftfc">

        <p>FTFC (Find Two Factor Clusters) is similar to FOFC, but instead of each cluster having one latent that is the
            parent of all of the measure in the cluster,
            it instead has two such latents. So each measure has two latent parents; these are two “factors.” Similarly
            to FOFC, constraints are checked for,
            but in this case, the constraints must be sextad constraints, and more of them must be satisfied for each
            pure cluster (see Kummerfelt et al., 2014).
            Thus, the number of measures in each cluster, once impure edges have been taken into account, must be at
            least six, preferably more.</p>

    </div>

    <h4>Input Assumptions</h4>

    <p>Continuous data over the measures with at least six variable variables in each cluster once variables involve in
        impure edges have been removed.</p>

    <h4>Output Format</h4>

    <p>A clustering of measures. It may be assumed that each cluster has at least two factors and that the clusters are
        pure.</p>

    <h4>Parameters</h4>

    <p><a href="#alpha">alpha</a>, <a href="#useWishart">useWishart</a>, <a href="#useGap">useGap</a></p>

    <h3>The LiNGAM Algorithm</h3>

    <h4>Description</h4>

    <div id="lingam">
        <p>LiNGAM (Shimizu et al., 2006) was one of the first of the algorithms that assumed linearity among the
            variables
            and non-Gaussianity of error term, and still one of the best for smaller models, for the basic algorithm,
            implemented here. The idea is to use the Independent Components Analysis (ICA) algorithm to check all
            permutations of the variables to find one that is a causal order—that is, one in which earlier variables
            can cause later variables but not vice-versa. The method is clever. First, since we assume the model is a
            directed acyclic graph (DAG), there must be some permutation of the variables for which the main diagonal
            of the inverse of the weight matrix contains no zeros. This gives us a permuted estimate of the weight
            matrix.
            Then we look for a permutation of this weight matrix that is lower triangular. There must be one, since the
            model is assumed to be a DAG. But a lower triangular weight matrix just gives a causal order, so we’re done.
        </p>
        <p>
            In the referenced paper, we implement Algorithm A, which is described above. Once one has a causal order the
            only
            thing one needs to do is to eliminate the extra edges. For this, we use the causal order to define knowledge
            of tiers and run FGES.
        </p>

        <p>
            Our implementation of LiNGAM has one parameter, penalty discount, used for the FGES adjacency search. The
            method
            as
            implemented does not scale much beyond 10 variables, because it is checking every permutation of all of the
            variables (twice). The implementation of ICA we use is FastIca (Hyvärinen et al., 2004).
        </p>

        <p>
            Shimizu, S., Hoyer, P. O., Hyvärinen, A., & Kerminen, A. (2006). A linear non-Gaussian acyclic model for
            causal
            discovery. Journal of Machine Learning Research, 7(Oct), 2003-2030.
        </p>

        <p>
            Hyvärinen, A., Karhunen, J., & Oja, E. (2004). Independent component analysis (Vol. 46). John Wiley & Sons.
        </p>
    </div>

    <h3>The FASK Algorithm</h3>

    <h4>Description</h4>

    <div id="fask">
        <p>FASK learns a linear model in which all of the variables are skewed. </p>

        <p>The idea is as follows. First, FAS-stable is run on the data, producing an
            undirected graph. We use the BIC score as a conditional independence test with a specified penalty
            discount c. This yields undirected graph G0 . The reason FAS-stable works for sparse cyclic models
            where the linear coefficients are all less than 1 is that correlations induced by long cyclic
            paths are statistically judged as zero, since they are products of multiple coefficients less than
            1. Then, each of the X − Y adjacencies in G0 is oriented as a 2-cycle X += Y , or X → Y ,
            or X ← Y . Taking up each adjacency in turn, one tests to see whether the adjacency is a
            2-cycle by testing if the difference between corr(X, Y ) and corr(X, Y |X > 0), and corr(X, Y )
            and corr(X, Y |Y > 0), are both significantly not zero. If so, the edges X → Y and X ← Y are added
            to the output graph G1 . If not, the Left-Right orientation is rule is applied: Orient X → Y in
            G1, if (E(X Y |X > 0)/ E(X 2|X > 0)E(Y 2 |X > 0) − E(X Y |Y > 0)/ E(X 2 |Y > 0)E(Y 2|Y > 0)) > 0;
            otherwise orient X ← Y . G1 will be a fully oriented graph. For some models, where the true
            coefficients of a 2-cycle between X and Y are more or less equal in magnitude but opposite in sign,
            FAS-stable may fail to detect an edge between X and Y when in fact a 2-cycle exists. In this case,
            we check explicitly whether corr(X, Y |X > 0) and corr(X, Y |Y > 0) differ by more than a set amount
            of 0.3. If so, the adjacency is added to the graph and oriented using the aforementioned rules.
        </p>

        <p>See Sanchez-Romero R, Ramsey JD, Zhang K, Glymour MR, Huang B, Glymour C. Causal discovery of feedback
            networks with functional magnetic resonance imaging. <em>Network Neuroscience</em> 2018.</p>
    </div>

    <h4>Input Assumptions</h4>

    <p>Continuous, linear data in which all of the variables are skewed.</p>

    <h4>Output Format</h4>

    <p>A fully directed, potentially cyclic, causal graph.</p>


    <h3>The MultiFASK Algorithm</h3>

    <h4>Description</h4>

    <div id="multi-fask">
        <p>Multi-FASK is a metascript that learns a model from a list of datasets in a method similar to
            IMaGES (see). For adjacencies, it uses FAS-Stable with the voting-based score from IMaGES used as
            a test (using all of the datasets, standardized), producing a single undirected graph G. It then
            orients each edge X--Y in G for each dataset using the FASK (see) left-right rule and orient X->Y if
            that rule orients X--Y as such in at least half of the datasets. The final graph is returned.
        </p>

        <p>For FASK, See Sanchez-Romero R, Ramsey JD, Zhang K, Glymour MR, Huang B, Glymour C. Causal discovery
            of feedback networks with functional magnetic resonance imaging. Network Neuroscience 2018.</p>
    </div>

    <h4>Input Assumptions</h4>

    <p>Same as FASK.</p>

    <h4>Output Format</h4>

    <p>Same as FASK.</p>

    <h3>Orientation Algorithms (R3, RSkew, Skew)</h3>

    <h4>Description</h4>

    <div id="r3">

        <p>This is an algorithm that orients an edge X--Y for continuous variables based on non-Gaussian information.
            This rule in particular uses an entropy calculation to make the orientation. Note that if the variables X
            and Y are both Gaussian, and the model is linear, it is not possible to orient the edge X--Y pairwise;
            any attempt to do so would result in random orientation. But if X and Y are non-Gaussian, the orientation
            is fairly easy. This rule is similar to Hyvarinen and Smith's (2013) EB rule, but using Anderson
            Darling for the measure of non-Gaussianity, to somewhat better effect. See Ramsey et al. (2012).
        </p>
    </div>


    <div id="skew">

        <p>This is an algorithm that orients an edge X--Y for continuous variables based on non-Gaussian information.
            This rule in particular uses a skewness to make the orientation. Note that if the variables X
            and Y are both Gaussian, and the model is linear, it is not possible to orient the edge X--Y pairwise;
            any attempt to do so would result in random orientation. But if X and Y are non-Gaussian, in particular
            in this case, if X and Y are skewed, the orientation is relatively straightforward. See Hyvarinen
            and Smith (2013) for details.
        </p>

        <p>The Skew rule is differently motivated from the RSkew rule (see), though they both appeal to the skewness
            of the variables.</p>

    </div>

    <div id="r-skew">

        <p>This is an algorithm that orients an edge X--Y for continuous variables based on non-Gaussian information.
            This rule in particular uses a skewness to make the orientation. Note that if the variables X
            and Y are both Gaussian, and the model is linear, it is not possible to orient the edge X--Y pairwise;
            any attempt to do so would result in random orientation. But if X and Y are non-Gaussian, in particular
            in this case, if X and Y are skewed, the orientation is relatively straightforward. See Hyvarinen
            and Smith (2013) for details.
        </p>

        <p>The RSkew rule is differently motivated from the Skew rule (see), though they both appeal to the skewness
            of the variables.</p>

    </div>


    <h4>Input Assumptions</h4>

    <p>Continuous data in which the variables are non-Gaussian. Non-Gaussianity can be assessed using the
        Anderson-Darling score, which is available in the Data box.</p>

    <h4>Output Format</h4>

    <p>Orients all of the edges in the input graph using the selected score.</p>

    <h4>Parameters</h4>

    <p><a href="#maxit">alpha</a>, <a href="#depth">depth</a></p>


    <h2>Statistical Tests</h2>

    <h3>BDeu Test</h3>

    <div id="bdeu-test">
        <p>
            This is the BDeu score given in Heckerman, D., Geiger, D., & Chickering, D. M. (1995). Learning Bayesian
            networks: The combination of knowledge and statistical data. <i>Machine learning, 20</i>(3), 197-243, used
            as a test. This gives a score for any two variables conditioned on any list of others which is more positive
            for distributions which are more strongly dependent. The test for X _||_ Y | Z compares two different
            models, X conditional on Y, and X conditional on Y and Z; the scores for the two models are subtracted, in
            that order. If the difference is negative, independence is inferred.
        </p>
    </div>

    <h4>Parameters</h4>

    <p><a href="#samplePrior">samplePrior</a>, <a href="#structurePrior">structurePrior</a></p>

    <h3>Fisher Z Test</h3>

    <div id="fisher-z-test">
        <p>
            Fisher Z judges independence if the conditional correlation is zero. Primarily for the linear, Gaussian
            case.
        </p>
    </div>

    <h4>Parameters</h4>

    <p><a href="#alpha">alpha</a></p>

    <h3>Conditional Correlation Independence (CCI) Test</h3>

    <div id="cci-test">
        <p>CCI ("Conditional Correlation Independence") is a fairly general independence test—not completely general,
            but
            general for additive noise models—that is,
            model in which each variable is equal to a (possibly nonlinear) function of its parents, plus additive
            noise,
            where the noise may be arbitrarily distributed.
            That is, X = f(parent(X)) + E, where f is any function and E is noise however distributed; the only
            requirement
            is that there be the “+” in the formula separating the function from the noise.
            The noise can’t for instance, be multiplicative, e.g., X = f(parent(X)) x E.
            The goal of the method is to estimate whether X is independent of Y given variables Z, for some X, Y, and Z.
            It works by calculating the residual of X given Z and the residual of Y given Z and looking to see whether
            those
            two residuals are independent.
            This test may be used with any constraint-based algorithm (PC, FCI, etc.)</p>
    </div>

    <h4>Parameters</h4>

    <p><a href="#alpha">alpha</a>, <a href="#numBasisFunctions">numBasisFunctions</a>, <a
            href="#kernelType">kernelType</a>, <a href="#kernelMultiplier">kernelMultiplier</a>, <a href="#basisType">basisType</a>,
        <a href="#fastFDR">fastFDR</a>, <a href="#kernelRegressionSampleSize">kernelRegressionSampleSize</a>, <a
                href="#numDependenceSpotChecks">numDependenceSpotChecks</a></p>

    <h3>Chi Square Test</h3>

    <div id="chi-square-test">
        <p>
            This is the usual Chi-Square test for discrete variables; consult an introductory statistics book for
            details for the unconditional case, where you're just trying, e.g., to determine if X and Y are independent.
            For the conditional case, the test proceeds as in Fienberg, S. E. (2007). <i>The analysis of
            cross-classified categorical data</i>. Springer Science & Business Media, by identifying and removing from
            consideration zero rows or columns in the conditional tables and judging dependence based on the remaining
            rows and columns.
        </p>
    </div>

    <h4>Parameters</h4>

    <p><a href="#alpha">alpha</a></p>

    <h3>D-Separation Test</h3>

    <div id="d-sep-test">
        <p>
            This is the usual test of d-separation, a property of graphs, not distributions. It's not really a test, but
            it can be used in place of a test of the true graph is known. This is a way to find out, for
            constraint-based algorithms, or even for some score-based algorithms like FGES, what answer the algorithm
            would give if all of the statistical decisions made are correct. Just draw an edge from the true graph to
            the algorithm--the d-separation option will appear, and you can then just run the search as usual.
        </p>
    </div>

    <h3>Discrete BIC Test</h3>

    <div id="disc-bic-test">
        <p>
            This is just the BIC score for the discrete case, used as a test. The likelihood is judged by the
            multinomial tables directly, and this is penalized as is usual for a BIC score. The only surprising thing
            perhaps is that we use the formula BIC = 2L - k ln N, where L is the likelihood, k the number of parameters,
            and N the sample size, instead of the usual L + k / 2 ln N. So higher BIC scores will correspond to greater
            dependence. In the case of independence, the BIC score will be negative, since the likelihood will be zero,
            and this will be penalized. The test yields a p-value; we simply use alpha - p as the score, where alpha is
            the cutoff for rejecting the null hypothesis of independence. This is a number that is positive for
            dependent cases and negative for independent cases.
        </p>
    </div>

    <h3>G Square Test</h3>

    <div id="g-square-test">
        <p>
            This is completely parallel to the Chi-Square statistic, using a slightly different method for estimating
            the statistic. The alternative statistic is still distributed as chi-square in the limit. In practice, this
            statistic is more or less indistinguishable in most cases from Chi-Square. For an explanation, see Spirtes,
            P., Glymour, C. N., Scheines, R., Heckerman, D., Meek, C., Cooper, G., & Richardson, T. (2000). <i>Causation,
            prediction, and search</i>. MIT press.
        </p>
    </div>

    <h4>Parameters</h4>

    <p><a href="#alpha">alpha</a></p>

    <h3>Kernel Conditional Independence (KCI) Test</h3>

    <div id="kci-test">
        <p>KCI ("Kernel Conditional Independence") is a general independence test for model in which X = f(parents(X),
            eY);
            here, eY does not need to be additive; it can stand in any functional relationships to the other variables.
            The
            variables may even be discrete.
            The goal of the method is to estimate whether X is independent of Y given Z, completely generally.
            It uses the kernel trick to estimate this.
            As a result of using the kernel trick, the method is complex in the direction of sample size, meaning that
            it
            may be very slow for large samples.
            Since it’s slow, individual independence results are always printed to the console so the user knows how far
            a
            procedure has gotten.
            This test may be used with any constraint-based algorithm (PC, FCI, etc.)</p>
    </div>

    <h4>Parameters</h4>

    <p><a href="#alpha">alpha</a>, <a href="#kciUseAppromation">kciUseAppromation</a>, <a href="#kernelMultiplier">kernelMultiplier</a>,
        <a href="#kciNumBootstraps">kciNumBootstraps</a>, <a href="#thresholdForNumEigenvalues">thresholdForNumEigenvalues</a>,
        <a href="#kciEpsilon">kciEpsilon</a></p>

    <h3>Conditional Gaussian Likelihood Ratio Test</h3>

    <div id="cg-lr-test">
        <p>Conditional Gaussian Test is a likelihood ratio test based on the conditional Gaussian likelihood function.
            This is intended for use with datasets where there is a mixture of continuous and discrete variables.
            It is assumed that the continuous variables are Gaussian conditional on each combination of values for the
            discrete variables,
            though it will work fairly well even if that assumption does not hold strictly. This test may be used with
            any
            constraint-based algorithm (PC, FCI, etc.)</p>
    </div>

    <h4>Parameters</h4>

    <p><a href="#alpha">alpha</a>, <a href="#discretize">discretize</a></p>

    <h3>Resampling</h3>

    <p>Most TETRAD searches can be performed with resampling. This option is available on the Set Parameters screen.
        When it is selected, the search will be performed multiple times on randomly selected subsets of the data, and
        the final output graph will be the result of a voting procedure among all of the graphs. These subsets may be
        selected with replacement (bootstrapping) or without. There are also options for the user to set the size of the
        subset, and the number of resampling runs. The default number of resampling runs is zero, in which case no
        resampling will be performed.</p>

    <p>For each potential edge in the final output graph, the individual sampled graphs may contain a directed edge in
        one direction, the other direction, a bidirected edge, an uncertain edge, or no edge at all. The voting
        procedure reconciles all of these possible answers into a single final graph, and the "ensemble method," which
        can be set by the user in the parameter settings screen, determines how it will do that.</p>

    <p>The three available ensemble methods are Preserved, Highest, and Majority. Preserved tends to return the densest
        graphs, then Highest, and finally Majority returns the sparsest. The Preserved ensemble method ensures that an
        edge that has been found by some portion of the individual sample graphs is preserved in the final graph, even
        if the majority of sample graphs returned [no edge] as their answer for that edge. So the voting procedure for
        Preserved is to return the edge orientation that the highest percentage of sample graphs returned, other than
        [no edge]. The Highest ensemble method, on the other hand, simply returns the edge orientation which the highest
        proportion of sample graphs returned, even if that means returning [no edge]. And the Majority method requires
        that at least 50 percent of the sample graphs agree on an edge orientation in order to return any edge at all.
        If the highest proportion of sample graphs agree on, for instance, a bidirected edge, but only 40 percent of
        them do so, then the Majority ensemble method will return [no edge] for that edge.</p>


    <h2>Scoring Functions</h2>

    <h3>BDeu Score</h3>

    <div id="bdeu-score">
        <p>
            This is the BDeu score given in Heckerman, D., Geiger, D., & Chickering, D. M. (1995). Learning Bayesian
            networks: The combination of knowledge and statistical data. <i>Machine learning, 20</i>(3), 197-243. This
            gives a score for any two variables conditioned on any list of others which is more positive for
            distributions which are more strongly dependent.
        </p>
    </div>

    <h4>Parameters</h4>

    <p><a href="#samplePrior">samplePrior</a>, <a href="#samplePrior">samplePrior</a></p>

    <h3>Conditional Gaussian BIC Score</h3>

    <div id="cg-bic-score">
        <p>Conditional Gaussian BIC Score may be used for the case where there is a mixture of discrete and Gaussian
            variables. Calculates a BIC score based on likelihood that is calculated using a conditional Gaussian
            assumption.</p>
    </div>

    <h4>Parameters</h4>

    <p><a href="#structurePrior">structurePrior</a>, <a href="#discretize">discretize</a></p>

    <h3>Conditional Correlation Independence (CCI) Score</h3>

    <div id="cci-score">
        <p>Conditional Correlation Score returns 1 - p-value for the Conditional correlation test. May be used as a
            score for the nonlinear case, assuming additivity.</p>
    </div>

    <h4>Parameters</h4>

    <p><a href="#cciScoreAlpha">cciScoreAlpha</a>, <a href="#numBasisFunctions">numBasisFunctions</a>, <a
            href="#kernelType">kernelType</a>, <a href="#kernelMultiplier">kernelMultiplier</a>, <a href="#basisType">basisType</a>,
        <a href="#fastFDR">fastFDR</a>, <a href="#kernelRegressionSampleSize">kernelRegressionSampleSize</a>, <a
                href="#numDependenceSpotChecks">numDependenceSpotChecks</a></p>

    <h3>D-separation Score</h3>

    <div id="d-sep-score">
        <p>
            This uses d-separation to make something that acts as a score if you know the true graph. A score in Tetrad,
            for FGES, say, is a function that for X and Y conditional on Z, returns a negative number if X _||_ Y | Z
            and a positive number otherwise. So to get this behavior in no u certain terms, we simply return -1 for
            independent cases and +1 for dependent cases. Works like a charm. This can be used for FGES to check what
            the ideal behavior of the algorithm should be. Simply draw an edge from the true graph to the search box,
            select FGES, and search as usual.
        </p>
    </div>

    <h3>Discrete BIC Score</h3>

    <div id="disc-bic-score">
        <p>
            This is just the BIC score for the discrete case. The likelihood is judged by the multinomial tables
            directly, and this is penalized as is usual for a BIC score. The only surprising thing perhaps is that we
            use the formula BIC = 2L - k ln N, where L is the likelihood, k the number of parameters, and N the sample
            size, instead of the usual L + k / 2 ln N. So higher BIC scores will correspond to greater dependence. In
            the case of independence, the BIC score will be negative, since the likelihood will be zero, and this will
            be penalized.
        </p>
    </div>

    <h3>SEM BIC Score</h3>

    <div id="sem-bic-score">
        <p>
            This is specifically a BIC score for the linear, Gaussian case, where we include an additional penalty term,
            which is commonly used. We call this the <i>penalty discount</i>. So our formulas has BIC = 2L - ck log N,
            where L is the likelihood, c the penalty discount (usually greater than or equal to 1), and N the sample
            size. Since the assumption is that the data are distributed as Gaussian, this reduces to BIC = -n log sigma
            - ck ln N, where sigma is the standard deviation of the linear residual obtained by regressing a child
            variable onto all of its parents in the model.
        </p>
    </div>

    <h4>Parameters</h4>

    <p><a href="#penaltyDiscount">penaltyDiscount</a></p>


    <div id="parameters">
        <h2>Search Parameters</h2>

        <p>Note: You must specify the "Value Type" of each parameter, and the value type must be one of the following:
            Integer, Double, String, Boolean.</p>
        <!-- Insert the parameter descriptions here, must follow the same structure and naming conventions -->


        <h3 id="addOriginalDataset" class="parameter_description">addOriginalDataset</h3>
        <ul class="parameter_description_list">
            <li>Short Description: <span id="addOriginalDataset_short_desc">Yes, if adding an original dataset as another bootstrapping</span>
            </li>
            <li>Long Description: <span id="addOriginalDataset_long_desc">It has been shown that adding in the algorithm result one would get using the original data to those found by the bootstrap method can improve accuracy of summary graphs. Select “Yes” here to include an extra run using the original dataset.</span>
            </li>
            <li>Default Value: <span id="addOriginalDataset_default_value">true</span></li>
            <li>Lower Bound: <span id="addOriginalDataset_lower_bound"></span></li>
            <li>Upper Bound: <span id="addOriginalDataset_upper_bound"></span></li>
            <li>Value Type: <span id="addOriginalDataset_value_type">Boolean</span></li>
        </ul>

        <h3 id="alpha" class="parameter_description">alpha</h3>
        <ul class="parameter_description_list">
            <li>Short Description: <span id="alpha_short_desc">Cutoff for p values (alpha) (min = 0.0)</span></li>
            <li>Long Description: <span id="alpha_long_desc">Statistical tests often compare a test statistic to a distribution and make a judgment that the null hypothesis has been rejected based on whether the area in the tails for the distribution for that test statistic is greater than some cutoff alpha. For tests of independence, for instance, a lower alpha level makes it easier to judge independence, and a higher alpha makes it harder to judge independence. Thus, a lower alpha for a search generally results in a sparser graph. The default for this is 0.01, though for discrete searches we recommend using a value of 0.05.</span>
            </li>
            <li>Default Value: <span id="alpha_default_value">0.01</span></li>
            <li>Lower Bound: <span id="alpha_lower_bound">0.0</span></li>
            <li>Upper Bound: <span id="alpha_upper_bound">1.0</span></li>
            <li>Value Type: <span id="alpha_value_type">Double</span></li>
        </ul>

        <h3 id="applyR1" class="parameter_description">applyR1</h3>
        <ul class="parameter_description_list">
            <li>Short Description: <span id="applyR1_short_desc">Yes if the orient away from arrow rule should be applied</span>
            </li>
            <li>Long Description: <span id="applyR1_long_desc">The Orient Away from Arrow rule is usually applied for PC if there is a structure X->Y—Z to yield X->Y->Z, to avoid the creation of a collider known not to exist. Set this parameter to “No” if a chain of directed edges pointing in the same direction when only the first few such orientations are justified based on the data.</span>
            </li>
            <li>Default Value: <span id="applyR1_default_value">true</span></li>
            <li>Lower Bound: <span id="applyR1_lower_bound"></span></li>
            <li>Upper Bound: <span id="applyR1_upper_bound"></span></li>
            <li>Value Type: <span id="applyR1_value_type">Boolean</span></li>
        </ul>

        <h3 id="avgDegree" class="parameter_description">avgDegree</h3>
        <ul class="parameter_description_list">
            <li>Short Description: <span id="avgDegree_short_desc">Average degree of graph (min = 0)</span></li>
            <li>Long Description: <span id="avgDegree_long_desc">The average degree of a graph is equal to 2E / V, where E is the number of edges in the graph and V the number of variables (vertices) in the graph, since each edge has two endpoints. This allows one to have control over the density of randomly generated graphs. The default average degree is 2, which corresponds to a graph in which there are the same number of edges as nodes. For denser graphs, larger average degrees can be specified.</span>
            </li>
            <li>Default Value: <span id="avgDegree_default_value">2</span></li>
            <li>Lower Bound: <span id="avgDegree_lower_bound">0</span></li>
            <li>Upper Bound: <span id="avgDegree_upper_bound">2147483647</span></li>
            <li>Value Type: <span id="avgDegree_value_type">Double</span></li>
            </td>
        </ul>

        <h3 id="basisType" class="parameter_description">basisType</h3>
        <ul class="parameter_description_list">
            <li>Short Description: <span id="basisType_short_desc">Basis type (1 = Polynomial, 2 = Cosine)</span></li>
            <li>Long Description: <span id="basisType_long_desc">For CCI, this determines which basis type will be used (1 = Polynomial, 2 = Cosine)</span>
            </li>
            <li>Default Value: <span id="basisType_default_value">2</span></li>
            <li>Lower Bound: <span id="basisType_lower_bound">1</span></li>
            <li>Upper Bound: <span id="basisType_upper_bound">2</span></li>
            <li>Value Type: <span id="basisType_value_type">Integer</span></li>
            </td>
        </ul>

        <h3 id="cciScoreAlpha" class="parameter_description">cciScoreAlpha</h3>
        <ul class="parameter_description_list">
            <li>Short Description: <span id="cciScoreAlpha_short_desc">Cutoff for p values (alpha) (min = 0.0)</span>
            </li>
            <li>Long Description: <span id="cciScoreAlpha_long_desc">Alpha level (0 to 1)</span></li>
            <li>Default Value: <span id="cciScoreAlpha_default_value">0.01</span></li>
            <li>Lower Bound: <span id="cciScoreAlpha_lower_bound">0.0</span></li>
            <li>Upper Bound: <span id="cciScoreAlpha_upper_bound">1.0</span></li>
            <li>Value Type: <span id="cciScoreAlpha_value_type">Double</span></li>
        </ul>

        <h3 id="cgExact" class="parameter_description">cgExact</h3>
        <ul class="parameter_description_list">
            <li>Short Description: <span id="cgExact_short_desc">Yes if the exact algorithm should be used for continuous parents and discrete children</span>
            </li>
            <li>Long Description: <span id="cgExact_long_desc">For the conditional Gaussian likelihood, if the exact algorithm is desired for discrete children and continuous parents, set this parameter to “Yes”.</span>
            </li>
            <li>Default Value: <span id="cgExact_default_value">false</span></li>
            <li>Lower Bound: <span id="cgExact_lower_bound"></span></li>
            <li>Upper Bound: <span id="cgExact_upper_bound"></span></li>
            <li>Value Type: <span id="cgExact_value_type">Boolean</span></li>
        </ul>

        <h3 id="coefHigh" class="parameter_description">coefHigh</h3>
        <ul class="parameter_description_list">
            <li>Short Description: <span id="coefHigh_short_desc">High end of coefficient range (min = 0.0)</span></li>
            <li>Long Description: <span id="coefHigh_long_desc">When simulating data from linear models, one needs to specify the distribution of the coefficient parameters. Here, we draw coefficients from U(-m2, -m1) U U(m1, m2); m2 is what is being called the “high end of the coefficient range” and must be greater than m1.</span>
            </li>
            <li>Default Value: <span id="coefHigh_default_value">0.7</span></li>
            <li>Lower Bound: <span id="coefHigh_lower_bound">0.0</span></li>
            <li>Upper Bound: <span id="coefHigh_upper_bound">1.7976931348623157E308</span></li>
            <li>Value Type: <span id="coefHigh_value_type">Double</span></li>
        </ul>

        <h3 id="coefLow" class="parameter_description">coefLow</h3>
        <ul class="parameter_description_list">
            <li>Short Description: <span id="coefLow_short_desc">Low end of coefficient range (min = 0.0)</span></li>
            <li>Long Description: <span id="coefLow_long_desc">When simulating data from linear models, one needs to specify the distribution of the coefficient parameters. Here, we draw coefficients from U(-m2, -m1) U U(m1, m2); m1 is what is being called the “low end of the coefficient range” and has a minimum value of 0.</span>
            </li>
            <li>Default Value: <span id="coefLow_default_value">0.2</span></li>
            <li>Lower Bound: <span id="coefLow_lower_bound">0.0</span></li>
            <li>Upper Bound: <span id="coefLow_upper_bound">1.7976931348623157E308</span></li>
            <li>Value Type: <span id="coefLow_value_type">Double</span></li>
        </ul>

        <h3 id="coefSymmetric" class="parameter_description">coefSymmetric</h3>
        <ul class="parameter_description_list">
            <li>Short Description: <span id="coefSymmetric_short_desc">Yes if negative coefficient values should be considered</span>
            </li>
            <li>Long Description: <span id="coefSymmetric_long_desc">Usually coefficient values for linear models are chosen from U(-b, -a) U U(a, b) for some a, b; this is called the “symmetric” model (symmetric about zero). If only positive values should be considered, this parameter should be set to false (“No” selected),</span>
            </li>
            <li>Default Value: <span id="coefSymmetric_default_value">true</span></li>
            <li>Lower Bound: <span id="coefSymmetric_lower_bound"></span></li>
            <li>Upper Bound: <span id="coefSymmetric_upper_bound"></span></li>
            <li>Value Type: <span id="coefSymmetric_value_type">Boolean</span></li>
        </ul>

        <h3 id="colliderDiscoveryRule" class="parameter_description">colliderDiscoveryRule</h3>
        <ul class="parameter_description_list">
            <li>Short Description: <span id="colliderDiscoveryRule_short_desc">Collider discovery: 1 = Sepsets, 2 = CPC, 3 = PC-Max</span>
            </li>
            <li>Long Description: <span id="colliderDiscoveryRule_long_desc">For variants of PC, one may choose from one of three different ways for orienting colliders. One may look them up from sepsets, as in the original PC, or estimate them conservatively, as from the Conservative PC algorithm, or by choosing the sepsets with the maximum p-value. In simulation, CPC (default = 2) works the best for sample sizes greater than 100; for very small sample sizes, PC-Max generally works better.</span>
            </li>
            <li>Default Value: <span id="colliderDiscoveryRule_default_value">2</span></li>
            <li>Lower Bound: <span id="colliderDiscoveryRule_lower_bound">1</span></li>
            <li>Upper Bound: <span id="colliderDiscoveryRule_upper_bound">5</span></li>
            <li>Value Type: <span id="colliderDiscoveryRule_value_type">Integer</span></li>
            </td>
        </ul>

        <h3 id="completeRuleSetUsed" class="parameter_description">completeRuleSetUsed</h3>
        <ul class="parameter_description_list">
            <li>Short Description: <span id="completeRuleSetUsed_short_desc">Yes if the complete FCI rule set should be used</span>
            </li>
            <li>Long Description: <span id="completeRuleSetUsed_long_desc">For the FCI algorithm, to final orientation rules sets are available, one due to P. Spirtes, guaranteeing arrow completeness, and a second due to J. Zhang, guaranteeing additional tail completeness. If this parameter is set to “Yes,” the tail-complete rule set will be used.</span>
            </li>
            <li>Default Value: <span id="completeRuleSetUsed_default_value">false</span></li>
            <li>Lower Bound: <span id="completeRuleSetUsed_lower_bound"></span></li>
            <li>Upper Bound: <span id="completeRuleSetUsed_upper_bound"></span></li>
            <li>Value Type: <span id="completeRuleSetUsed_value_type">Boolean</span></li>
        </ul>

        <h3 id="concurrentFAS" class="parameter_description">concurrentFAS</h3>
        <ul class="parameter_description_list">
            <li>Short Description: <span id="concurrentFAS_short_desc">Yes if a concurrent FAS should be done</span>
            </li>
            <li>Long Description: <span id="concurrentFAS_long_desc">Various versions of the PC adjacency search lend themselves to concurrent processing—that is, doing different independence tests in parallel to speed up the processing. If this parameter is set to ‘Yes’, and this option is available, it will be used.</span>
            </li>
            <li>Default Value: <span id="concurrentFAS_default_value">false</span></li>
            <li>Lower Bound: <span id="concurrentFAS_lower_bound"></span></li>
            <li>Upper Bound: <span id="concurrentFAS_upper_bound"></span></li>
            <li>Value Type: <span id="concurrentFAS_value_type">Boolean</span></li>
        </ul>

        <h3 id="conflictRule" class="parameter_description">conflictRule</h3>
        <ul class="parameter_description_list">
            <li>Short Description: <span id="conflictRule_short_desc">Collider conflicts: 1 = Overwrite, 2 = Orient bidirected, 3 = Prioritize existing colliders</span>
            </li>
            <li>Long Description: <span id="conflictRule_long_desc">It is not possible to avoid collider orientation conflicts in PC entirely. We offer three ways to deal with them. One may use the “overwrite” rule as introduced in the PCALG R package, or one may mark all collider conflicts using bidirected edges, or one may prioritize existing colliders, ignoring subsequent conflicting information.</span>
            </li>
            <li>Default Value: <span id="conflictRule_default_value">3</span></li>
            <li>Lower Bound: <span id="conflictRule_lower_bound">1</span></li>
            <li>Upper Bound: <span id="conflictRule_upper_bound">3</span></li>
            <li>Value Type: <span id="conflictRule_value_type">Integer</span></li>
            </td>
        </ul>

        <h3 id="connected" class="parameter_description">connected</h3>
        <ul class="parameter_description_list">
            <li>Short Description: <span id="connected_short_desc">Yes if graph should be connected</span></li>
            <li>Long Description: <span id="connected_long_desc">It is possible to generate a random graph in which paths exists from every node to every other. This places some constraints on how the graph may be generated, but it is feasible in most cases. Setting this flag to “Yes” generates connected graphs.</span>
            </li>
            <li>Default Value: <span id="connected_default_value">false</span></li>
            <li>Lower Bound: <span id="connected_lower_bound"></span></li>
            <li>Upper Bound: <span id="connected_upper_bound"></span></li>
            <li>Value Type: <span id="connected_value_type">Boolean</span></li>
        </ul>

        <h3 id="covHigh" class="parameter_description">covHigh</h3>
        <ul class="parameter_description_list">
            <li>Short Description: <span id="covHigh_short_desc">High end of covariance range (min = 0.0)</span></li>
            <li>Long Description: <span id="covHigh_long_desc">When simulating data from linear models, one needs to specify the distribution of the covariance parameters. Here, we draw coefficients from U(-c2, -c1) U U(c1, c2); c2 is what is being called the “high end of the covariance range” and must be greater  than c1. The default value is 1.5.</span>
            </li>
            <li>Default Value: <span id="covHigh_default_value">0.0</span></li>
            <li>Lower Bound: <span id="covHigh_lower_bound">0.0</span></li>
            <li>Upper Bound: <span id="covHigh_upper_bound">1.7976931348623157E308</span></li>
            <li>Value Type: <span id="covHigh_value_type">Double</span></li>
        </ul>

        <h3 id="covLow" class="parameter_description">covLow</h3>
        <ul class="parameter_description_list">
            <li>Short Description: <span id="covLow_short_desc">Low end of covariance range (min = 0.0)</span></li>
            <li>Long Description: <span id="covLow_long_desc">When simulating data from linear models, one needs to specify the distribution of the covariance parameters. Here, we draw coefficients from U(-c2, -c1) U U(c1, c2); c1 is what is being called the “low end of the covariance range” and has a minimum value of 0. The default value is 0.5.</span>
            </li>
            <li>Default Value: <span id="covLow_default_value">0.0</span></li>
            <li>Lower Bound: <span id="covLow_lower_bound">0.0</span></li>
            <li>Upper Bound: <span id="covLow_upper_bound">1.7976931348623157E308</span></li>
            <li>Value Type: <span id="covLow_value_type">Double</span></li>
        </ul>

        <h3 id="covSymmetric" class="parameter_description">covSymmetric</h3>
        <ul class="parameter_description_list">
            <li>Short Description: <span id="covSymmetric_short_desc">Yes if negative covariance values should be considered</span>
            </li>
            <li>Long Description: <span id="covSymmetric_long_desc">
Usually covariance values are chosen from U(-b, -a) U U(a, b) for some a, b; this is called the “symmetric” model (symmetric about zero). If only positive values should be considered, this parameter should be set to false (“No” selected)
</span></li>
            <li>Default Value: <span id="covSymmetric_default_value">true</span></li>
            <li>Lower Bound: <span id="covSymmetric_lower_bound"></span></li>
            <li>Upper Bound: <span id="covSymmetric_upper_bound"></span></li>
            <li>Value Type: <span id="covSymmetric_value_type">Boolean</span></li>
        </ul>

        <h3 id="cutoffConstrainSearch" class="parameter_description">cutoffConstrainSearch</h3>
        <ul class="parameter_description_list">
            <li>Short Description: <span
                    id="cutoffConstrainSearch_short_desc">Constraint-independence cutoff threshold</span></li>
            <li>Long Description: <span id="cutoffConstrainSearch_long_desc">null</span></li>
            <li>Default Value: <span id="cutoffConstrainSearch_default_value">0.5</span></li>
            <li>Lower Bound: <span id="cutoffConstrainSearch_lower_bound">0.0</span></li>
            <li>Upper Bound: <span id="cutoffConstrainSearch_upper_bound">1.0</span></li>
            <li>Value Type: <span id="cutoffConstrainSearch_value_type">Double</span></li>
        </ul>

        <h3 id="cutoffDataSearch" class="parameter_description">cutoffDataSearch</h3>
        <ul class="parameter_description_list">
            <li>Short Description: <span id="cutoffDataSearch_short_desc">Independence cutoff threshold</span></li>
            <li>Long Description: <span id="cutoffDataSearch_long_desc">null</span></li>
            <li>Default Value: <span id="cutoffDataSearch_default_value">0.5</span></li>
            <li>Lower Bound: <span id="cutoffDataSearch_lower_bound">0.0</span></li>
            <li>Upper Bound: <span id="cutoffDataSearch_upper_bound">1.0</span></li>
            <li>Value Type: <span id="cutoffDataSearch_value_type">Double</span></li>
        </ul>

        <h3 id="cutoffIndTest" class="parameter_description">cutoffIndTest</h3>
        <ul class="parameter_description_list">
            <li>Short Description: <span id="cutoffIndTest_short_desc">Independence cutoff threshold</span></li>
            <li>Long Description: <span id="cutoffIndTest_long_desc">null</span></li>
            <li>Default Value: <span id="cutoffIndTest_default_value">0.5</span></li>
            <li>Lower Bound: <span id="cutoffIndTest_lower_bound">0.0</span></li>
            <li>Upper Bound: <span id="cutoffIndTest_upper_bound">1.0</span></li>
            <li>Value Type: <span id="cutoffIndTest_value_type">Double</span></li>
        </ul>

        <h3 id="dataType" class="parameter_description">dataType</h3>
        <ul class="parameter_description_list">
            <li>Short Description: <span id="dataType_short_desc">"continuous" or "discrete"</span></li>
            <li>Long Description: <span id="dataType_long_desc">For a mixed data type simulation, if this is set to “continuous” or “discrete”, all variables are taken to be of that sort. This is used as a double-check to make sure the percent discrete is set appropriately.</span>
            </li>
            <li>Default Value: <span id="dataType_default_value">categorical</span></li>
            <li>Lower Bound: <span id="dataType_lower_bound"></span></li>
            <li>Upper Bound: <span id="dataType_upper_bound"></span></li>
            <li>Value Type: <span id="dataType_value_type">String</span></li>
        </ul>

        <h3 id="depth" class="parameter_description">depth</h3>
        <ul class="parameter_description_list">
            <li>Short Description: <span id="depth_short_desc">Maximum size of conditioning set (unlimited = -1)</span>
            </li>
            <li>Long Description: <span id="depth_long_desc">This variable is usually called “depth” for algorithms such as PC in which conditioning sets are considered of increasing size from zero up to some limit, called “depth”. For example, if depth = 3, conditioning sets will be considered of sizes 0, 1, 2, and 3. In order to express that no limit should be imposed, use the value -1.</span>
            </li>
            <li>Default Value: <span id="depth_default_value">-1</span></li>
            <li>Lower Bound: <span id="depth_lower_bound">-1</span></li>
            <li>Upper Bound: <span id="depth_upper_bound">2147483647</span></li>
            <li>Value Type: <span id="depth_value_type">Integer</span></li>
            </td>
        </ul>

        <h3 id="determinismThreshold" class="parameter_description">determinismThreshold</h3>
        <ul class="parameter_description_list">
            <li>Short Description: <span id="determinismThreshold_short_desc">Threshold for judging a regression of a variable onto its parents to be deternimistic (min = 0.0)</span>
            </li>
            <li>Long Description: <span id="determinismThreshold_long_desc">When regressing a child variable onto a set of parent variables, one way to test for determinism is to see whether the relevant matrix is singular. We may instead ask how close to singular the matrix is; this gives a threshold for this. The default value is 0.1.</span>
            </li>
            <li>Default Value: <span id="determinismThreshold_default_value">0.1</span></li>
            <li>Lower Bound: <span id="determinismThreshold_lower_bound">0.0</span></li>
            <li>Upper Bound: <span id="determinismThreshold_upper_bound">Infinity</span></li>
            <li>Value Type: <span id="determinismThreshold_value_type">Double</span></li>
        </ul>

        <h3 id="differentGraphs" class="parameter_description">differentGraphs</h3>
        <ul class="parameter_description_list">
            <li>Short Description: <span id="differentGraphs_short_desc">Yes if a different graph should be used for each run</span>
            </li>
            <li>Long Description: <span id="differentGraphs_long_desc">When doing an analysis where, repeatedly, a random graph is chosen, with some further processing downstream, one may either keep using the same graph (with different simulated random datasets based on that graph) or pick a new graph every time. This parameter determines that behavior; if ‘Yes’ a new graph is chosen every time; if ‘No’, the same graph is always used.</span>
            </li>
            <li>Default Value: <span id="differentGraphs_default_value">false</span></li>
            <li>Lower Bound: <span id="differentGraphs_lower_bound"></span></li>
            <li>Upper Bound: <span id="differentGraphs_upper_bound"></span></li>
            <li>Value Type: <span id="differentGraphs_value_type">Boolean</span></li>
        </ul>

        <h3 id="discretize" class="parameter_description">discretize</h3>
        <ul class="parameter_description_list">
            <li>Short Description: <span id="discretize_short_desc">Yes if continuous variables should be discretized when child is discrete</span>
            </li>
            <li>Long Description: <span id="discretize_long_desc">For the conditional Gaussian likelihood, when scoring X->D, where X is continuous and D discrete, it is possible to write out the formula for that longhand, but a fast way to do it (and in fact more accurate usually) is to simply discretize X for just those cases. If this parameter is set to “Yes”, this discretization will be done.</span>
            </li>
            <li>Default Value: <span id="discretize_default_value">true</span></li>
            <li>Lower Bound: <span id="discretize_lower_bound"></span></li>
            <li>Upper Bound: <span id="discretize_upper_bound"></span></li>
            <li>Value Type: <span id="discretize_value_type">Boolean</span></li>
        </ul>

        <h3 id="doColliderOrientation" class="parameter_description">doColliderOrientation</h3>
        <ul class="parameter_description_list">
            <li>Short Description: <span id="doColliderOrientation_short_desc">Yes if unshielded collider orientation should be done</span>
            </li>
            <li>Long Description: <span id="doColliderOrientation_long_desc">Please see the description of this algorithm in Thomas Richardson and Peter Spirtes in Chapter 7 of Computation, Causation, & Discovery by Glymour and Cooper eds.</span>
            </li>
            <li>Default Value: <span id="doColliderOrientation_default_value">true</span></li>
            <li>Lower Bound: <span id="doColliderOrientation_lower_bound"></span></li>
            <li>Upper Bound: <span id="doColliderOrientation_upper_bound"></span></li>
            <li>Value Type: <span id="doColliderOrientation_value_type">Boolean</span></li>
        </ul>

        <h3 id="doMarkovLoop" class="parameter_description">differentGraphs</h3>
        <ul class="parameter_description_list">
            <li>Short Description: <span id="doMarkovLoop_short_desc">Yes if the Markov loop should be done for PC-All.</span>
            </li>
            <li>Long Description: <span id="doMarkovLoop_long_desc">If yes, an attempt is made to make the pattern consistent with respect to local Markov checks--i.e. to reduce the set of non-Markov nodes with respect to a node x to the empty set, to the extent possible, so that nonadjacencies will be definite.</span>
            </li>
            <li>Default Value: <span id="doMarkovLoop_default_value">false</span></li>
            <li>Lower Bound: <span id="doMarkovLoop_lower_bound"></span></li>
            <li>Upper Bound: <span id="doMarkovLoop_upper_bound"></span></li>
            <li>Value Type: <span id="doMarkovLoop_value_type">Boolean</span></li>
        </ul>

        <h3 id="errorsNormal" class="parameter_description">errorsNormal</h3>
        <ul class="parameter_description_list">
            <li>Short Description: <span id="errorsNormal_short_desc">Yes if errors should be Normal; No if they should be abs(Normal) (i.e., non-Gaussian)</span>
            </li>
            <li>Long Description: <span id="errorsNormal_long_desc">A “quick and dirty” way to generate linear, non-Gaussian data is to set this parameter to “No”; then the errors will be sampled from a Beta distribution.</span>
            </li>
            <li>Default Value: <span id="errorsNormal_default_value">true</span></li>
            <li>Lower Bound: <span id="errorsNormal_lower_bound"></span></li>
            <li>Upper Bound: <span id="errorsNormal_upper_bound"></span></li>
            <li>Value Type: <span id="errorsNormal_value_type">Boolean</span></li>
        </ul>

        <h3 id="skewEdgeThreshold" class="parameter_description">skewEdgeThreshold</h3>
        <ul class="parameter_description_list">
            <li>Short Description: <span id="skewEdgeThreshold_short_desc">Threshold for including edges detectable by skewness</span>
            </li>
<<<<<<< HEAD
            <li>Long Description: <span id="skewEdgeThreshold_long_desc">For FASK, this includes an adjacency X—Y in the model if |corr(X, Y | X > 0) – corr(X, Y | Y > 0)| > delta, where delta is this number. The default is 0.3. Sanchez-Romero, Ramsey et al., (2018) Network Neuroscience.</span>
            </li>
            <li>Default Value: <span id="skewEdgeThreshold_default_value">0.0</span></li>
=======
            <li>Long Description: <span id="skewEdgeThreshold_long_desc">For FASK, this includes an adjacency X—Y in the model if |corr(X, Y | X > 0) – corr(X, Y | Y > 0)| exceeds some threshold. The default for this threshold is 0.3. Sanchez-Romero, Ramsey et al., (2018) Network Neuroscience.</span>
            </li>
            <li>Default Value: <span id="skewEdgeThreshold_default_value">0.3</span></li>
>>>>>>> 21ca08e5
            <li>Lower Bound: <span id="skewEdgeThreshold_lower_bound">0.0</span></li>
            <li>Upper Bound: <span id="skewEdgeThreshold_upper_bound">Infinity</span></li>
            <li>Value Type: <span id="skewEdgeThreshold_value_type">Double</span></li>
        </ul>

<<<<<<< HEAD
        <h3 id="twoCycleThreshold" class="parameter_description">twoCycleThreshold</h3>
        <ul class="parameter_description_list">
            <li>Short Description: <span id="twoCycleThreshold_short_desc">Threshold for identifying 2-cycles.</span>
            </li>
            <li>Long Description: <span id="twoCycleThreshold_long_desc">2-cycles are identified when the left-right rule returns a small difference. This is thersholded.</span>
            </li>
            <li>Default Value: <span id="twoCycleThreshold_default_value">0.0</span></li>
            <li>Lower Bound: <span id="twoCycleThreshold_lower_bound">0</span></li>
            <li>Upper Bound: <span id="twoCycleThreshold_upper_bound">Infinity</span></li>
            <li>Value Type: <span id="twoCycleThreshold_value_type">Double</span></li>
=======
        <h3 id="twoCycleScreeningThreshold" class="parameter_description">twoCycleScreeningThreshold</h3>
        <ul class="parameter_description_list">
            <li>Short Description: <span id="twoCycleScreeningThreshold_short_desc">Threshold for pre-screening 2-cycles. (Set to zero to turn off pre-screening.)</span>
            </li>
            <li>Long Description: <span id="twoCycleScreeningThreshold_long_desc">2-cycles are screened by looking to see if the left-right rule returns a small difference. This is thresholded. To turn off the screening, set this to zero.</span>
            </li>
            <li>Default Value: <span id="twoCycleScreeningThreshold_default_value">0.0</span></li>
            <li>Lower Bound: <span id="twoCycleScreeningThreshold_lower_bound">0</span></li>
            <li>Upper Bound: <span id="twoCycleScreeningThreshold_upper_bound">Infinity</span></li>
            <li>Value Type: <span id="twoCycleScreeningThreshold_value_type">Double</span></li>
        </ul>

        <h3 id="twoCycleTestingAlpha" class="parameter_description">twoCycleTestingAlpha</h3>
        <ul class="parameter_description_list">
            <li>Short Description: <span id="twoCycleTestingAlpha_short_desc">Threshold alpha for testing 2-cycles statistically. (Set to zero to turn off testing.)</span>
            </li>
            <li>Long Description: <span id="twoCycleTestingAlpha_long_desc">The two cycle testing procedure is given in the published description.</span>
            </li>
            <li>Default Value: <span id="twoCycleTestingAlpha_default_value">0.1</span></li>
            <li>Lower Bound: <span id="twoCycleTestingAlpha_lower_bound">0</span></li>
            <li>Upper Bound: <span id="twoCycleTestingAlpha_upper_bound">1</span></li>
            <li>Value Type: <span id="twoCycleTestingAlpha_value_type">Double</span></li>
        </ul>

        <h3 id="faskDelta" class="parameter_description">faskDelta</h3>
        <ul class="parameter_description_list">
            <li>Short Description: <span id="faskDelta_short_desc">For FASK v1, the bias for orienting with negative coefficients (Set to zero for no bias.)</span>
            </li>
            <li>Long Description: <span id="faskDelta_long_desc">The bias procedure for v1 is given in the published description.</span>
            </li>
            <li>Default Value: <span id="faskDelta_default_value">0.0</span></li>
            <li>Lower Bound: <span id="faskDelta_lower_bound">-Infinity</span></li>
            <li>Upper Bound: <span id="faskDelta_upper_bound">Infinity</span></li>
            <li>Value Type: <span id="faskDelta_value_type">Double</span></li>
>>>>>>> 21ca08e5
        </ul>

        <h3 id="faskLeftRightRule" class="parameter_description">faskLeftRightRule</h3>
        <ul class="parameter_description_list">
<<<<<<< HEAD
            <li>Short Description: <span id="faskLeftRightRule_short_desc">The left right rule: 1 = FASK, 2 = RSkew, 3 = Skew</span>
            </li>
            <li>Long Description: <span id="faskLeftRightRule_long_desc">The FASK left right rule is default, but two other (related) left-right rules are given for relation to the literature: 1 = FASK, 2 = RSkew, 3 = Skew</span>
            </li>
            <li>Default Value: <span id="faskLeftRightRule_default_value">1</span></li>
            <li>Lower Bound: <span id="faskLeftRightRule_lower_bound">1</span></li>
            <li>Upper Bound: <span id="faskLeftRightRule_upper_bound">3</span></li>
=======
            <li>Short Description: <span id="faskLeftRightRule_short_desc">The left right rule: 1 = FASK v1, 2 = FASK v2, 3 = RSkew, 4 = Skew, 5 = Tanh</span>
            </li>
            <li>Long Description: <span id="faskLeftRightRule_long_desc">The FASK left right rule v2 is default, but two other (related) left-right rules are given for relation to the literature, and the v1 FASK rule is included for backward compatibility.</span>
            </li>
            <li>Default Value: <span id="faskLeftRightRule_default_value">2</span></li>
            <li>Lower Bound: <span id="faskLeftRightRule_lower_bound">1</span></li>
            <li>Upper Bound: <span id="faskLeftRightRule_upper_bound">5</span></li>
>>>>>>> 21ca08e5
            <li>Value Type: <span id="faskLeftRightRule_value_type">Integer</span></li>
        </ul>

        <h3 id="faskAssumeLinearity" class="parameter_description">faskAssumeLinearity</h3>
        <ul class="parameter_description_list">
            <li>Short Description: <span id="faskAssumeLinearity_short_desc">Linearity assumed</span>
            </li>
            <li>Long Description: <span id="faskAssumeLinearity_long_desc">True if a linear, non-Gaussian, additive model is assume; false if a nonlinear, non-Gaussian, additive model is assumed.</span>
            </li>
            <li>Default Value: <span id="faskAssumeLinearity_default_value">true</span></li>
            <li>Lower Bound: <span id="faskAssumeLinearity_lower_bound"></span></li>
            <li>Upper Bound: <span id="faskAssumeLinearity_upper_bound"></span></li>
            <li>Value Type: <span id="faskAssumeLinearity_value_type">Boolean</span></li>
<<<<<<< HEAD
=======
        </ul>

        <h3 id="faskNonempirical" class="parameter_description">faskNonempirical</h3>
        <ul class="parameter_description_list">
            <li>Short Description: <span id="faskNonempirical_short_desc">Variables should be assumed to have positive skewness</span>
            </li>
            <li>Long Description: <span id="faskNonempirical_long_desc">If false (default), each variable is multiplied by the sign of its skewness in the left-right rule.</span>
            </li>
            <li>Default Value: <span id="faskNonempirical_default_value">false</span></li>
            <li>Lower Bound: <span id="faskNonempirical_lower_bound"></span></li>
            <li>Upper Bound: <span id="faskNonempirical_upper_bound"></span></li>
            <li>Value Type: <span id="faskNonempirical_value_type">Boolean</span></li>
        </ul>

        <h3 id="acceptanceProportion" class="parameter_description">acceptanceProportion</h3>
        <ul class="parameter_description_list">
            <li>Short Description: <span id="acceptanceProportion_short_desc">Acceptance Proportion</span>
            </li>
            <li>Long Description: <span id="acceptanceProportion_long_desc">An edge occurring in this proportion of individual FASK graphs will appear in the final graph.</span>
            </li>
            <li>Default Value: <span id="acceptanceProportion_default_value">0.5</span></li>,.
            <li>Lower Bound: <span id="acceptanceProportion_lower_bound">0.0</span></li>
            <li>Upper Bound: <span id="acceptanceProportion_upper_bound">1.0</span></li>
            <li>Value Type: <span id="acceptanceProportion_value_type">Double</span></li>
        </ul>

        <h3 id="faskAdjacencyMethod" class="parameter_description">faskAdjacencyMethod</h3>
        <ul class="parameter_description_list">
            <li>Short Description: <span id="faskAdjacencyMethod_short_desc">Adjacency Method: 1 = FAS Stable, 2 = FAS Stable Concurrent, 3 = FGES, 4 = External Graph</span>
            </li>
            <li>Long Description: <span id="faskAdjacencyMethod_long_desc">This is  the method FASK will use to find adjacencies. For 4 = External graph, an external graph must be supplied.</span>
            </li>
            <li>Default Value: <span id="faskAdjacencyMethod_default_value">1</span></li>
            <li>Lower Bound: <span id="faskAdjacencyMethod_lower_bound">1</span></li>
            <li>Upper Bound: <span id="faskAdjacencyMethod_upper_bound">3</span></li>
            <li>Value Type: <span id="faskAdjacencyMethod_value_type">Integer</span></li>
>>>>>>> 21ca08e5
        </ul>

        <h3 id="faithfulnessAssumed" class="parameter_description">faithfulnessAssumed</h3>
        <ul class="parameter_description_list">
            <li>Short Description: <span id="faithfulnessAssumed_short_desc">Yes if (one edge) faithfulness should be assumed</span>
            </li>
            <li>Long Description: <span id="faithfulnessAssumed_long_desc">This is a parameter for FGES (“Fast GES”). If this is set to ‘Yes’, it will be assumed that if X _||_ Y, by an independence test, then X _||_ Y | Z for nonempty Z. If the model is faithful to the data, this will necessarily be the case. However, there are some non-faithful examples one can propose where this is not the case. If one is worried about this kind of unfaithfulness, one should set this parameter to ‘No’. If one is willing to tolerate this kind of unfaithfulness, then setting this parameter to ‘Yes’ leads to significantly faster searches.</span>
            </li>
            <li>Default Value: <span id="faithfulnessAssumed_default_value">true</span></li>
            <li>Lower Bound: <span id="faithfulnessAssumed_lower_bound"></span></li>
            <li>Upper Bound: <span id="faithfulnessAssumed_upper_bound"></span></li>
            <li>Value Type: <span id="faithfulnessAssumed_value_type">Boolean</span></li>
        </ul>

        <h3 id="fasRule" class="parameter_description">fasRule</h3>
        <ul class="parameter_description_list">
            <li>Short Description: <span id="fasRule_short_desc">Adjacency search: 1 = PC, 2 = PC-Stable, 3 =f Concurrent PC-Stable</span>
            </li>
            <li>Long Description: <span id="fasRule_long_desc">For variants of PC, one may select either to use the usual PC adjacency search, or the procedure from the PC-Stable algorithm (Diego and Maathuis), or the latter using a concurrent algorithm (that is, one that runs in parallel on multiple processors).</span>
            </li>
            <li>Default Value: <span id="fasRule_default_value">1</span></li>
            <li>Lower Bound: <span id="fasRule_lower_bound">1</span></li>
            <li>Upper Bound: <span id="fasRule_upper_bound">3</span></li>
            <li>Value Type: <span id="fasRule_value_type">Integer</span></li>
            </td>
        </ul>

        <h3 id="fastIcaA" class="parameter_description">fastIcaA</h3>
        <ul class="parameter_description_list">
            <li>Short Description: <span id="fastIcaA_short_desc">Fast ICA 'a' parameter. </span>
            </li>
            <li>Long Description: <span id="fastIcaA_long_desc">This is the 'a' parameter of Fast ICA. (See Hyvarinen, A. (2001). Independent Component Analysis/Hyvarinen A., Karhunen J., Oja E. NY: John Wiley & Sons Inc.) It ranges between 1 and 2; we use a default of 1.1. This scales values evaluated by the tanh function for the log cosh option.</span>
            </li>
            <li>Default Value: <span id="fastIcaA_default_value">1.1</span></li>
            <li>Lower Bound: <span id="fastIcaA_lower_bound">1.0</span></li>
            <li>Upper Bound: <span id="fastIcaA_upper_bound">2.0</span></li>
            <li>Value Type: <span id="fastIcaA_value_type">Double</span></li>
        </ul>

        <h3 id="fastIcaMaxIter" class="parameter_description">fastIcaMaxIter</h3>
        <ul class="parameter_description_list">
            <li>Short Description: <span
                    id="fastIcaMaxIter_short_desc">The maximum number of optimization iterations. </span>
            </li>
            <li>Long Description: <span id="fastIcaMaxIter_long_desc">This is the maximum number if iterations of the optimization procedure of ICA. (See Hyvarinen, A. (2001). Independent Component Analysis/Hyvarinen A., Karhunen J., Oja E. NY: John Wiley & Sons Inc.) It's an integer greater than 0; we use a default of 2000.</span>
            </li>
            <li>Default Value: <span id="fastIcaMaxIter_default_value">2000</span></li>
            <li>Lower Bound: <span id="fastIcaMaxIter_lower_bound">1</span></li>
            <li>Upper Bound: <span id="fastIcaMaxIter_upper_bound">500000</span></li>
            <li>Value Type: <span id="fastIcaMaxIter_value_type">Double</span></li>
        </ul>

        <h3 id="fastIcaTolerance" class="parameter_description">fastIcaTolerance</h3>
        <ul class="parameter_description_list">
            <li>Short Description: <span id="fastIcaTolerance_short_desc">Fast ICA tolerance parameter. </span>
            </li>
            <li>Long Description: <span id="fastIcaTolerance_long_desc">This is the tolerance parameter of Fast ICA. (See Hyvarinen, A. (2001). Independent Component Analysis/Hyvarinen A., Karhunen J., Oja E. NY: John Wiley & Sons Inc.) It must be greater than or equal to 0.00; we use a default of 1e-6.</span>
            </li>
            <li>Default Value: <span id="fastIcaTolerance_default_value">1e-6</span></li>
            <li>Lower Bound: <span id="fastIcaTolerance_lower_bound">0.0</span></li>
            <li>Upper Bound: <span id="fastIcaTolerance_upper_bound">1000.0</span></li>
            <li>Value Type: <span id="fastIcaTolerance_value_type">Double</span></li>
        </ul>

        <h3 id="orientationAlpha" class="parameter_description">orienationQ</h3>
        <ul class="parameter_description_list">
            <li>Short Description: <span id="orientationAlpha_short_desc">The alpha for orientation. Default -1.</span>
            </li>
            <li>Long Description: <span id="orientationAlpha_long_desc">The alpha level for orientation, which may
                be different than the one used for adjacencies. If False Discover Rate is used, this is the q* level,
                used to control false positive. It is guaranteed that at most q*% of the positives will be false.
                If a value of -1 is specified, the alpha level used for adjacency search will also be used for
                orientation.</span>
            </li>
            <li>Default Value: <span id="orientationAlpha_default_value">-1.0</span></li>
            <li>Lower Bound: <span id="orientationAlpha_lower_bound">0.0</span></li>
            <li>Upper Bound: <span id="orientationAlpha_upper_bound">1.0</span></li>
            <li>Value Type: <span id="orientationAlpha_value_type">Double</span></li>
        </ul>

        <h3 id="fisherEpsilon" class="parameter_description">fisherEpsilon</h3>
        <ul class="parameter_description_list">
            <li>Short Description: <span id="fisherEpsilon_short_desc">Epsilon where |xi.t - xi.t-1| < epsilon, criterion for convergence</span>
            </li>
            <li>Long Description: <span id="fisherEpsilon_long_desc">This is a parameter for the linear Fisher option. The idea of Fisher model (for the linear case) is to shock the system every so often and let it converge by applying the rules of transformation (that is, the linear model) repeatedly until convergence. This sets the criterion for convergence—the process continues until the differences from one time step to the next fall below this epsilon.</span>
            </li>
            <li>Default Value: <span id="fisherEpsilon_default_value">0.001</span></li>
            <li>Lower Bound: <span id="fisherEpsilon_lower_bound">4.9E-324</span></li>
            <li>Upper Bound: <span id="fisherEpsilon_upper_bound">1.7976931348623157E308</span></li>
            <li>Value Type: <span id="fisherEpsilon_value_type">Double</span></li>
        </ul>


        <h3 id="fdrQ" class="parameter_description">fisherEpsilon</h3>
        <ul class="parameter_description_list">
            <li>Short Description: <span id="fdrQ_short_desc">The Q parameter for FDR (that is, the false discovery rate).</span>
            </li>
            <li>Long Description: <span id="fdrQ_long_desc">This is the bound on false positive discovery rate imposed by the false dicovery rate (FDR) procedure.</span>
            </li>
            <li>Default Value: <span id="fdrQ_default_value">0.05</span></li>
            <li>Lower Bound: <span id="fdrQ_lower_bound">0.0</span></li>
            <li>Upper Bound: <span id="fdrQ_upper_bound">1.0</span></li>
            <li>Value Type: <span id="fdrQ_value_type">Double</span></li>
        </ul>

        <h3 id="generalSemErrorTemplate" class="parameter_description">generalSemErrorTemplate</h3>
        <ul class="parameter_description_list">
            <li>Short Description: <span id="generalSemErrorTemplate_short_desc">General function for error terms</span>
            </li>
            <li>Long Description: <span id="generalSemErrorTemplate_long_desc">This template specifies how distributions for error terms are to be generated. For help in constructing such templates, see the Generalized SEM PM model.</span>
            </li>
            <li>Default Value: <span id="generalSemErrorTemplate_default_value">Beta(2, 5)</span></li>
            <li>Lower Bound: <span id="generalSemErrorTemplate_lower_bound"></span></li>
            <li>Upper Bound: <span id="generalSemErrorTemplate_upper_bound"></span></li>
            <li>Value Type: <span id="generalSemErrorTemplate_value_type">String</span></li>
        </ul>

        <h3 id="generalSemFunctionTemplateLatent" class="parameter_description">generalSemFunctionTemplateLatent</h3>
        <ul class="parameter_description_list">
            <li>Short Description: <span id="generalSemFunctionTemplateLatent_short_desc">General function template for latent variables</span>
            </li>
            <li>Long Description: <span id="generalSemFunctionTemplateLatent_long_desc">This template specifies how equations for latent variables are to be generated. For help in constructing such templates, see the Generalized SEM PM model.</span>
            </li>
            <li>Default Value: <span id="generalSemFunctionTemplateLatent_default_value">TSUM(NEW(B)*$)</span></li>
            <li>Lower Bound: <span id="generalSemFunctionTemplateLatent_lower_bound"></span></li>
            <li>Upper Bound: <span id="generalSemFunctionTemplateLatent_upper_bound"></span></li>
            <li>Value Type: <span id="generalSemFunctionTemplateLatent_value_type">String</span></li>
        </ul>

        <h3 id="generalSemFunctionTemplateMeasured" class="parameter_description">
            generalSemFunctionTemplateMeasured</h3>
        <ul class="parameter_description_list">
            <li>Short Description: <span id="generalSemFunctionTemplateMeasured_short_desc">General function template for measured variables</span>
            </li>
            <li>Long Description: <span id="generalSemFunctionTemplateMeasured_long_desc">This template specifies how equations for measured variables are to be generated. For help in constructing such templates, see the Generalized SEM PM model.</span>
            </li>
            <li>Default Value: <span id="generalSemFunctionTemplateMeasured_default_value">TSUM(NEW(B)*$)</span></li>
            <li>Lower Bound: <span id="generalSemFunctionTemplateMeasured_lower_bound"></span></li>
            <li>Upper Bound: <span id="generalSemFunctionTemplateMeasured_upper_bound"></span></li>
            <li>Value Type: <span id="generalSemFunctionTemplateMeasured_value_type">String</span></li>
        </ul>

        <h3 id="generalSemParameterTemplate" class="parameter_description">generalSemParameterTemplate</h3>
        <ul class="parameter_description_list">
            <li>Short Description: <span
                    id="generalSemParameterTemplate_short_desc">General function for parameters</span></li>
            <li>Long Description: <span id="generalSemParameterTemplate_long_desc">This template specifies how distributions for parameter terms are to be generated. For help in constructing such templates, see the Generalized SEM PM model.</span>
            </li>
            <li>Default Value: <span id="generalSemParameterTemplate_default_value">Split(-1.0, -0.5, 0.5, 1.0)</span>
            </li>
            <li>Lower Bound: <span id="generalSemParameterTemplate_lower_bound"></span></li>
            <li>Upper Bound: <span id="generalSemParameterTemplate_upper_bound"></span></li>
            <li>Value Type: <span id="generalSemParameterTemplate_value_type">String</span></li>
        </ul>

        <h3 id="ia" class="parameter_description">ia</h3>
        <ul class="parameter_description_list">
            <li>Short Description: <span id="ia_short_desc">IA parameter (GLASSO)</span></li>
            <li>Long Description: <span id="ia_long_desc">The R Fortan implementation of GLASSO (https://CRAN.R-project.org/package=glasso) includes a number of parameters, of which this is one. This is the maximum number of iterations of the optimization loop.</span>
            </li>
            <li>Default Value: <span id="ia_default_value">true</span></li>
            <li>Lower Bound: <span id="ia_lower_bound"></span></li>
            <li>Upper Bound: <span id="ia_upper_bound"></span></li>
            <li>Value Type: <span id="ia_value_type">Boolean</span></li>
        </ul>

        <h3 id="includeNegativeCoefs" class="parameter_description">includeNegativeCoefs</h3>
        <ul class="parameter_description_list">
            <li>Short Description: <span id="includeNegativeCoefs_short_desc">Yes if negative coefficients should be included in the model</span>
            </li>
            <li>Long Description: <span id="includeNegativeCoefs_long_desc">One may include positive coefficients, negative coefficients, or both, in the model. To include negative coefficients, set this parameter to “Yes”.</span>
            </li>
            <li>Default Value: <span id="includeNegativeCoefs_default_value">true</span></li>
            <li>Lower Bound: <span id="includeNegativeCoefs_lower_bound"></span></li>
            <li>Upper Bound: <span id="includeNegativeCoefs_upper_bound"></span></li>
            <li>Value Type: <span id="includeNegativeCoefs_value_type">Boolean</span></li>
        </ul>

        <h3 id="includeNegativeSkewsForBeta" class="parameter_description">includeNegativeSkewsForBeta</h3>
        <ul class="parameter_description_list">
            <li>Short Description: <span id="includeNegativeSkewsForBeta_short_desc">Yes if negative skew values should be included in the model, if Beta errors are chosen</span>
            </li>
            <li>Long Description: <span id="includeNegativeSkewsForBeta_long_desc">Yes if negative skew values should be included in the model, if Beta errors are chosen.</span>
            </li>
            <li>Default Value: <span id="includeNegativeSkewsForBeta_default_value">true</span></li>
            <li>Lower Bound: <span id="includeNegativeSkewsForBeta_lower_bound"></span></li>
            <li>Upper Bound: <span id="includeNegativeSkewsForBeta_upper_bound"></span></li>
            <li>Value Type: <span id="includeNegativeSkewsForBeta_value_type">Boolean</span></li>
        </ul>

        <h3 id="includePositiveCoefs" class="parameter_description">includePositiveCoefs</h3>
        <ul class="parameter_description_list">
            <li>Short Description: <span id="includePositiveCoefs_short_desc">Yes if positive coefficients should be included in the model</span>
            </li>
            <li>Long Description: <span id="includePositiveCoefs_long_desc">e may include positive coefficients, negative coefficients, or both, in the model. To include positive coefficients, set this parameter to “Yes”.</span>
            </li>
            <li>Default Value: <span id="includePositiveCoefs_default_value">true</span></li>
            <li>Lower Bound: <span id="includePositiveCoefs_lower_bound"></span></li>
            <li>Upper Bound: <span id="includePositiveCoefs_upper_bound"></span></li>
            <li>Value Type: <span id="includePositiveCoefs_value_type">Boolean</span></li>
        </ul>

        <h3 id="includePositiveSkewsForBeta" class="parameter_description">includePositiveSkewsForBeta</h3>
        <ul class="parameter_description_list">
            <li>Short Description: <span id="includePositiveSkewsForBeta_short_desc">Yes if positive skew values should be included in the model, if Beta errors are chosen</span>
            </li>
            <li>Long Description: <span id="includePositiveSkewsForBeta_long_desc">Yes if positive skew values should be included in the model, if Beta errors are chosen.</span>
            </li>
            <li>Default Value: <span id="includePositiveSkewsForBeta_default_value">true</span></li>
            <li>Lower Bound: <span id="includePositiveSkewsForBeta_lower_bound"></span></li>
            <li>Upper Bound: <span id="includePositiveSkewsForBeta_upper_bound"></span></li>
            <li>Value Type: <span id="includePositiveSkewsForBeta_value_type">Boolean</span></li>
        </ul>

        <h3 id="intervalBetweenRecordings" class="parameter_description">intervalBetweenRecordings</h3>
        <ul class="parameter_description_list">
            <li>Short Description: <span id="intervalBetweenRecordings_short_desc">Interval between data recordings for the linear Fisher model (min = 1)</span>
            </li>
            <li>Long Description: <span id="intervalBetweenRecordings_long_desc"></span></li>
            <li>Default Value: <span id="intervalBetweenRecordings_default_value">10</span></li>
            <li>Lower Bound: <span id="intervalBetweenRecordings_lower_bound">1</span></li>
            <li>Upper Bound: <span id="intervalBetweenRecordings_upper_bound">2147483647</span></li>
            <li>Value Type: <span id="intervalBetweenRecordings_value_type">Integer</span></li>
            </td>
        </ul>

        <h3 id="intervalBetweenShocks" class="parameter_description">intervalBetweenShocks</h3>
        <ul class="parameter_description_list">
            <li>Short Description: <span id="intervalBetweenShocks_short_desc">Interval beween shocks (R. A. Fisher simulation model) (min = 1)</span>
            </li>
            <li>Long Description: <span id="intervalBetweenShocks_long_desc">This is a parameter for the linear Fisher option. The idea of Fisher model (for the linear case) is to shock the system every so often and let it converge by applying the rules of transformation (that is, the linear model) repeatedly until convergence. This sets the number of step between shocks.</span>
            </li>
            <li>Default Value: <span id="intervalBetweenShocks_default_value">10</span></li>
            <li>Lower Bound: <span id="intervalBetweenShocks_lower_bound">1</span></li>
            <li>Upper Bound: <span id="intervalBetweenShocks_upper_bound">2147483647</span></li>
            <li>Value Type: <span id="intervalBetweenShocks_value_type">Integer</span></li>
            </td>
        </ul>

        <h3 id="ipen" class="parameter_description">ipen</h3>
        <ul class="parameter_description_list">
            <li>Short Description: <span id="ipen_short_desc">IPEN parameter (GLASSO)</span></li>
            <li>Long Description: <span id="ipen_long_desc">The R Fortan implementation of GLASSO (https://CRAN.R-project.org/package=glasso) includes a number of parameters, of which this is one. This is the maximum number of iterations of the optimization loop.</span>
            </li>
            <li>Default Value: <span id="ipen_default_value">false</span></li>
            <li>Lower Bound: <span id="ipen_lower_bound"></span></li>
            <li>Upper Bound: <span id="ipen_upper_bound"></span></li>
            <li>Value Type: <span id="ipen_value_type">Boolean</span></li>
        </ul>

        <h3 id="is" class="parameter_description">is</h3>
        <ul class="parameter_description_list">
            <li>Short Description: <span id="is_short_desc">IS parameter (GLASSO)</span></li>
            <li>Long Description: <span id="is_long_desc">The R Fortan implementation of GLASSO (https://CRAN.R-project.org/package=glasso) includes a number of parameters, of which this is one. This is the maximum number of iterations of the optimization loop.</span>
            </li>
            <li>Default Value: <span id="is_default_value">false</span></li>
            <li>Lower Bound: <span id="is_lower_bound"></span></li>
            <li>Upper Bound: <span id="is_upper_bound"></span></li>
            <li>Value Type: <span id="is_value_type">Boolean</span></li>
        </ul>

        <h3 id="itr" class="parameter_description">itr</h3>
        <ul class="parameter_description_list">
            <li>Short Description: <span id="itr_short_desc">ITR parameter (GLASSO)</span></li>
            <li>Long Description: <span id="itr_long_desc">The R Fortan implementation of GLASSO (https://CRAN.R-project.org/package=glasso) includes a number of parameters, of which this is one. This is the maximum number of iterations of the optimization loop.</span>
            </li>
            <li>Default Value: <span id="itr_default_value">false</span></li>
            <li>Lower Bound: <span id="itr_lower_bound"></span></li>
            <li>Upper Bound: <span id="itr_upper_bound"></span></li>
            <li>Value Type: <span id="itr_value_type">Boolean</span></li>
        </ul>

        <h3 id="kciAlpha" class="parameter_description">kciAlpha</h3>
        <ul class="parameter_description_list">
            <li>Short Description: <span id="kciAlpha_short_desc">Cutoff for p values (alpha) (min = 0.0)</span></li>
            <li>Long Description: <span id="kciAlpha_long_desc">Alpha level (0 to 1)</span></li>
            <li>Default Value: <span id="kciAlpha_default_value">0.05</span></li>
            <li>Lower Bound: <span id="kciAlpha_lower_bound">0.0</span></li>
            <li>Upper Bound: <span id="kciAlpha_upper_bound">1.0</span></li>
            <li>Value Type: <span id="kciAlpha_value_type">Double</span></li>
        </ul>

        <h3 id="kciCutoff" class="parameter_description">kciCutoff</h3>
        <ul class="parameter_description_list">
            <li>Short Description: <span id="kciCutoff_short_desc">Cutoff</span></li>
            <li>Long Description: <span id="kciCutoff_long_desc">Cutoff for p-values.</span></li>
            <li>Default Value: <span id="kciCutoff_default_value">6</span></li>
            <li>Lower Bound: <span id="kciCutoff_lower_bound">1</span></li>
            <li>Upper Bound: <span id="kciCutoff_upper_bound">2147483647</span></li>
            <li>Value Type: <span id="kciCutoff_value_type">Integer</span></li>
            </td>
        </ul>

        <h3 id="kciEpsilon" class="parameter_description">kciEpsilon</h3>
        <ul class="parameter_description_list">
            <li>Short Description: <span
                    id="kciEpsilon_short_desc">Epsilon for Proposition 5, a small positive number</span></li>
            <li>Long Description: <span id="kciEpsilon_long_desc">We have a number of parameters here for the Kernel Conditional Independence Test (KCI). In order to understand the parameters, it is necessary to read the paper on which this test is based, here: Zhang, K., Peters, J., Janzing, D., & Schölkopf, B. (2012). Kernel-based conditional independence test and application in causal discovery. arXiv preprint arXiv:1202.3775. This parameter is the epsilon for Proposition 5, a small positive number. The default value is 0.001; it must be a positive real number.</span>
            </li>
            <li>Default Value: <span id="kciEpsilon_default_value">0.001</span></li>
            <li>Lower Bound: <span id="kciEpsilon_lower_bound">0.0</span></li>
            <li>Upper Bound: <span id="kciEpsilon_upper_bound">Infinity</span></li>
            <li>Value Type: <span id="kciEpsilon_value_type">Double</span></li>
        </ul>

        <h3 id="kciNumBootstraps" class="parameter_description">kciNumBootstraps</h3>
        <ul class="parameter_description_list">
            <li>Short Description: <span id="kciNumBootstraps_short_desc">Number of bootstraps for Theorems 4 and Proposition 5 for KCI</span>
            </li>
            <li>Long Description: <span id="kciNumBootstraps_long_desc">We have a number of parameters here for the Kernel Conditional Independence Test (KCI). In order to understand the parameters, it is necessary to read the paper on which this test is based, here: Zhang, K., Peters, J., Janzing, D., & Schölkopf, B. (2012). Kernel-based conditional independence test and application in causal discovery. arXiv preprint arXiv:1202.3775. This parameter is the number of bootstraps for Theorems 4 and Proposition 5. The default is 5000; it must be positive integer.</span>
            </li>
            <li>Default Value: <span id="kciNumBootstraps_default_value">5000</span></li>
            <li>Lower Bound: <span id="kciNumBootstraps_lower_bound">1</span></li>
            <li>Upper Bound: <span id="kciNumBootstraps_upper_bound">2147483647</span></li>
            <li>Value Type: <span id="kciNumBootstraps_value_type">Integer</span></li>
            </td>
        </ul>

        <h3 id="kciUseAppromation" class="parameter_description">kciUseAppromation</h3>
        <ul class="parameter_description_list">
            <li>Short Description: <span id="kciUseAppromation_short_desc">Use the approximate Gamma approximation algorithm</span>
            </li>
            <li>Long Description: <span id="kciUseAppromation_long_desc">We have a number of parameters here for the Kernel Conditional Independence Test (KCI). In order to understand the parameters, it is necessary to read the paper on which this test is based, here: Zhang, K., Peters, J., Janzing, D., & Schölkopf, B. (2012). Kernel-based conditional independence test and application in causal discovery. arXiv preprint arXiv:1202.3775. If this parameter is set to ‘Yes’, the Gamma approximation algorithm is used, as described in this paper; otherwise, the non-approximate procedure is used.</span>
            </li>
            <li>Default Value: <span id="kciUseAppromation_default_value">true</span></li>
            <li>Lower Bound: <span id="kciUseAppromation_lower_bound"></span></li>
            <li>Upper Bound: <span id="kciUseAppromation_upper_bound"></span></li>
            <li>Value Type: <span id="kciUseAppromation_value_type">Boolean</span></li>
        </ul>

        <h3 id="kernelMultiplier" class="parameter_description">kernelMultiplier</h3>
        <ul class="parameter_description_list">
            <li>Short Description: <span id="kernelMultiplier_short_desc">Bowman and Azzalini (1997) default kernel bandwidhts should be multiplied by...</span>
            </li>
            <li>Long Description: <span id="kernelMultiplier_long_desc">For the conditional correlation algorithm. Bowman, A. W., & Azzalini, A. (1997, Applied smoothing techniques for data analysis: the kernel approach with S-Plus illustrations (Vol. 18), OUP Oxford), give a formula for default optimal kernel widths. We allow these defaults to be multiplied by some factor, which we call the “kernel multiplier”, to capture more or less than this optimal signal. This multiplier must be a positive real number.</span>
            </li>
            <li>Default Value: <span id="kernelMultiplier_default_value">1.0</span></li>
            <li>Lower Bound: <span id="kernelMultiplier_lower_bound">4.9E-324</span></li>
            <li>Upper Bound: <span id="kernelMultiplier_upper_bound">Infinity</span></li>
            <li>Value Type: <span id="kernelMultiplier_value_type">Double</span></li>
        </ul>

        <h3 id="kernelRegressionSampleSize" class="parameter_description">kernelRegressionSampleSize</h3>
        <ul class="parameter_description_list">
            <li>Short Description: <span id="kernelRegressionSampleSize_short_desc">Minimum sample size to use per conditioning for kernel regression</span>
            </li>
            <li>Long Description: <span id="kernelRegressionSampleSize_long_desc">Kernel regression for X _||_ Y | Z looks for dependencies between X and Y for Z values near to some particular Z values of interest. One can find the m nearest points to a given Z = z’ by expanding the search radius until you get that many points. This parameter specifies the smallest such set of nearest points on which to allow a judgment to be based.</span>
            </li>
            <li>Default Value: <span id="kernelRegressionSampleSize_default_value">100</span></li>
            <li>Lower Bound: <span id="kernelRegressionSampleSize_lower_bound">-2147483648</span></li>
            <li>Upper Bound: <span id="kernelRegressionSampleSize_upper_bound">2147483647</span></li>
            <li>Value Type: <span id="kernelRegressionSampleSize_value_type">Integer</span></li>
            </td>
        </ul>

        <h3 id="kernelType" class="parameter_description">kernelType</h3>
        <ul class="parameter_description_list">
            <li>Short Description: <span id="kernelType_short_desc">Kernel type (1 = Gaussian, 2 = Epinechnikov)</span>
            </li>
            <li>Long Description: <span id="kernelType_long_desc">For CCI, this determine which kernel type will be used (1 = Gaussian, 2 = Epinechnikov).</span>
            </li>
            <li>Default Value: <span id="kernelType_default_value">2</span></li>
            <li>Lower Bound: <span id="kernelType_lower_bound">1</span></li>
            <li>Upper Bound: <span id="kernelType_upper_bound">2</span></li>
            <li>Value Type: <span id="kernelType_value_type">Integer</span></li>
            </td>
        </ul>

        <h3 id="kernelWidth" class="parameter_description">kernelWidth</h3>
        <ul class="parameter_description_list">
            <li>Short Description: <span id="kernelWidth_short_desc">Kernel width</span></li>
            <li>Long Description: <span id="kernelWidth_long_desc">A larger kernel width means that more information will be taken into account but possibly less focused information.</span>
            </li>
            <li>Default Value: <span id="kernelWidth_default_value">1.0</span></li>
            <li>Lower Bound: <span id="kernelWidth_lower_bound">4.9E-324</span></li>
            <li>Upper Bound: <span id="kernelWidth_upper_bound">Infinity</span></li>
            <li>Value Type: <span id="kernelWidth_value_type">Double</span></li>
        </ul>

        <h3 id="latentMeasuredImpureParents" class="parameter_description">latentMeasuredImpureParents</h3>
        <ul class="parameter_description_list">
            <li>Short Description: <span id="latentMeasuredImpureParents_short_desc">Number of Latent --> Measured impure edges</span>
            </li>
            <li>Long Description: <span id="latentMeasuredImpureParents_long_desc">It is possible for structural nodes to have as children measured variables that are children of other structural nodes. These edges in the graph will be considered impure.</span>
            </li>
            <li>Default Value: <span id="latentMeasuredImpureParents_default_value">0</span></li>
            <li>Lower Bound: <span id="latentMeasuredImpureParents_lower_bound">-2147483648</span></li>
            <li>Upper Bound: <span id="latentMeasuredImpureParents_upper_bound">2147483647</span></li>
            <li>Value Type: <span id="latentMeasuredImpureParents_value_type">Integer</span></li>
            </td>
        </ul>

        <h3 id="lowerBound" class="parameter_description">lowerBound</h3>
        <ul class="parameter_description_list">
            <li>Short Description: <span id="lowerBound_short_desc">Lower bound cutoff threshold</span></li>
            <li>Long Description: <span id="lowerBound_long_desc">null</span></li>
            <li>Default Value: <span id="lowerBound_default_value">0.3</span></li>
            <li>Lower Bound: <span id="lowerBound_lower_bound">0.0</span></li>
            <li>Upper Bound: <span id="lowerBound_upper_bound">1.0</span></li>
            <li>Value Type: <span id="lowerBound_value_type">Double</span></li>
        </ul>

        <h3 id="maxCategories" class="parameter_description">maxCategories</h3>
        <ul class="parameter_description_list">
            <li>Short Description: <span id="maxCategories_short_desc">Maximum number of categories (min = 2)</span>
            </li>
            <li>Long Description: <span id="maxCategories_long_desc">The maximum number of categories to be used for randomly generated discrete variables. The default is 2. This needs to be greater or equal to than the minimum number of categories.</span>
            </li>
            <li>Default Value: <span id="maxCategories_default_value">3</span></li>
            <li>Lower Bound: <span id="maxCategories_lower_bound">2</span></li>
            <li>Upper Bound: <span id="maxCategories_upper_bound">2147483647</span></li>
            <li>Value Type: <span id="maxCategories_value_type">Integer</span></li>
            </td>
        </ul>

        <h3 id="maxDegree" class="parameter_description">maxDegree</h3>
        <ul class="parameter_description_list">
            <li>Short Description: <span id="maxDegree_short_desc">The maximum degree of the graph (min 0)</span>
            </li>
            <li>Long Description: <span id="maxDegree_long_desc">It is possible for a random graph to have a single node with very high degree—i.e. number of adjacent edges. This parameter places an upper bound on the maximum such degree. If no limit is to be placed on the maximum degree, use the value -1.</span>
            </li>
            <li>Default Value: <span id="maxDegree_default_value">100</span></li>
            <li>Lower Bound: <span id="maxDegree_lower_bound">0</span></li>
            <li>Upper Bound: <span id="maxDegree_upper_bound">2147483647</span></li>
            <li>Value Type: <span id="maxDegree_value_type">Integer</span></li>
            </td>
        </ul>

        <h3 id="maxDegreeFges" class="parameter_description">maxDegreeFges</h3>
        <ul class="parameter_description_list">
            <li>Short Description: <span id="maxDegreeFges_short_desc">The maximum degree of the graph for FGES (min = -1 = UNLIMITED)</span>
            </li>
            <li>Long Description: <span id="maxDegreeFges_long_desc">The maximum degree of the graph for FGES</span>
            </li>
            <li>Default Value: <span id="maxDegreeFges_default_value">-1</span></li>
            <li>Lower Bound: <span id="maxDegreeFges_lower_bound">-1</span></li>
            <li>Upper Bound: <span id="maxDegreeFges_upper_bound">2147483647</span></li>
            <li>Value Type: <span id="maxDegreeFges_value_type">Integer</span></li>
            </td>
        </ul>

        <h3 id="maxDistinctValuesDiscrete" class="parameter_description">maxDistinctValuesDiscrete</h3>
        <ul class="parameter_description_list">
            <li>Short Description: <span id="maxDistinctValuesDiscrete_short_desc">The maximum number of distinct values in a column for discrete variables (min = 0)</span>
            </li>
            <li>Long Description: <span id="maxDistinctValuesDiscrete_long_desc">Discrete variables will be simulated using any number of categories from 2 up to this maximum. If set to 0 or 1, discrete variables will not be generated.</span>
            </li>
            <li>Default Value: <span id="maxDistinctValuesDiscrete_default_value">0</span></li>
            <li>Lower Bound: <span id="maxDistinctValuesDiscrete_lower_bound">0</span></li>
            <li>Upper Bound: <span id="maxDistinctValuesDiscrete_upper_bound">2147483647</span></li>
            <li>Value Type: <span id="maxDistinctValuesDiscrete_value_type">Integer</span></li>
            </td>
        </ul>

        <h3 id="maxIndegree" class="parameter_description">maxIndegree</h3>
        <ul class="parameter_description_list">
            <li>Short Description: <span id="maxIndegree_short_desc">Maximum indegree of graph (min = 1)</span></li>
            <li>Long Description: <span id="maxIndegree_long_desc">It is possible for a random graph to have a node in which there is a very large “indegree”—that is, number of parents, or number of edges into that node. This parameter places a bound on the maximum such indegree. If no limit is to be placed on the maximum indegree, use the value -1.</span>
            </li>
            <li>Default Value: <span id="maxIndegree_default_value">100</span></li>
            <li>Lower Bound: <span id="maxIndegree_lower_bound">1</span></li>
            <li>Upper Bound: <span id="maxIndegree_upper_bound">2147483647</span></li>
            <li>Value Type: <span id="maxIndegree_value_type">Integer</span></li>
            </td>
        </ul>

        <h3 id="maxIterations" class="parameter_description">maxIterations</h3>
        <ul class="parameter_description_list">
            <li>Short Description: <span id="maxIterations_short_desc">The maximum number of iterations the algorithm should go through orienting edges</span>
            </li>
            <li>Long Description: <span id="maxIterations_long_desc">In orienting, this algorith may go through a number of iterations, conditioning on more and more variables until orientations are set. This sets that number.</span>
            </li>
            <li>Default Value: <span id="maxIterations_default_value">15</span></li>
            <li>Lower Bound: <span id="maxIterations_lower_bound">0</span></li>
            <li>Upper Bound: <span id="maxIterations_upper_bound">2147483647</span></li>
            <li>Value Type: <span id="maxIterations_value_type">Integer</span></li>
            </td>
        </ul>

        <h3 id="maxOutdegree" class="parameter_description">maxOutdegree</h3>
        <ul class="parameter_description_list">
            <li>Short Description: <span id="maxOutdegree_short_desc">Maximum outdegree of graph (min = 1)</span></li>
            <li>Long Description: <span id="maxOutdegree_long_desc">It is possible for a random graph to have a node in which there is a very large “outdegree”—that is, number of children, or number of edges out of that node. This parameter places a bound on the maximum such outdegree. If no limit is to be placed on the max outdegree, use the value -1.</span>
            </li>
            <li>Default Value: <span id="maxOutdegree_default_value">100</span></li>
            <li>Lower Bound: <span id="maxOutdegree_lower_bound">1</span></li>
            <li>Upper Bound: <span id="maxOutdegree_upper_bound">2147483647</span></li>
            <li>Value Type: <span id="maxOutdegree_value_type">Integer</span></li>
            </td>
        </ul>

        <h3 id="maxPOrientationMaxPathLength" class="parameter_description">maxPOrientationMaxPathLength</h3>
        <ul class="parameter_description_list">
            <li>Short Description: <span id="maxPOrientationMaxPathLength_short_desc">Maximum path length for the unshielded collider heuristic for max P (min = 0)</span>
            </li>
            <li>Long Description: <span id="maxPOrientationMaxPathLength_long_desc">For the Max P “heuristic” to work, it must be the case that X and Z are only weakly associated—that is, that paths between them are not too short. This bounds the length of paths for this purpose.</span>
            </li>
            <li>Default Value: <span id="maxPOrientationMaxPathLength_default_value">3</span></li>
            <li>Lower Bound: <span id="maxPOrientationMaxPathLength_lower_bound">0</span></li>
            <li>Upper Bound: <span id="maxPOrientationMaxPathLength_upper_bound">2147483647</span></li>
            <li>Value Type: <span id="maxPOrientationMaxPathLength_value_type">Integer</span></li>
            </td>
        </ul>

        <h3 id="maxPathLength" class="parameter_description">maxPathLength</h3>
        <ul class="parameter_description_list">
            <li>Short Description: <span id="maxPathLength_short_desc">The maximum length for any discriminating path. -1 if unlimited (min = -1)</span>
            </li>
            <li>Long Description: <span id="maxPathLength_long_desc">See Spirtes, Glymour, and Scheines (2000), Causation, Prediction, and Search for the definition of discrimination path. Finding discriminating paths can be expensive. This sets the maximum length of such paths that the algorithm tries to find.</span>
            </li>
            <li>Default Value: <span id="maxPathLength_default_value">-1</span></li>
            <li>Lower Bound: <span id="maxPathLength_lower_bound">-1</span></li>
            <li>Upper Bound: <span id="maxPathLength_upper_bound">2147483647</span></li>
            <li>Value Type: <span id="maxPathLength_value_type">Integer</span></li>
            </td>
        </ul>

        <h3 id="maxit" class="parameter_description">maxit</h3>
        <ul class="parameter_description_list">
            <li>Short Description: <span id="maxit_short_desc">MAXIT parameter (GLASSO) (min = 1)</span></li>
            <li>Long Description: <span id="maxit_long_desc">The R Fortan implementation of GLASSO (https://CRAN.R-project.org/package=glasso) includes a number of parameters, of which this is one. This is the maximum number of iterations of the optimization loop.</span>
            </li>
            <li>Default Value: <span id="maxit_default_value">10000</span></li>
            <li>Lower Bound: <span id="maxit_lower_bound">1</span></li>
            <li>Upper Bound: <span id="maxit_upper_bound">2147483647</span></li>
            <li>Value Type: <span id="maxit_value_type">Integer</span></li>
            </td>
        </ul>

        <h3 id="meanHigh" class="parameter_description">meanHigh</h3>
        <ul class="parameter_description_list">
            <li>Short Description: <span id="meanHigh_short_desc">High end of mean range (min = 0.0)</span></li>
            <li>Long Description: <span id="meanHigh_long_desc">For a linear model, means of variables may be randomly shifted. The default is for there to be no shift, but shifts from a minimum value to a maximum value may be specified. The minimum must be less than or equal to the maximum.</span>
            </li>
            <li>Default Value: <span id="meanHigh_default_value">1.5</span></li>
            <li>Lower Bound: <span id="meanHigh_lower_bound">0.0</span></li>
            <li>Upper Bound: <span id="meanHigh_upper_bound">1.7976931348623157E308</span></li>
            <li>Value Type: <span id="meanHigh_value_type">Double</span></li>
        </ul>

        <h3 id="meanLow" class="parameter_description">meanLow</h3>
        <ul class="parameter_description_list">
            <li>Short Description: <span id="meanLow_short_desc">Low end of mean range (min = 0.0)</span></li>
            <li>Long Description: <span id="meanLow_long_desc">For a linear model, means of variables may be randomly shifted. The default is for there to be no shift, but shifts from a minimum value to a maximum value may be specified. The minimum must be less than or equal to the maximum.</span>
            </li>
            <li>Default Value: <span id="meanLow_default_value">0.5</span></li>
            <li>Lower Bound: <span id="meanLow_lower_bound">0.0</span></li>
            <li>Upper Bound: <span id="meanLow_upper_bound">1.7976931348623157E308</span></li>
            <li>Value Type: <span id="meanLow_value_type">Double</span></li>
        </ul>

        <h3 id="measuredMeasuredImpureAssociations" class="parameter_description">
            measuredMeasuredImpureAssociations</h3>
        <ul class="parameter_description_list">
            <li>Short Description: <span id="measuredMeasuredImpureAssociations_short_desc">Number of Measured <-> Measured impure edges</span>
            </li>
            <li>Long Description: <span id="measuredMeasuredImpureAssociations_long_desc">It is possible for measures from two different structural nodes to be confounded. These confounding (bidirected) edges will be considered to be impure.</span>
            </li>
            <li>Default Value: <span id="measuredMeasuredImpureAssociations_default_value">0</span></li>
            <li>Lower Bound: <span id="measuredMeasuredImpureAssociations_lower_bound">-2147483648</span></li>
            <li>Upper Bound: <span id="measuredMeasuredImpureAssociations_upper_bound">2147483647</span></li>
            <li>Value Type: <span id="measuredMeasuredImpureAssociations_value_type">Integer</span></li>
            </td>
        </ul>

        <h3 id="measuredMeasuredImpureParents" class="parameter_description">measuredMeasuredImpureParents</h3>
        <ul class="parameter_description_list">
            <li>Short Description: <span id="measuredMeasuredImpureParents_short_desc">Number of Measured --> Measured impure edges</span>
            </li>
            <li>Long Description: <span id="measuredMeasuredImpureParents_long_desc">It is possible for measures from two different structural nodes to have directed edges between them. These edges will be considered to be impure.</span>
            </li>
            <li>Default Value: <span id="measuredMeasuredImpureParents_default_value">0</span></li>
            <li>Lower Bound: <span id="measuredMeasuredImpureParents_lower_bound">-2147483648</span></li>
            <li>Upper Bound: <span id="measuredMeasuredImpureParents_upper_bound">2147483647</span></li>
            <li>Value Type: <span id="measuredMeasuredImpureParents_value_type">Integer</span></li>
            </td>
        </ul>

        <h3 id="measurementModelDegree" class="parameter_description">measurementModelDegree</h3>
        <ul class="parameter_description_list">
            <li>Short Description: <span id="measurementModelDegree_short_desc">Number of measurements per Latent</span>
            </li>
            <li>Long Description: <span id="measurementModelDegree_long_desc">Each structural node in the MIM will be created to have this many measured children.</span>
            </li>
            <li>Default Value: <span id="measurementModelDegree_default_value">5</span></li>
            <li>Lower Bound: <span id="measurementModelDegree_lower_bound">-2147483648</span></li>
            <li>Upper Bound: <span id="measurementModelDegree_upper_bound">2147483647</span></li>
            <li>Value Type: <span id="measurementModelDegree_value_type">Integer</span></li>
            </td>
        </ul>

        <h3 id="measurementVariance" class="parameter_description">measurementVariance</h3>
        <ul class="parameter_description_list">
            <li>Short Description: <span id="measurementVariance_short_desc">Additive measurement noise variance (min = 0.0)</span>
            </li>
            <li>Long Description: <span id="measurementVariance_long_desc">One difficult problem one encounters for analyzing real data is measurement noise—that is, once the actual values V of a variable are determined, there is some additional noise M added on top of that, so that the effect value is V + M, not V. We will assume here what is often assumed, that this noise is additive and Gaussian, with some variance. If this parameter value is set to zero, no measurement noise is added to the dataset per variable. Otherwise, if the value is greater than zero, independent Gaussian noise will be added with mean zero and the given variance.</span>
            </li>
            <li>Default Value: <span id="measurementVariance_default_value">0.0</span></li>
            <li>Lower Bound: <span id="measurementVariance_lower_bound">0.0</span></li>
            <li>Upper Bound: <span id="measurementVariance_upper_bound">1.7976931348623157E308</span></li>
            <li>Value Type: <span id="measurementVariance_value_type">Double</span></li>
            </li>
        </ul>

        <h3 id="mgmParam1" class="parameter_description">mgmParam1</h3>
        <ul class="parameter_description_list">
            <li>Short Description: <span id="mgmParam1_short_desc">MGM tuning parameter #1 (min = 0.0)</span></li>
            <li>Long Description: <span id="mgmParam1_long_desc">The MGM algorithm has three internal tuning parameters, of which this is one.</span>
            </li>
            <li>Default Value: <span id="mgmParam1_default_value">0.1</span></li>
            <li>Lower Bound: <span id="mgmParam1_lower_bound">0.0</span></li>
            <li>Upper Bound: <span id="mgmParam1_upper_bound">1.7976931348623157E308</span></li>
            <li>Value Type: <span id="mgmParam1_value_type">Double</span></li>
            </li>
        </ul>

        <h3 id="mgmParam2" class="parameter_description">mgmParam2</h3>
        <ul class="parameter_description_list">
            <li>Short Description: <span id="mgmParam2_short_desc">MGM tuning parameter #2 (min = 0.0)</span></li>
            <li>Long Description: <span id="mgmParam2_long_desc">The MGM algorithm has three internal tuning parameters, of which this is one.</span>
            </li>
            <li>Default Value: <span id="mgmParam2_default_value">0.1</span></li>
            <li>Lower Bound: <span id="mgmParam2_lower_bound">0.0</span></li>
            <li>Upper Bound: <span id="mgmParam2_upper_bound">1.7976931348623157E308</span></li>
            <li>Value Type: <span id="mgmParam2_value_type">Double</span></li>
            </li>
        </ul>

        <h3 id="mgmParam3" class="parameter_description">mgmParam3</h3>
        <ul class="parameter_description_list">
            <li>Short Description: <span id="mgmParam3_short_desc">MGM tuning parameter #3 (min = 0.0)</span></li>
            <li>Long Description: <span id="mgmParam3_long_desc">The MGM algorithm has three internal tuning parameters, of which this is one.</span>
            </li>
            <li>Default Value: <span id="mgmParam3_default_value">0.1</span></li>
            <li>Lower Bound: <span id="mgmParam3_lower_bound">0.0</span></li>
            <li>Upper Bound: <span id="mgmParam3_upper_bound">1.7976931348623157E308</span></li>
            <li>Value Type: <span id="mgmParam3_value_type">Double</span></li>
            </li>
        </ul>

        <h3 id="minCategories" class="parameter_description">minCategories</h3>
        <ul class="parameter_description_list">
            <li>Short Description: <span id="minCategories_short_desc">Minimum number of categories (min = 2)</span>
            </li>
            <li>Long Description: <span id="minCategories_long_desc">The minimum number of categories to be used for randomly generated discrete variables. The default is 2.</span>
            </li>
            <li>Default Value: <span id="minCategories_default_value">3</span></li>
            <li>Lower Bound: <span id="minCategories_lower_bound">2</span></li>
            <li>Upper Bound: <span id="minCategories_upper_bound">2147483647</span></li>
            <li>Value Type: <span id="minCategories_value_type">Integer</span></li>
            </td>
        </ul>

        <h3 id="noRandomlyDeterminedIndependence" class="parameter_description">noRandomlyDeterminedIndependence</h3>
        <ul class="parameter_description_list">
            <li>Short Description: <span id="noRandomlyDeterminedIndependence_short_desc">Yes, if use the cutoff threshold for the independence test.</span>
            </li>
            <li>Long Description: <span id="noRandomlyDeterminedIndependence_long_desc">null</span></li>
            <li>Default Value: <span id="noRandomlyDeterminedIndependence_default_value">false</span></li>
            <li>Lower Bound: <span id="noRandomlyDeterminedIndependence_lower_bound"></span></li>
            <li>Upper Bound: <span id="noRandomlyDeterminedIndependence_upper_bound"></span></li>
            <li>Value Type: <span id="noRandomlyDeterminedIndependence_value_type">Boolean</span></li>
        </ul>

        <h3 id="numBasisFunctions" class="parameter_description">numBasisFunctions</h3>
        <ul class="parameter_description_list">
            <li>Short Description: <span id="numBasisFunctions_short_desc">Number of functions to use in (truncated) basis</span>
            </li>
            <li>Long Description: <span id="numBasisFunctions_long_desc">The types of bases that we’re using here (Gaussian, Epinechnikov) have an infinite number of functions in them, but we’re only using a finite number of them, the most significant ones. This parameter specifies how many of the most significant basis functions to use. The default is 30.</span>
            </li>
            <li>Default Value: <span id="numBasisFunctions_default_value">30</span></li>
            <li>Lower Bound: <span id="numBasisFunctions_lower_bound">1</span></li>
            <li>Upper Bound: <span id="numBasisFunctions_upper_bound">2147483647</span></li>
            <li>Value Type: <span id="numBasisFunctions_value_type">Integer</span></li>
            </td>
        </ul>

        <h3 id="numBscBootstrapSamples" class="parameter_description">numBscBootstrapSamples</h3>
        <ul class="parameter_description_list">
            <li>Short Description: <span id="numBscBootstrapSamples_short_desc">The number of bootstrappings drawing from posterior dist. (min = 1)</span>
            </li>
            <li>Long Description: <span id="numBscBootstrapSamples_long_desc">null</span></li>
            <li>Default Value: <span id="numBscBootstrapSamples_default_value">50</span></li>
            <li>Lower Bound: <span id="numBscBootstrapSamples_lower_bound">1</span></li>
            <li>Upper Bound: <span id="numBscBootstrapSamples_upper_bound">2147483647</span></li>
            <li>Value Type: <span id="numBscBootstrapSamples_value_type">Integer</span></li>
            </td>
        </ul>

        <h3 id="numCategories" class="parameter_description">numCategories</h3>
        <ul class="parameter_description_list">
            <li>Short Description: <span id="numCategories_short_desc">Number of categories for discrete variables (min = 2)</span>
            </li>
            <li>Long Description: <span id="numCategories_long_desc">The number of categories to be used for randomly generated discrete variables. The default is 4; the minimum is 2.</span>
            </li>
            <li>Default Value: <span id="numCategories_default_value">4</span></li>
            <li>Lower Bound: <span id="numCategories_lower_bound">2</span></li>
            <li>Upper Bound: <span id="numCategories_upper_bound">2147483647</span></li>
            <li>Value Type: <span id="numCategories_value_type">Integer</span></li>
            </td>
        </ul>

        <h3 id="numCategoriesToDiscretize" class="parameter_description">numCategoriesToDiscretize</h3>
        <ul class="parameter_description_list">
            <li>Short Description: <span id="numCategoriesToDiscretize_short_desc">The number of categories used to discretize continuous variables, if necessary (min = 2)</span>
            </li>
            <li>Long Description: <span id="numCategoriesToDiscretize_long_desc">If the exact algorithm is desired for discrete children and continuous parents is not used, the conditional Gaussian likelihood needs to keep a copy of all continuous variables on hand, discretized with a certain number of categories. This parameter gives the number of categories to use for this second backup copy of the continuous variables.</span>
            </li>
            <li>Default Value: <span id="numCategoriesToDiscretize_default_value">3</span></li>
            <li>Lower Bound: <span id="numCategoriesToDiscretize_lower_bound">2</span></li>
            <li>Upper Bound: <span id="numCategoriesToDiscretize_upper_bound">2147483647</span></li>
            <li>Value Type: <span id="numCategoriesToDiscretize_value_type">Integer</span></li>
            </td>
        </ul>

        <h3 id="numLags" class="parameter_description">numLags</h3>
        <ul class="parameter_description_list">
            <li>Short Description: <span id="numLags_short_desc">The number of lags in the time lag model</span></li>
            <li>Long Description: <span id="numLags_long_desc">A time lag model may take variables from previous time steps into account. This determines how many steps back these relevant variables might go.</span>
            </li>
            <li>Default Value: <span id="numLags_default_value">1</span></li>
            <li>Lower Bound: <span id="numLags_lower_bound">-2147483648</span></li>
            <li>Upper Bound: <span id="numLags_upper_bound">2147483647</span></li>
            <li>Value Type: <span id="numLags_value_type">Integer</span></li>
            </td>
        </ul>

        <h3 id="numLatents" class="parameter_description">numLatents</h3>
        <ul class="parameter_description_list">
            <li>Short Description: <span id="numLatents_short_desc">Number of latent variables (min = 0)</span></li>
            <li>Long Description: <span id="numLatents_long_desc">A latent (or ‘unmeasured’) variable is one for which values are not recorded in the dataset being analyzed. These are variables that affect the measured variables but which are not included in the final dataset. This situation comes up frequently when analyzing real data, so it is important to be able to generate random datasets with this feature, in order to see how the algorithms react to the existence of latent variables. Some algorithms, like FCI, FFCI, FOFC, FTFC, and such, are correct when some variables not measured affect the data.</span>
            </li>
            <li>Default Value: <span id="numLatents_default_value">0</span></li>
            <li>Lower Bound: <span id="numLatents_lower_bound">0</span></li>
            <li>Upper Bound: <span id="numLatents_upper_bound">2147483647</span></li>
            <li>Value Type: <span id="numLatents_value_type">Integer</span></li>
            </td>
        </ul>

        <h3 id="numMeasures" class="parameter_description">numMeasures</h3>
        <ul class="parameter_description_list">
            <li>Short Description: <span id="numMeasures_short_desc">Number of measured variables (min = 1)</span></li>
            <li>Long Description: <span id="numMeasures_long_desc">A measured variable is one for which values are recorded in the dataset being analyzed. This parameter sets the number of measured variables to be randomly simulated; this will be the number of columns in the dataset.</span>
            </li>
            <li>Default Value: <span id="numMeasures_default_value">10</span></li>
            <li>Lower Bound: <span id="numMeasures_lower_bound">1</span></li>
            <li>Upper Bound: <span id="numMeasures_upper_bound">2147483647</span></li>
            <li>Value Type: <span id="numMeasures_value_type">Integer</span></li>
            </td>
        </ul>

        <h3 id="numRandomizedSearchModels" class="parameter_description">numRandomizedSearchModels</h3>
        <ul class="parameter_description_list">
            <li>Short Description: <span id="numRandomizedSearchModels_short_desc">The number of search probabilistic model (min = 1)</span>
            </li>
            <li>Long Description: <span id="numRandomizedSearchModels_long_desc">null</span></li>
            <li>Default Value: <span id="numRandomizedSearchModels_default_value">10</span></li>
            <li>Lower Bound: <span id="numRandomizedSearchModels_lower_bound">1</span></li>
            <li>Upper Bound: <span id="numRandomizedSearchModels_upper_bound">2147483647</span></li>
            <li>Value Type: <span id="numRandomizedSearchModels_value_type">Integer</span></li>
            </td>
        </ul>

        <h3 id="numRuns" class="parameter_description">numRuns</h3>
        <ul class="parameter_description_list">
            <li>Short Description: <span id="numRuns_short_desc">Number of runs (min = 1)</span></li>
            <li>Long Description: <span id="numRuns_long_desc">An analysis(randomly pick graph, randomly simulate a dataset, run an algorithm on it, look at the result) may be run over and over again, repeatedly, and results summarized. This parameter indicates the number of repetitions that should be done for the analysis. The minimum is 1.</span>
            </li>
            <li>Default Value: <span id="numRuns_default_value">1</span></li>
            <li>Lower Bound: <span id="numRuns_lower_bound">1</span></li>
            <li>Upper Bound: <span id="numRuns_upper_bound">2147483647</span></li>
            <li>Value Type: <span id="numRuns_value_type">Integer</span></li>
            </td>
        </ul>

        <h3 id="numStructuralEdges" class="parameter_description">numStructuralEdges</h3>
        <ul class="parameter_description_list">
            <li>Short Description: <span id="numStructuralEdges_short_desc">Number of structural edges</span></li>
            <li>Long Description: <span id="numStructuralEdges_long_desc">This is a parameter for generating random multiple indictor models (MIMs). A structural edge is an edge connecting two structural nodes.</span>
            </li>
            <li>Default Value: <span id="numStructuralEdges_default_value">3</span></li>
            <li>Lower Bound: <span id="numStructuralEdges_lower_bound">-2147483648</span></li>
            <li>Upper Bound: <span id="numStructuralEdges_upper_bound">2147483647</span></li>
            <li>Value Type: <span id="numStructuralEdges_value_type">Integer</span></li>
            </td>
        </ul>

        <h3 id="numStructuralNodes" class="parameter_description">numStructuralNodes</h3>
        <ul class="parameter_description_list">
            <li>Short Description: <span id="numStructuralNodes_short_desc">Number of structural nodes</span></li>
            <li>Long Description: <span id="numStructuralNodes_long_desc">This is a parameter for generating random multiple indictor models (MIMs). A structural node is one of the latent variables in the model; each structural node has a number of child measured variables.</span>
            </li>
            <li>Default Value: <span id="numStructuralNodes_default_value">3</span></li>
            <li>Lower Bound: <span id="numStructuralNodes_lower_bound">-2147483648</span></li>
            <li>Upper Bound: <span id="numStructuralNodes_upper_bound">2147483647</span></li>
            <li>Value Type: <span id="numStructuralNodes_value_type">Integer</span></li>
            </td>
        </ul>

        <h3 id="numberResampling" class="parameter_description">numberResampling</h3>
        <ul class="parameter_description_list">
            <li>Short Description: <span id="numberResampling_short_desc">The number of bootstraps/resampling iterations (min = 0)</span>
            </li>
            <li>Long Description: <span id="numberResampling_long_desc">For bootstrapping, the number of bootstrap iterations that should be done by the algorithm, with results summarized.</span>
            </li>
            <li>Default Value: <span id="numberResampling_default_value">0</span></li>
            <li>Lower Bound: <span id="numberResampling_lower_bound">0</span></li>
            <li>Upper Bound: <span id="numberResampling_upper_bound">2147483647</span></li>
            <li>Value Type: <span id="numberResampling_value_type">Integer</span></li>
            </td>
        </ul>

        <h3 id="orientTowardDConnections" class="parameter_description">orientTowardDConnections</h3>
        <ul class="parameter_description_list">
            <li>Short Description: <span id="orientTowardDConnections_short_desc">Yes if Richardson's step C (orient toward d-connection) should be used</span>
            </li>
            <li>Long Description: <span id="orientTowardDConnections_long_desc">Please see the description of this algorithm in Thomas Richardson and Peter Spirtes in Chapter 7 of Computation, Causation, & Discovery by Glymour and Cooper eds.</span>
            </li>
            <li>Default Value: <span id="orientTowardDConnections_default_value">true</span></li>
            <li>Lower Bound: <span id="orientTowardDConnections_lower_bound"></span></li>
            <li>Upper Bound: <span id="orientTowardDConnections_upper_bound"></span></li>
            <li>Value Type: <span id="orientTowardDConnections_value_type">Boolean</span></li>
        </ul>

        <h3 id="orientVisibleFeedbackLoops" class="parameter_description">orientVisibleFeedbackLoops</h3>
        <ul class="parameter_description_list">
            <li>Short Description: <span id="orientVisibleFeedbackLoops_short_desc">Yes if visible feedback loops should be oriented</span>
            </li>
            <li>Long Description: <span id="orientVisibleFeedbackLoops_long_desc">Please see the description of this algorithm in Thomas Richardson and Peter Spirtes in Chapter 7 of Computation, Causation, & Discovery by Glymour and Cooper eds.</span>
            </li>
            <li>Default Value: <span id="orientVisibleFeedbackLoops_default_value">true</span></li>
            <li>Lower Bound: <span id="orientVisibleFeedbackLoops_lower_bound"></span></li>
            <li>Upper Bound: <span id="orientVisibleFeedbackLoops_upper_bound"></span></li>
            <li>Value Type: <span id="orientVisibleFeedbackLoops_value_type">Boolean</span></li>
        </ul>

        <h3 id="outputRBD" class="parameter_description">outputRBD</h3>
        <ul class="parameter_description_list">
            <li>Short Description: <span id="outputRBD_short_desc">Constraint Scoring: Yes: Dependent Scoring, No: Independent Scoring.</span>
            </li>
            <li>Long Description: <span id="outputRBD_long_desc">null</span></li>
            <li>Default Value: <span id="outputRBD_default_value">true</span></li>
            <li>Lower Bound: <span id="outputRBD_lower_bound"></span></li>
            <li>Upper Bound: <span id="outputRBD_upper_bound"></span></li>
            <li>Value Type: <span id="outputRBD_value_type">Boolean</span></li>
        </ul>

        <h3 id="penaltyDiscount" class="parameter_description">penaltyDiscount</h3>
        <ul class="parameter_description_list">
            <li>Short Description: <span id="penaltyDiscount_short_desc">Penalty discount (min = 0.0)</span></li>
            <li>Long Description: <span id="penaltyDiscount_long_desc">A BIC score is of the form 2L – k ln N, where L is the likelihood, k the number of degrees of freedom, and N the sample size. Tests based on this statistic can often yield too dense a graph; to compensate for this, we add a factor c, as follows: 2L – c k ln N, where usually c >= 1. If c is chosen to be greater than 1, say 2, the output graph will be sparser. We call this c the “penalty discount”; similar mechanisms have been proposed elsewhere.</span>
            </li>
            <li>Default Value: <span id="penaltyDiscount_default_value">1.0</span></li>
            <li>Lower Bound: <span id="penaltyDiscount_lower_bound">0.0</span></li>
            <li>Upper Bound: <span id="penaltyDiscount_upper_bound">1.7976931348623157E308</span></li>
            <li>Value Type: <span id="penaltyDiscount_value_type">Double</span></li>
        </ul>

        <h3 id="thresholdAlpha" class="parameter_description">errorThreshold</h3>
        <ul class="parameter_description_list">
            <li>Short Description: <span id="thresholdAlpha_short_desc">Error Threshold</span></li>
            <li>Long Description: <span id="thresholdAlpha_long_desc">Adjusts the threshold for judging conditional dependence.</span>
            </li>
            <li>Default Value: <span id="thresholdAlpha_default_value">0.5</span></li>
            <li>Lower Bound: <span id="thresholdAlpha_lower_bound">0.0</span></li>
            <li>Upper Bound: <span id="thresholdAlpha_upper_bound">1</span></li>
            <li>Value Type: <span id="thresholdAlpha_value_type">Double</span></li>
        </ul>

        <h3 id="percentDiscrete" class="parameter_description">percentDiscrete</h3>
        <ul class="parameter_description_list">
            <li>Short Description: <span id="percentDiscrete_short_desc">Percentage of discrete variables (0 - 100) for mixed data</span>
            </li>
            <li>Long Description: <span id="percentDiscrete_long_desc">For a mixed data type simulation, specifies the percentage of variables that should be simulated (randomly) as discrete. The rest will be taken to be continuous. The default is 0—i.e. no discrete variables.</span>
            </li>
            <li>Default Value: <span id="percentDiscrete_default_value">0.0</span></li>
            <li>Lower Bound: <span id="percentDiscrete_lower_bound">0.0</span></li>
            <li>Upper Bound: <span id="percentDiscrete_upper_bound">100.0</span></li>
            <li>Value Type: <span id="percentDiscrete_value_type">Double</span></li>
        </ul>

        <h3 id="percentResampleSize" class="parameter_description">percentResampleSize</h3>
        <ul class="parameter_description_list">
            <li>Short Description: <span
                    id="percentResampleSize_short_desc">The percentage of resample size (min = 0.1)</span></li>
            <li>Long Description: <span id="percentResampleSize_long_desc">Each bootstrap iteration uses a certain portion of the data drawn randomly either with replacement or without replacement. This parameter specifies the percentage of records in the bootstrap (as a percentage of the total original sample size of the data being bootstrapped), in the range 1 to 100.</span>
            </li>
            <li>Default Value: <span id="percentResampleSize_default_value">90</span></li>
            <li>Lower Bound: <span id="percentResampleSize_lower_bound">-2147483648</span></li>
            <li>Upper Bound: <span id="percentResampleSize_upper_bound">2147483647</span></li>
            <li>Value Type: <span id="percentResampleSize_value_type">Integer</span></li>
            </td>
        </ul>

        <h3 id="possibleDsepDone" class="parameter_description">possibleDsepDone</h3>
        <ul class="parameter_description_list">
            <li>Short Description: <span
                    id="possibleDsepDone_short_desc">Yes if the possible dsep search should be done</span></li>
            <li>Long Description: <span id="possibleDsepDone_long_desc">This algorithm has a possible d-sep path search, which can be time-consuming. See Spirtes, Glymour, and Scheines, Causation, Prediction and Search for details.</span>
            </li>
            <li>Default Value: <span id="possibleDsepDone_default_value">true</span></li>
            <li>Lower Bound: <span id="possibleDsepDone_lower_bound"></span></li>
            <li>Upper Bound: <span id="possibleDsepDone_upper_bound"></span></li>
            <li>Value Type: <span id="possibleDsepDone_value_type">Boolean</span></li>
            </li>
        </ul>

        <h3 id="probCycle" class="parameter_description">probCycle</h3>
        <ul class="parameter_description_list">
            <li>Short Description: <span id="probCycle_short_desc">The probability of adding a cycle to the graph</span>
            </li>
            <li>Long Description: <span id="probCycle_long_desc">One way to add cycles to a graph is to pick a group of 3, 4, or 5 nodes and create a cycle between those variables. A graph may be constructed in this way consisting entirely of cycles, and this graph may then be used to test algorithms that should be able to handle cycles. This parameter sets the probability that any particular such set of nodes will be used to form a cycle in the graph.</span>
            </li>
            <li>Default Value: <span id="probCycle_default_value">1.0</span></li>
            <li>Lower Bound: <span id="probCycle_lower_bound">0.0</span></li>
            <li>Upper Bound: <span id="probCycle_upper_bound">1.0</span></li>
            <li>Value Type: <span id="probCycle_value_type">Double</span></li>
        </ul>

        <h3 id="probTwoCycle" class="parameter_description">probTwoCycle</h3>
        <ul class="parameter_description_list">
            <li>Short Description: <span id="probTwoCycle_short_desc">The probability of creating a 2-cycles in the graph (0 - 1)</span>
            </li>
            <li>Long Description: <span id="probTwoCycle_long_desc">The types of bases that we’re using here (Gaussian, Epinechnikov) have an infinite number of functions in them, but we’re only using a finite number of them, the most significant ones. This parameter specifies how many of the most significant basis functions to use. The default is 30.</span>
            </li>
            <li>Default Value: <span id="probTwoCycle_default_value">0.0</span></li>
            <li>Lower Bound: <span id="probTwoCycle_lower_bound">0.0</span></li>
            <li>Upper Bound: <span id="probTwoCycle_upper_bound">1.0</span></li>
            <li>Value Type: <span id="probTwoCycle_value_type">Double</span></li>
        </ul>

        <h3 id="randomSelectionSize" class="parameter_description">randomSelectionSize</h3>
        <ul class="parameter_description_list">
            <li>Short Description: <span id="randomSelectionSize_short_desc">The number of datasets that should be taken in each random sample (0 = all)</span>
            </li>
            <li>Long Description: <span id="randomSelectionSize_long_desc">This parameter is for algorithms that take multiple datasets as input, such as IMaGES. The idea is that maybe you have 100 dataset but want to take a random sample of 5 such datasets. This parameter, in this example, is ‘5’. It is the number of dataset that should be taken in each random sample of datasets.</span>
            </li>
            <li>Default Value: <span id="randomSelectionSize_default_value">0</span></li>
            <li>Lower Bound: <span id="randomSelectionSize_lower_bound">-2147483648</span></li>
            <li>Upper Bound: <span id="randomSelectionSize_upper_bound">2147483647</span></li>
            <li>Value Type: <span id="randomSelectionSize_value_type">Integer</span></li>
            </td>
        </ul>

        <h3 id="randomizeColumns" class="parameter_description">randomizeColumns</h3>
        <ul class="parameter_description_list">
            <li>Short Description: <span id="randomizeColumns_short_desc">Yes if the order of the columns in each datasets should be randomized</span>
            </li>
            <li>Long Description: <span id="randomizeColumns_long_desc">It is usually the case that for graphs that are faithful to the true model the order of the columns in the dataset should not matter; you should always end up with the same model. However, in the real world where unfaithfulness is an issue this may not be true. To test the resilience of methods to random reordering of the columns in the data, set this parameter to “Yes”.</span>
            </li>
            <li>Default Value: <span id="randomizeColumns_default_value">true</span></li>
            <li>Lower Bound: <span id="randomizeColumns_lower_bound"></span></li>
            <li>Upper Bound: <span id="randomizeColumns_upper_bound"></span></li>
            <li>Value Type: <span id="randomizeColumns_value_type">Boolean</span></li>
        </ul>

        <h3 id="rcitNumFeatures" class="parameter_description">rcitNumFeatures</h3>
        <ul class="parameter_description_list">
            <li>Short Description: <span id="rcitNumFeatures_short_desc">The number of random features to use</span>
            </li>
            <li>Long Description: <span id="rcitNumFeatures_long_desc"></span></li>
            <li>Default Value: <span id="rcitNumFeatures_default_value">10</span></li>
            <li>Lower Bound: <span id="rcitNumFeatures_lower_bound">1</span></li>
            <li>Upper Bound: <span id="rcitNumFeatures_upper_bound">2147483647</span></li>
            <li>Value Type: <span id="rcitNumFeatures_value_type">Integer</span></li>
            </td>
        </ul>

        <h3 id="resamplingEnsemble" class="parameter_description">resamplingEnsemble</h3>
        <ul class="parameter_description_list">
            <li>Short Description: <span id="resamplingEnsemble_short_desc">Ensemble method: Preserved (0), Highest (1), Majority (2)</span>
            </li>
            <li>Long Description: <span id="resamplingEnsemble_long_desc">This parameter governs how summary graphs are generated based on graphs learned from individual bootstrap samples. If “Preserved”, an edge is kept and its orientation is chosen based on the highest probability. If “Highest”, an edge is kept the same way the preserved ensemble one does except when [no edge]'s probability is the highest one, then the edge is ignored. If “Majority”, the edge is kept only if its chosen orientations' probability is more than 0.5. </span>
            </li>
            <li>Default Value: <span id="resamplingEnsemble_default_value">0</span></li>
            <li>Lower Bound: <span id="resamplingEnsemble_lower_bound">0</span></li>
            <li>Upper Bound: <span id="resamplingEnsemble_upper_bound">2</span></li>
            <li>Value Type: <span id="resamplingEnsemble_value_type">Integer</span></li>
            </td>
        </ul>

        <h3 id="resamplingWithReplacement" class="parameter_description">resamplingWithReplacement</h3>
        <ul class="parameter_description_list">
            <li>Short Description: <span id="resamplingWithReplacement_short_desc">Yes, if sampling with replacement (bootstrapping)</span>
            </li>
            <li>Long Description: <span id="resamplingWithReplacement_long_desc">Resampling can be done with replacement or without replacement. If with replacement, it is possible to have more than one copy of some of the records in the original dataset being included in the bootstrap. This is what is usually meant by “bootstrap”. For this option, select “Yes” here. It is also possible to prevent repetitions and do so-called “random subsampling”; for this option, select “No” here.</span>
            </li>
            <li>Default Value: <span id="resamplingWithReplacement_default_value">true</span></li>
            <li>Lower Bound: <span id="resamplingWithReplacement_lower_bound"></span></li>
            <li>Upper Bound: <span id="resamplingWithReplacement_upper_bound"></span></li>
            <li>Value Type: <span id="resamplingWithReplacement_value_type">Boolean</span></li>
        </ul>

        <h3 id="samplePrior" class="parameter_description">samplePrior</h3>
        <ul class="parameter_description_list">
            <li>Short Description: <span id="samplePrior_short_desc">Sample prior (min = 1.0)</span></li>
            <li>Long Description: <span id="samplePrior_long_desc">For the BDeu score, this sets the prior equivalent sample size. This number is added to the sample size for each conditional probability table in the model and is divided equally among the cells in the table. A prior of 15 (default) does well as optimizing the estimate of the output pattern; a prior of 5 will optimize the structural Hamming distance.</span>
            </li>
            <li>Default Value: <span id="samplePrior_default_value">15.0</span></li>
            <li>Lower Bound: <span id="samplePrior_lower_bound">1.0</span></li>
            <li>Upper Bound: <span id="samplePrior_upper_bound">1.7976931348623157E308</span></li>
            <li>Value Type: <span id="samplePrior_value_type">Double</span></li>
        </ul>

        <h3 id="sampleSize" class="parameter_description">sampleSize</h3>
        <ul class="parameter_description_list">
            <li>Short Description: <span id="sampleSize_short_desc">Sample size (min = 1)</span></li>
            <li>Long Description: <span id="sampleSize_long_desc">One of the main features of a dataset is the number of records in the data, or sample size, or N. When simulating random data, this parameter determines now many records should be generated for the data. The minimum number of records is 1; the default is set to 1000.</span>
            </li>
            <li>Default Value: <span id="sampleSize_default_value">1000</span></li>
            <li>Lower Bound: <span id="sampleSize_lower_bound">1</span></li>
            <li>Upper Bound: <span id="sampleSize_upper_bound">2147483647</span></li>
            <li>Value Type: <span id="sampleSize_value_type">Integer</span></li>
            </td>
        </ul>

        <h3 id="saveLatentVars" class="parameter_description">saveLatentVars</h3>
        <ul class="parameter_description_list">
            <li>Short Description: <span id="saveLatentVars_short_desc">Save latent variables.</span></li>
            <li>Long Description: <span id="saveLatentVars_long_desc">When saving datasets, even though latent variables in simulation are supposed to be left out of the data, if one wishes to see what values those latent variables took on, one may opt to save the latent variables out with the rest of the data.</span>
            </li>
            <li>Default Value: <span id="saveLatentVars_default_value">false</span></li>
            <li>Lower Bound: <span id="saveLatentVars_lower_bound"></span></li>
            <li>Upper Bound: <span id="saveLatentVars_upper_bound"></span></li>
            <li>Value Type: <span id="saveLatentVars_value_type">Boolean</span></li>
        </ul>

        <h3 id="scaleFreeAlpha" class="parameter_description">scaleFreeAlpha</h3>
        <ul class="parameter_description_list">
            <li>Short Description: <span id="scaleFreeAlpha_short_desc">For scale-free graphs, the parameter alpha (min = 0.0)</span>
            </li>
            <li>Long Description: <span id="scaleFreeAlpha_long_desc">We use the algorithm for generating scale free graphs described in B. Bollobas,C. Borgs, J. Chayes, and O. Riordan, Directed scale-free graphs, Proceedings of the fourteenth annual ACM-SIAM symposium on Discrete algorithms, 132--139, 2003. Please see this article for a description of the parameters.</span>
            </li>
            <li>Default Value: <span id="scaleFreeAlpha_default_value">0.05</span></li>
            <li>Lower Bound: <span id="scaleFreeAlpha_lower_bound">0.0</span></li>
            <li>Upper Bound: <span id="scaleFreeAlpha_upper_bound">1.0</span></li>
            <li>Value Type: <span id="scaleFreeAlpha_value_type">Double</span></li>
        </ul>

        <h3 id="scaleFreeBeta" class="parameter_description">scaleFreeBeta</h3>
        <ul class="parameter_description_list">
            <li>Short Description: <span id="scaleFreeBeta_short_desc">For scale-free graphs, the parameter beta (min = 0.0)</span>
            </li>
            <li>Long Description: <span id="scaleFreeBeta_long_desc">We use the algorithm for generating scale free graphs described in B. Bollobas,C. Borgs, J. Chayes, and O. Riordan, Directed scale-free graphs, Proceedings of the fourteenth annual ACM-SIAM symposium on Discrete algorithms, 132--139, 2003. Please see this article for a description of the parameters.</span>
            </li>
            <li>Default Value: <span id="scaleFreeBeta_default_value">0.9</span></li>
            <li>Lower Bound: <span id="scaleFreeBeta_lower_bound">0.0</span></li>
            <li>Upper Bound: <span id="scaleFreeBeta_upper_bound">1.0</span></li>
            <li>Value Type: <span id="scaleFreeBeta_value_type">Double</span></li>
        </ul>

        <h3 id="scaleFreeDeltaIn" class="parameter_description">scaleFreeDeltaIn</h3>
        <ul class="parameter_description_list">
            <li>Short Description: <span id="scaleFreeDeltaIn_short_desc">For scale-free graphs, the parameter delta_in (min = 0.0)</span>
            </li>
            <li>Long Description: <span id="scaleFreeDeltaIn_long_desc">We use the algorithm for generating scale free graphs described in B. Bollobas,C. Borgs, J. Chayes, and O. Riordan, Directed scale-free graphs, Proceedings of the fourteenth annual ACM-SIAM symposium on Discrete algorithms, 132--139, 2003. Please see this article for a description of the parameters.</span>
            </li>
            <li>Default Value: <span id="scaleFreeDeltaIn_default_value">3</span></li>
            <li>Lower Bound: <span id="scaleFreeDeltaIn_lower_bound">-2147483648</span></li>
            <li>Upper Bound: <span id="scaleFreeDeltaIn_upper_bound">2147483647</span></li>
            <li>Value Type: <span id="scaleFreeDeltaIn_value_type">Integer</span></li>
            </td>
        </ul>

        <h3 id="scaleFreeDeltaOut" class="parameter_description">scaleFreeDeltaOut</h3>
        <ul class="parameter_description_list">
            <li>Short Description: <span id="scaleFreeDeltaOut_short_desc">For scale-free graphs, the parameter delta_out (min = 0.0)</span>
            </li>
            <li>Long Description: <span id="scaleFreeDeltaOut_long_desc">We use the algorithm for generating scale free graphs described in B. Bollobas,C. Borgs, J. Chayes, and O. Riordan, Directed scale-free graphs, Proceedings of the fourteenth annual ACM-SIAM symposium on Discrete algorithms, 132--139, 2003. Please see this article for a description of the parameters.</span>
            </li>
            <li>Default Value: <span id="scaleFreeDeltaOut_default_value">3</span></li>
            <li>Lower Bound: <span id="scaleFreeDeltaOut_lower_bound">-2147483648</span></li>
            <li>Upper Bound: <span id="scaleFreeDeltaOut_upper_bound">2147483647</span></li>
            <li>Value Type: <span id="scaleFreeDeltaOut_value_type">Integer</span></li>
            </td>
        </ul>

        <h3 id="selfLoopCoef" class="parameter_description">selfLoopCoef</h3>
        <ul class="parameter_description_list">
            <li>Short Description: <span
                    id="selfLoopCoef_short_desc">The coefficient for the self-loop (default 0.0)</span></li>
            <li>Long Description: <span id="selfLoopCoef_long_desc">For simulation time series data, each variable depends on itself one time-step back with a linear edge that has this coefficient.</span>
            </li>
            <li>Default Value: <span id="selfLoopCoef_default_value">0.0</span></li>
            <li>Lower Bound: <span id="selfLoopCoef_lower_bound">0.0</span></li>
            <li>Upper Bound: <span id="selfLoopCoef_upper_bound">Infinity</span></li>
            <li>Value Type: <span id="selfLoopCoef_value_type">Double</span></li>
        </ul>

        <h3 id="skipNumRecords" class="parameter_description">skipNumRecords</h3>
        <ul class="parameter_description_list">
            <li>Short Description: <span id="skipNumRecords_short_desc">Number of records that should be skipped between recordings (min = 0)</span>
            </li>
            <li>Long Description: <span id="skipNumRecords_long_desc">This is a parameter for the linear Fisher option. The idea of Fisher model (for the linear case) is to shock the system every so often and let it converge by applying the rules of transformation (that is, the linear model) repeatedly until convergence. Data recordings are made every so many steps. This is an additional parameter indicating how many data recordings are skipped before actually inserting a record into the returned dataset. This is useful to test the reaction of a method to missing time steps.</span>
            </li>
            <li>Default Value: <span id="skipNumRecords_default_value">0</span></li>
            <li>Lower Bound: <span id="skipNumRecords_lower_bound">0</span></li>
            <li>Upper Bound: <span id="skipNumRecords_upper_bound">2147483647</span></li>
            <li>Value Type: <span id="skipNumRecords_value_type">Integer</span></li>
            </td>
        </ul>

        <h3 id="stableFAS" class="parameter_description">stableFAS</h3>
        <ul class="parameter_description_list">
            <li>Short Description: <span id="stableFAS_short_desc">Yes if the 'stable' FAS should be done</span></li>
            <li>Long Description: <span id="stableFAS_long_desc">In Colombo, D., & Maathuis, M. H. (2014, Order-independent constraint-based causal structure learning, The Journal of Machine Learning Research, 15(1), 3741-3782), a modification of the adjacency search of PC was proposed that results in invariance under order permutations of the variables in the data. If this parameter is set to ‘Yes’, this version of the PC adjacency search is used.</span>
            </li>
            <li>Default Value: <span id="stableFAS_default_value">true</span></li>
            <li>Lower Bound: <span id="stableFAS_lower_bound"></span></li>
            <li>Upper Bound: <span id="stableFAS_upper_bound"></span></li>
            <li>Value Type: <span id="stableFAS_value_type">Boolean</span></li>
        </ul>

        <h3 id="standardize" class="parameter_description">standardize</h3>
        <ul class="parameter_description_list">
            <li>Short Description: <span id="standardize_short_desc">Yes if the data should be standardized</span></li>
            <li>Long Description: <span id="standardize_long_desc">An operation one often wants to perform on a dataset is to standardize each of its variables by subtracting the mean and dividing the standard deviation. This yields a dataset in which each variable has mean zero and unit variance. If this parameter is set to ‘Yes’, this operation will be performed on the simulated dataset.</span>
            </li>
            <li>Default Value: <span id="standardize_default_value">false</span></li>
            <li>Lower Bound: <span id="standardize_lower_bound"></span></li>
            <li>Upper Bound: <span id="standardize_upper_bound"></span></li>
            <li>Value Type: <span id="standardize_value_type">Boolean</span></li>
        </ul>

        <h3 id="structurePrior" class="parameter_description">structurePrior</h3>
        <ul class="parameter_description_list">
            <li>Short Description: <span id="structurePrior_short_desc">Structure prior coefficient (min = 0.0)</span>
            </li>
            <li>Long Description: <span id="structurePrior_long_desc">For Tetrad, we use as a structure prior the default number of parents for any conditional probability table. Higher weight is accorded to tables with about that number of parents. The prior structure weights are distributed according to a binomial distribution.</span>
            </li>
            <li>Default Value: <span id="structurePrior_default_value">1.0</span></li>
            <li>Lower Bound: <span id="structurePrior_lower_bound">0</span></li>
            <li>Upper Bound: <span id="structurePrior_upper_bound">1.7976931348623157E308</span></li>
            <li>Value Type: <span id="structurePrior_value_type">Double</span></li>
        </ul>

        <h3 id="symmetricFirstStep" class="parameter_description">symmetricFirstStep</h3>
        <ul class="parameter_description_list">
            <li>Short Description: <span id="symmetricFirstStep_short_desc">Yes if the first step step for FGES should do scoring for both X->Y and Y->X</span>
            </li>
            <li>Long Description: <span id="symmetricFirstStep_long_desc">For discrete searches, and in some other situations, it may make a difference for an edge X—Y whether you score X->Y or X<-Y, even though theoretically they should have the same score. If this parameter is set to “Yes”, both scores will be calculated and the higher score used. (Recall we are calculating BIC as 2L – c k ln N, where c is the penalty discount.)</span>
            </li>
            <li>Default Value: <span id="symmetricFirstStep_default_value">false</span></li>
            <li>Lower Bound: <span id="symmetricFirstStep_lower_bound"></span></li>
            <li>Upper Bound: <span id="symmetricFirstStep_upper_bound"></span></li>
            <li>Value Type: <span id="symmetricFirstStep_value_type">Boolean</span></li>
        </ul>

        <h3 id="targetName" class="parameter_description">targetName</h3>
        <ul class="parameter_description_list">
            <li>Short Description: <span id="targetName_short_desc">Target variable name</span></li>
            <li>Long Description: <span id="targetName_long_desc">This parameter is for searches, such as Markov blanket searches, that require a target variable. In the case of a Markov blanket search, one is searching the graph over the Markov blanket of some target variable named V—this parameter specifies the name ‘V’.</span>
            </li>
            <li>Default Value: <span id="targetName_default_value"></span></li>
            <li>Lower Bound: <span id="targetName_lower_bound"></span></li>
            <li>Upper Bound: <span id="targetName_upper_bound"></span></li>
            <li>Value Type: <span id="targetName_value_type">String</span></li>
        </ul>

        <h3 id="thr" class="parameter_description">thr</h3>
        <ul class="parameter_description_list">
            <li>Short Description: <span id="thr_short_desc">THR parameter (GLASSO) (min = 0.0)</span></li>
            <li>Long Description: <span id="thr_long_desc">The R Fortan implementation of GLASSO (https://CRAN.R-project.org/package=glasso) includes a number of parameters, of which this is one. This is the maximum number of iterations of the optimization loop.</span>
            </li>
            <li>Default Value: <span id="thr_default_value">1.0E-4</span></li>
            <li>Lower Bound: <span id="thr_lower_bound">0.0</span></li>
            <li>Upper Bound: <span id="thr_upper_bound">1.7976931348623157E308</span></li>
            <li>Value Type: <span id="thr_value_type">Double</span></li>
        </ul>

        <h3 id="thresholdForNumEigenvalues" class="parameter_description">thresholdForNumEigenvalues</h3>
        <ul class="parameter_description_list">
            <li>Short Description: <span id="thresholdForNumEigenvalues_short_desc">Threshold to determine how many eigenvalues to use--the lower the more (0 to 1)</span>
            </li>
            <li>Long Description: <span id="thresholdForNumEigenvalues_long_desc">We have a number of parameters here for the Kernel Conditional Independence Test (KCI). In order to understand the parameters, it is necessary to read the paper on which this test is based, here: Zhang, K., Peters, J., Janzing, D., & Schölkopf, B. (2012). Kernel-based conditional independence test and application in causal discovery. arXiv preprint arXiv:1202.3775. This parameter is the threshold to determine how many eigenvalues to use--the lower the more (0 to 1). The default value is 0.001; it must be a positive real number.</span>
            </li>
            <li>Default Value: <span id="thresholdForNumEigenvalues_default_value">0.001</span></li>
            <li>Lower Bound: <span id="thresholdForNumEigenvalues_lower_bound">0.0</span></li>
            <li>Upper Bound: <span id="thresholdForNumEigenvalues_upper_bound">Infinity</span></li>
            <li>Value Type: <span id="thresholdForNumEigenvalues_value_type">Double</span></li>
        </ul>

        <h3 id="thresholdNoRandomConstrainSearch" class="parameter_description">thresholdNoRandomConstrainSearch</h3>
        <ul class="parameter_description_list">
            <li>Short Description: <span id="thresholdNoRandomConstrainSearch_short_desc">Yes, if use the cutoff threshold for the meta-constraints independence test (stage 2).</span>
            </li>
            <li>Long Description: <span id="thresholdNoRandomConstrainSearch_long_desc">null</span></li>
            <li>Default Value: <span id="thresholdNoRandomConstrainSearch_default_value">true</span></li>
            <li>Lower Bound: <span id="thresholdNoRandomConstrainSearch_lower_bound"></span></li>
            <li>Upper Bound: <span id="thresholdNoRandomConstrainSearch_upper_bound"></span></li>
            <li>Value Type: <span id="thresholdNoRandomConstrainSearch_value_type">Boolean</span></li>
        </ul>

        <h3 id="thresholdNoRandomDataSearch" class="parameter_description">thresholdNoRandomDataSearch</h3>
        <ul class="parameter_description_list">
            <li>Short Description: <span id="thresholdNoRandomDataSearch_short_desc">Yes, if use the cutoff threshold for the constraints independence test (stage 1).</span>
            </li>
            <li>Long Description: <span id="thresholdNoRandomDataSearch_long_desc">null</span></li>
            <li>Default Value: <span id="thresholdNoRandomDataSearch_default_value">false</span></li>
            <li>Lower Bound: <span id="thresholdNoRandomDataSearch_lower_bound"></span></li>
            <li>Upper Bound: <span id="thresholdNoRandomDataSearch_upper_bound"></span></li>
            <li>Value Type: <span id="thresholdNoRandomDataSearch_value_type">Boolean</span></li>
        </ul>

        <h3 id="twoCycleAlpha" class="parameter_description">twoCycleAlpha</h3>
        <ul class="parameter_description_list">
            <li>Short Description: <span id="twoCycleAlpha_short_desc">Alpha orienting 2-cycles (min = 0.0)</span></li>
            <li>Long Description: <span id="twoCycleAlpha_long_desc">The alpha level of a T-test used to determine where 2-cycles exist in the graph. A value of zero turns off 2-cycle detection. </span>
            </li>
            <li>Default Value: <span id="twoCycleAlpha_default_value">0.0</span></li>
            <li>Lower Bound: <span id="twoCycleAlpha_lower_bound">0.0</span></li>
            <li>Upper Bound: <span id="twoCycleAlpha_upper_bound">1.0</span></li>
            <li>Value Type: <span id="twoCycleAlpha_value_type">Double</span></li>
        </ul>

        <h3 id="upperBound" class="parameter_description">upperBound</h3>
        <ul class="parameter_description_list">
            <li>Short Description: <span id="upperBound_short_desc">Upper bound cutoff threshold</span></li>
            <li>Long Description: <span id="upperBound_long_desc">null</span></li>
            <li>Default Value: <span id="upperBound_default_value">0.7</span></li>
            <li>Lower Bound: <span id="upperBound_lower_bound">0.0</span></li>
            <li>Upper Bound: <span id="upperBound_upper_bound">1.0</span></li>
            <li>Value Type: <span id="upperBound_value_type">Double</span></li>
        </ul>

        <h3 id="useCorrDiffAdjacencies" class="parameter_description">useCorrDiffAdjacencies</h3>
        <ul class="parameter_description_list">
            <li>Short Description: <span id="useCorrDiffAdjacencies_short_desc">Yes if adjacencies from conditional correlation differences should be used</span>
            </li>
            <li>Long Description: <span id="useCorrDiffAdjacencies_long_desc">FASK can use adjacencies X—Y where |corr(X,Y|X>0) – corr(X,Y|Y>0)| > threshold. This expression will be nonzero only if there is a path between X and Y; heuristically, if the difference is greater than, say, 0.3, we infer an adjacency. To see adjacencies included for this reason, set this parameter to “Yes”. Sanchez-Romero, Ramsey et al., (2018) Network Neuroscience.</span>
            </li>
            <li>Default Value: <span id="useCorrDiffAdjacencies_default_value">true</span></li>
            <li>Lower Bound: <span id="useCorrDiffAdjacencies_lower_bound"></span></li>
            <li>Upper Bound: <span id="useCorrDiffAdjacencies_upper_bound"></span></li>
            <li>Value Type: <span id="useCorrDiffAdjacencies_value_type">Boolean</span></li>
        </ul>

        <h3 id="useFasAdjacencies" class="parameter_description">useFasAdjacencies</h3>
        <ul class="parameter_description_list">
            <li>Short Description: <span id="useFasAdjacencies_short_desc">Yes if adjacencies from the FAS search (correlation) should be used</span>
            </li>
            <li>Long Description: <span id="useFasAdjacencies_long_desc">Determines whether adjacencies found by conditional correlation should be included in the final model.</span>
            </li>
            <li>Default Value: <span id="useFasAdjacencies_default_value">true</span></li>
            <li>Lower Bound: <span id="useFasAdjacencies_lower_bound"></span></li>
            <li>Upper Bound: <span id="useFasAdjacencies_upper_bound"></span></li>
            <li>Value Type: <span id="useFasAdjacencies_value_type">Boolean</span></li>
        </ul>

        <h3 id="useFdrForIndependence" class="parameter_description">useFasAdjacencies</h3>
        <ul class="parameter_description_list">
            <li>Short Description: <span id="useFdrForIndependence_short_desc">Yes if FDR should be used for independence judgments</span>
            </li>
            <li>Long Description: <span id="useFdrForIndependence_long_desc">
                Yes if the False Discovery Rate should be used to sort p-values into positives and negatives for independence judgments</span>
            </li>
            <li>Default Value: <span id="useFdrForIndependence_default_value">true</span></li>
            <li>Lower Bound: <span id="useFdrForIndependence_lower_bound"></span></li>
            <li>Upper Bound: <span id="useFdrForIndependence_upper_bound"></span></li>
            <li>Value Type: <span id="useFdrForIndependence_value_type">Boolean</span></li>
        </ul>

        <h3 id="useGap" class="parameter_description">useGap</h3>
        <ul class="parameter_description_list">
            <li>Short Description: <span id="useGap_short_desc">Yes if the GAP algorithms should be used. No if the SAG algorithm should be used</span>
            </li>
            <li>Long Description: <span id="useGap_long_desc">This is a parameter for FOFC (Find One Factor Clusters). There are two procedures implemented for growing pure clusters of variables. In principle they give the same answer, but in practice they could give different answers. The first is GAP, “Grow and Pick”, where you specify all the possible initial sets, grown them all to their maximum sizes, and pick a set of non-overlapping such largest sets from these. The second is SAG, “Seed and Grow”, where you grow pure clusters one at a time, excluding variables found in earlier clusters from showing up in later ones. This parameter specifies which of these algorithms should be used, ‘Yes’ for GAP, ‘No’ for SAG.</span>
            </li>
            <li>Default Value: <span id="useGap_default_value">false</span></li>
            <li>Lower Bound: <span id="useGap_lower_bound"></span></li>
            <li>Upper Bound: <span id="useGap_upper_bound"></span></li>
            <li>Value Type: <span id="useGap_value_type">Boolean</span></li>
        </ul>

        <h3 id="useMaxPOrientationHeuristic" class="parameter_description">useMaxPOrientationHeuristic</h3>
        <ul class="parameter_description_list">
            <li>Short Description: <span id="useMaxPOrientationHeuristic_short_desc">Yes if the heuristic for orienting unshielded colliders for max P should be used</span>
            </li>
            <li>Long Description: <span id="useMaxPOrientationHeuristic_long_desc">
The “Max P” method for orienting an unshielded triple X—Y—Z records p-values for X _||_ Z | S for all S in adj(X) or adj(Z), finds the set S0 with the highest p-value, and orients X->Y<-Z just in case Y is not in S0. Another way to do the orientation if X and Z are only weakly dependent, is to simply see whether the p-value for X _||_ Z | Y is greater than the p-value for X _||_ Z. This is the “heuristic” referred to her; the purpose is to speed up the search.
</span></li>
            <li>Default Value: <span id="useMaxPOrientationHeuristic_default_value">false</span></li>
            <li>Lower Bound: <span id="useMaxPOrientationHeuristic_lower_bound"></span></li>
            <li>Upper Bound: <span id="useMaxPOrientationHeuristic_upper_bound"></span></li>
            <li>Value Type: <span id="useMaxPOrientationHeuristic_value_type">Boolean</span></li>
        </ul>

        <h3 id="useMaxTopN" class="parameter_description">sampleSize</h3>
        <ul class="parameter_description_list">
            <li>Short Description: <span id="useMaxTopN_short_desc">The maximum number of top p-values to average</span></li>
            <li>Long Description: <span id="useMaxTopN_long_desc">The CPC-MaxAvg algorithm averages the top N p-values; this specifies the maximum number of top p-values to average.</span>
            </li>
            <li>Default Value: <span id="useMaxTopN_default_value">1</span></li>
            <li>Lower Bound: <span id="useMaxTopN_lower_bound">1</span></li>
            <li>Upper Bound: <span id="useMaxTopN_upper_bound">2147483647</span></li>
            <li>Value Type: <span id="useMaxTopN_value_type">Integer</span></li>
            </td>
        </ul>

        <h3 id="useSellkeAdjustment" class="parameter_description">useSellkeAdjustment</h3>
        <ul class="parameter_description_list">
            <li>Short Description: <span id="useSellkeAdjustment_short_desc">Yes if the Sellke et al. adjustment should be used for alpha values.</span>
            </li>
            <li>Long Description: <span id="useSellkeAdjustment_long_desc">"Use the adjustment alpha = 1.0 / (1.0 + (1.0 / (-e * p * log(p))))."</span></li>
            <li>Default Value: <span id="useSellkeAdjustment_default_value">false</span></li>
            <li>Lower Bound: <span id="useSellkeAdjustment_lower_bound"></span></li>
            <li>Upper Bound: <span id="useSellkeAdjustment_upper_bound"></span></li>
            <li>Value Type: <span id="useSellkeAdjustment_value_type">Boolean</span></li>
        </ul>

        <h3 id="useSkewAdjacencies" class="parameter_description">useSkewAdjacencies</h3>
        <ul class="parameter_description_list">
            <li>Short Description: <span id="useSkewAdjacencies_short_desc">Yes if adjacencies based on skewness should be used</span>
            </li>
            <li>Long Description: <span id="useSkewAdjacencies_long_desc">FASK can use adjacencies X—Y where |corr(X,Y|X>0) – corr(X,Y|Y>0)| > threshold. This expression will be nonzero only if there is a path between X and Y; heuristically, if the difference is greater than, say, 0.3, we infer an adjacency. To see adjacencies included for this reason, set this parameter to “Yes”. Sanchez-Romero, Ramsey et al., (2018) Network Neuroscience.</span>
            </li>
            <li>Default Value: <span id="useSkewAdjacencies_default_value">true</span></li>
            <li>Lower Bound: <span id="useSkewAdjacencies_lower_bound"></span></li>
            <li>Upper Bound: <span id="useSkewAdjacencies_upper_bound"></span></li>
            <li>Value Type: <span id="useSkewAdjacencies_value_type">Boolean</span></li>
        </ul>

        <h3 id="useWishart" class="parameter_description">useWishart</h3>
        <ul class="parameter_description_list">
            <li>Short Description: <span id="useWishart_short_desc">Yes if the Wishart test shoud be used. No if the Delta test should be used</span>
            </li>
            <li>Long Description: <span id="useWishart_long_desc">This is a parameter for the FOFC (Find One Factor Clusters) algorithm. There are two tests implemented there for testing for tetrads being zero, Wishart and Delta. This parameter picks which of these tests should be use: ‘Yes’ for Wishart and ‘No’ for Delta.</span>
            </li>
            <li>Default Value: <span id="useWishart_default_value">false</span></li>
            <li>Lower Bound: <span id="useWishart_lower_bound"></span></li>
            <li>Upper Bound: <span id="useWishart_upper_bound"></span></li>
            <li>Value Type: <span id="useWishart_value_type">Boolean</span></li>
        </ul>

        <h3 id="varHigh" class="parameter_description">varHigh</h3>
        <ul class="parameter_description_list">
            <li>Short Description: <span id="varHigh_short_desc">High end of variance range (min = 0.0)</span></li>
            <li>Long Description: <span id="varHigh_long_desc">When simulating data from linear models, one needs to specify the distribution of the variance parameters. Here, we draw coefficients from U(v1, v2); v2 is what is being called the “high end of the variance range” and must be greater than v1. The default value is 3.0.</span>
            </li>
            <li>Default Value: <span id="varHigh_default_value">.9</span></li>
            <li>Lower Bound: <span id="varHigh_lower_bound">0.0</span></li>
            <li>Upper Bound: <span id="varHigh_upper_bound">1.7976931348623157E308</span></li>
            <li>Value Type: <span id="varHigh_value_type">Double</span></li>
        </ul>

        <h3 id="varLow" class="parameter_description">varLow</h3>
        <ul class="parameter_description_list">
            <li>Short Description: <span id="varLow_short_desc">Low end of variance range (min = 0.0)</span></li>
            <li>Long Description: <span id="varLow_long_desc">When simulating data from linear models, one needs to specify the distribution of the variance parameters. Here, we draw coefficients from U(v1, v2); v1 is what is being called the “low end of the variance range” and has a minimum 0. The default value is 1.0.</span>
            </li>
            <li>Default Value: <span id="varLow_default_value">.5</span></li>
            <li>Lower Bound: <span id="varLow_lower_bound">0.0</span></li>
            <li>Upper Bound: <span id="varLow_upper_bound">1.7976931348623157E308</span></li>
            <li>Value Type: <span id="varLow_value_type">Double</span></li>
        </ul>

        <h3 id="verbose" class="parameter_description">verbose</h3>
        <ul class="parameter_description_list">
            <li>Short Description: <span
                    id="verbose_short_desc">Yes if verbose output should be printed or logged</span></li>
            <li>Long Description: <span id="verbose_long_desc">If this parameter is set to ‘Yes’, extra (“verbose”) output will be printed if available giving some details about the step-by-step operation of the algorithm.</span>
            </li>
            <li>Default Value: <span id="verbose_default_value">true</span></li>
            <li>Lower Bound: <span id="verbose_lower_bound"></span></li>
            <li>Upper Bound: <span id="verbose_upper_bound"></span></li>
            <li>Value Type: <span id="verbose_value_type">Boolean</span></li>
        </ul>

        <h3 id="include_structure_model" class="parameter_description">verbose</h3>
        <ul class="parameter_description_list">
            <li>Short Description: <span id="include_structure_model_short_desc">Yes if the (MimBuild) stucture model should be included in the output graph</span>
            </li>
            <li>Long Description: <span id="include_structure_model_long_desc">FOFC proper yields a measurement model--that is, a set of pure children for each of the discovered latents. One can estimate the structure over the latents (the structure model) using Mimbuild. This struture model is included in the output if this parameter is set to Yes.</span>
            </li>
            <li>Default Value: <span id="include_structure_model_default_value">true</span></li>
            <li>Lower Bound: <span id="include_structure_model_lower_bound"></span></li>
            <li>Upper Bound: <span id="include_structure_model_upper_bound"></span></li>
            <li>Value Type: <span id="include_structure_model_value_type">Boolean</span></li>
        </ul>

    </div>
    <!-- End of search parameters -->


    <h1 id="regression_box"><span class="section_heading">Regression Box</span></h1>

    <p>The regression box performs regression on variables in a data set, in an attempt to discover causal correlations
        between them.
        Both linear and
        regression are available.</p>

    <h2>Possible Parent Boxes of the Regression Box</h2>

    <ul class="ul">
        <li>A data box</li>
        <li>A simulation box</li>
    </ul>

    <h2>Possible Child Boxes of the Instantiated Model Box:</h2>

    <ul class="ul">
        <li>A graph box</li>
        <li>A compare box</li>
        <li>A parametric model box</li>
        <li>A data box</li>
        <li>A simulation box</li>
        <li>A search box</li>
    </ul>

    <h2>Multiple Linear Regression</h2>

    <p>Linear regression is performed upon continuous data sets. If you have a categorical data set upon which you would
        like to perform linear regression, you can make it continuous using the data manipulation box.</p>

    <p>Take, for example, a data set with the following underlying causal structure:</p>

    <img src="images/regression_box_1.png" alt="" width="360">

    <p>When used as input to the linear regression box, the following window results: </p>

    <img src="images/regression_box_2.png" alt="" width="650">

    <p>To select a variable as the response variable, click on it in the leftmost box, and then click on the top
        right-pointing arrow. If you change your mind about which variable should be the response variable, simply click
        on another variable and click on the arrow again. </p>

    <p>To select a variable as a predictor variable, click on it in the leftmost box, and then click on the second
        right- pointing arrow. To remove a predictor variable, click on it in the predictor box and then click on the
        left-pointing arrow.</p>

    <p>Clicking “Sort Variables” rearranges the variables in the predictor box so that they follow the same order they
        did in the leftmost box. The alpha value in the lower left corner is a threshold for independence; the higher it
        is set, the less discerning Tetrad is when determining the independence of two variables.</p>

    <p>When we click “Execute,” the results of the regression appear in the box to the right. For each predictor
        variable, Tetrad lists the standard error, t value, and p value, and whether its correlation with the response
        variable is significant. </p>

    <p>The Output Graph tab contains a graphical model of the information contained in the Model tab. For the case in
        which X4 is the response variable and X1, X2, and X3 are the predictors, Tetrad finds that only X1 is
        significant, and the output graph looks like this:</p>

    <img src="images/regression_box_3.png" alt="" width="70">

    <p>Comparison to the true causal model shows that this correlation does exist, but that it runs in the opposite
        direction.</p>

    <h2>Logistic Regression</h2>

    <p>Logistic regression may be run on discrete, continuous, or mixed data sets; however, the response variable must
        be binary. In all other ways, the logistic regression box functions like the linear regression box.
    </p>

    <h1 id="appendix"><span class="section_heading">Appendices</span></h1>
    <h2>An Introduction to PAGs</h2>
    <p>Peter Spirites</p>

    <p>The output of the FCI algorithm [Spirtes, 2001] is a partial ancestral graph (PAG), which is a graphical object
        that represents a set of causal Bayesian networks (CBNs) that cannot be distinguished by the algorithm. Suppose
        we have a set of cases that were generated by random sampling from some CBN. Under the assumptions that FCI
        makes, in the large sample limit of the number of cases, the PAG returned by FCI is guaranteed to include the
        CBN that generated the data.</p>

    <p>An example of a PAG is shown in Figure 2. This PAG represents the pair of CBNs in Figure 1a and 1b (where
        measured variables are in boxes and unmeasured variables are in ovals), as well as an infinite number of other
        CBNs that may have an arbitrarily large set of unmeasured confounders. Despite the fact that there are important
        differences between the CBNs in Figure 1a and 1b (e.g., there is an unmeasured confounder of X1 and X2 in Figure
        1 b but not in Figure 1a), they share a number of important features in common (e.g., in both CBNs, X2 is a
        direct cause of X6, there is no unmeasured confounder of X2 and X6, and X6 is not a cause of X2). It can be
        shown that every CBN that a PAG represents shares certain features in common. The features that all CBNs
        represented by a PAG share in common can be read off of the output PAG according to the rules described
        next.</p>

    <p>There are 4 kinds of edges that occur in a PAG: A -> B, A o-> B, A o–o B, and A <-> B. The edges indicate what
        the CBNs represented by the PAG have in common. A description of the meaning of each edge in a PAG is given in
        Table A1.
    </p>


    <thead>
    <tr>
        <th>Parameter</th>
        <th>Description</th>
    </tr>
    </thead>

    <tbody>
    <tr>
        <td>Cutoff for p-values (alpha)</td>
        <td>Conditional independence tests with p-values greater than this will be judged to be independent (H0).
            Default 0.01.
        </td>
    </tr>

    <tr>
        <td>Maximum size of conditioning set (depth)</td>
        <td>PC in the adjacency phase will consider conditioning sets for conditional independences of increasing size,
            up to this value. For instance, for depth 3, the maximum size of a conditioning set considered will be 3.
        </td>
    </tr>
    </tbody>

    </table>

    <p>Table A1: Types of edges in a PAG.</p>

    <table class="table">
        <thead>
        <tr>
            <th>Edge type</th>
            <th>Relationships that are present</th>
            <th>Relationships that are absent</th>
        </tr>
        </thead>

        <tbody>

        <tr>
            <td>A --> B</td>
            <td>A is a cause of B. It may be a direct or indirect cause that may include other measured variables. Also,
                there may be an unmeasured confounder of A and B.
            </td>
            <td>B is not a cause of A.</td>
        </tr>
        <tr>
            <td>A <-> B</td>
            <td>There is an unmeasured variable (call it L) that is a cause of A and B. There may be measured variables
                along the causal pathway from L to A or from L to B.
            </td>
            <td>A is not a cause of B. B is not a cause of A.</td>
        </tr>
        <tr>
            <td>A o-> B</td>
            <td>Either A is a cause of B, or there is an unmeasured variable that is a cause of A and B, or both.</td>
            <td>B is not a cause of A.</td>
        </tr>
        <tr>
            <td>A o–o B</td>
            <td>Exactly one of the following holds: (a) A is a cause of B, or (b) B is a cause of A, or (c) there is an
                unmeasured variable that is a cause of A and B, or (d) both a and c, or (e) both b and c.
            </td>
            <td></td>
        </tr>

        </tbody>


        <tr>Table A1 is sufficient to understand the basic meaning of edge types in PAGs. Nonetheless, it can be helpful
            to know the following additional perspective on the information encoded by PAGs. Each edge has two
            endpoints, one on the A side, and one on the B side. For example A --> B has a tail at the A end, and an
            arrowhead at the B end. Altogether, there are three kinds of edge endpoints: a tail "–", an arrowhead ">",
            and a "o." Note that some kinds of combinations of endpoints never occur; for example, A o– B never occurs.
            As a mnemonic device, the basic meaning of each kind of edge can be derived from three simple rules that
            explain what the meaning of each kind of endpoint is. A tail "–" at the A end of an edge between A and B
            means "A is a cause of B"; an arrowhead ">" at the A end of an edge between A and B means "A is not a cause
            of B"; and a circle "o" at the A end of an edge between A and B means "can't tell whether or not A is a
            cause of B". For example A --> B means that A is a cause of B, and that B is not a cause of A in all of the
            CBNs represented by the PAG.
        </tr>
        <tr>The PAG in Figure 2 shows examples of each type of edge, and the CBNs Figure 1. show some examples of what
            kinds of CBNs can be represented by that PAG.
        </tr>

        <tr>Figure 1. Two CBNs that FCI (as well as FCI+, GFCI, and RFCI) cannot distinguish.</tr>

        <tr>Figure 2. The PAG that represents the CBN s in both Figures 1a and 1b.</tr>


    </table>

    <h2>Solving Out of Memory Errors</h2>
    <p>By default Java will allocate the smaller of 1/4 system memory or 1GB to the Java virtual machine (JVM). If you
        run out of memory (heap memory space) running your analyses you should increase the memory allocated to the JVM
        with the following switch '-XmxXXG' where XX is the number of gigabytes of ram you allow the JVM to utilize. Do
        run Tetrad with more memory you need to start it from the command line or terminal. For example to allocate 8
        gigabytes of ram you would add -Xmx8G immediately after the java command e.g., java -Xmx8G -jar
        tetrad-gui.jar.</p>

    <h2>Glossary of Terms</h2>

    <h5>Adjacent</h5>
    <p>Two vertices in a graph are adjacent if there is a directed, or undirected, or double headed edge between
        them.</p>

    <h5>Degree</h5>
    <p>The total number of edges directed both into and out of a vertex.</p>

    <h5>Indegree</h5>
    <p>The number of edges directed into a vertex.</p>

    <h5>Markov Blanket</h5>
    <p>In a variable set V, with joint probability Pr, the Markov Blanket of a variable X in V is the smallest subset M
        of V \ {X} such that X II V \ M | M. In a DAG model, the Markov Blanket of X is the union of the set of direct
        causes (parents) of X, the set of direct effects (children) of X, and the set of direct causes of direct effects
        of X.</p>

    <h5>Markov Equivalent Graphs</h5>
    <p>Two directed acyclic graphs (DAGS) are Markov Equivalent if they have the same adjacencies and for every triple X
        – Y – Z of adjacent vertices, if X and Z are not adjacent, X -> Y &lt;- Z in both graphs or in neither
        graph.</p>

    <h5>Meek Orientation Rules</h5>
    <p>Rules for finding all directions of edges implied by a pattern, consistent with any specified “knowledge”
        constraints on directions. See <a
                href="https://arxiv.org/pdf/1302.4972.pdf">https://arxiv.org/pdf/1302.4972.pdf</a></p>

    <h5>Mixed Ancestral Graph (MAG)</h5>
    <p>An acyclic graph with directed and undirected edges. Directed edges have the same interpretation as in DAGs.
        Undirected edges represent common causes. See Richardson, T. (2003). Markov properties for acyclic directed
        mixed graphs. <em>Scandinavian Journal of Statistics</em>, 30(1), 145-157.</p>

    <h5>Multiple Indicator Model</h5>
    <p>A graphical model in which unmeasured variables each have multiple measured effects. There may be directed edges
        between unmeasured variables, but no directed edges from measured variables to unmeasured variables are
        allowed.</p>

    <h5>Outdegree</h5>
    <p>The number of edges directed out of a vertex.</p>

    <h5>Partial Ancestral Graph (PAG)</h5>
    <p>See PAG description in this manual.</p>

    <h5>Pattern</h5>
    <p>A graphical representation of a Markov Equivalence Class or Classes, having both directed and undirected edges,
        with an undirected edge indicating that for each possible direction of the edge, there is a graph in the class
        or classes having that edge direction.</p>

    <h5>Scale Free Graph</h5>
    <p>A network in which the frequency of nodes with degree k obeys a power law--the relation between log of degree and
        log of frequency is roughly linear. See <a
                href="https://cs.brynmawr.edu/Courses/cs380/spring2013/section02/slides/10_ScaleFreeNetworks.pdf">https://cs.brynmawr.edu/Courses/cs380/spring2013/section02/slides/10_ScaleFreeNetworks.pdf</a>.
    </p>

    <h5>Trek</h5>
    <p>A trek between X and Y is a directed path from X to Y or from Y to X, or two directed paths from a third variable
        Z into X and Y that do not intersect except at Z.</p>


</div>

<!-- Google Analytics: change UA-XXXXX-Y to be your site's ID. -->
<script>
window.ga=function(){ga.q.push(arguments)};ga.q=[];ga.l=+new Date;
ga('create','UA-XXXXX-Y','auto');ga('send','pageview')





</script>
<script src="https://www.google-analytics.com/analytics.js" async defer></script>

</body>

</html><|MERGE_RESOLUTION|>--- conflicted
+++ resolved
@@ -17,10 +17,10 @@
 
 <div class="inner">
 
-    <divø class="header">
+    <div class="header">
         <h1>Tetrad Manual</h1>
-        <p>Last updated: June 11th, 2019</p>
-    </divø>
+        <p>Last updated: May, 11 2020</p>
+    </div>
 
     <!-- Table of Contents, give each section a unique id -->
     <div class="toc_container">
@@ -50,34 +50,21 @@
     <!-- Assign id with the section name, this will be linked in the table of contents -->
     <h1 id="introduction"><span class="section_heading">Introduction</span></h1>
 
-    <p>Tetrad is a suite of software for the discovery, estimation, and simulation of causal models. Some of the
-        functions that you can perform with Tetrad include, but are not limited to:</p>
+    <p>Tetrad is a suite of software for the discovery, estimation, and simulation of causal models. Some of the functions that you can perform with Tetrad include, but are not limited to:</p>
 
     <ul class="ul">
-        <li>Loading an existing data set, restricting potential models using your a priori causal knowledge, and
-            searching for a model that explains it using one of Tetrad’s causal search algorithms
-        </li>
+        <li>Loading an existing data set, restricting  potential models using your a priori causal knowledge, and searching for a model that explains it using one of Tetrad’s causal search algorithms</li>
         <li>Loading an existing causal graph and existing data set, and estimating a parameterized model from them</li>
         <li>Creating a new causal graph, parameterizing a model from it, and simulating data from that model</li>
     </ul>
 
-    <p>Tetrad allows for numerous types of data, graph, and model to be input and output, and some functions may be
-        restricted based on what types of data or graph the user inputs. Other functions may simply not perform as well
-        on certain types of data.</p>
-
-    <p>All analysis in Tetrad is performed graphically using a box paradigm, found in a sidebar to the left of the
-        workspace. A box either houses an object such as a graph or a dataset, or performs an operation such as a search
-        or an estimation. Some boxes require input from other boxes in order to work. Complex operations are performed
-        by stringing chains of boxes together in the workspace. For instance, to simulate data, you would input a graph
-        box into a parametric model box, the PM box into an instantiated model box, and finally the IM box into a
-        simulation box.</p>
-
-    <p>In order to use a box, click on it in the sidebar, then click inside the workspace. This creates an empty box,
-        which you can instantiated by double-clicking. Most boxes have multiple options available on instantiation,
-        which will be explained in further detail in this manual.</p>
-
-    <p>In order to use one box as input to another, draw an arrow between them by clicking on the arrow tool in the
-        sidebar, and clicking and dragging from the first box to the second in the workspace.</p>
+    <p>Tetrad allows for numerous types of data, graph, and model to be input and output, and some functions may be restricted based on what types of data or graph the user inputs. Other functions may simply not perform as well on certain types of data.</p>
+
+    <p>All analysis in Tetrad is performed graphically using a box paradigm, found in a sidebar to the left of the workspace. A box either houses an object such as a graph or a dataset, or performs an operation such as a search or an estimation. Some boxes require input from other boxes in order to work. Complex operations are performed by stringing chains of boxes together in the workspace. For instance, to simulate data, you would input a graph box into a parametric model box, the PM box into an instantiated model box, and finally the IM box into a simulation box.</p>
+
+    <p>In order to use a box, click on it in the sidebar, then click inside the workspace. This creates an empty box, which you can instantiated by double-clicking. Most boxes have multiple options available on instantiation, which will be explained in further detail in this manual.</p>
+
+    <p>In order to use one box as input to another, draw an arrow between them by clicking on the arrow tool in the sidebar, and clicking and dragging from the first box to the second in the workspace.</p>
 
     <h1 id="graph_box"><span class="section_heading">Graph Box</span></h1>
 
@@ -116,8 +103,7 @@
     <h2>Creating a New Graph</h2>
 
     <p>When you first open a graph box with no parent, you will be presented with several options for which kind of
-        graph you would like to create: a general graph, a directed acyclic graph (DAG), a structural equation model
-        (SEM)graph, or a time lag graph. Once you have selected the type of graph you want to create, an empty graph
+        graph you would like to create: a general graph, a directed acyclic graph (DAG), a structural equation model (SEM)graph, or a time lag graph. Once you have selected the type of graph you want to create, an empty graph
         box will open.</p>
 
     <p>You can add variables to your graph by clicking on the variable button on the left, then clicking inside the
@@ -126,8 +112,7 @@
         may be directed, undirected, bidirected, or uncertain (represented by circles at the ends of an edge). Depending
         on the type of graph you choose to create, your choice of edges may be limited.</p>
 
-    <p><i>DAGs</i> allow only directed edges. If an edge would create a cycle, it will not be accepted. A graph box
-        containing a DAG can be used as
+    <p><i>DAGs</i> allow only directed edges. If an edge would create a cycle, it will not be accepted. A graph box containing a DAG can be used as
         input for any parametric model box, and is the only kind of graph box that can be used as input for a Bayes
         parametric model.</p>
 
@@ -306,14 +291,7 @@
 
     <h3>Edges and Edge Type Probabilities</h3>
 
-    <p>At the bottom of the graph box, the Edges and Edge Type Probabilities section provides an accounting of every
-        edge in the graph, and how certain Tetrad is of its type. The first three columns contain a list, in text form,
-        of all of the edges in the graph. The columns to the right are all blank in manually constructed graphs,
-        user-loaded graphs, and graphs output by searches with default settings. They are only filled in for graphs that
-        are output by searches performed with bootstrapping. In those cases, the fourth column will contain the
-        percentage of bootstrap outputs in which the edge type between these two variables matches the edge type in the
-        final graph. All of the columns to the right contain the percentages of the bootstrap outputs that output each
-        possible edge type.</p>
+    <p>At the bottom of the graph box, the Edges and Edge Type Probabilities section provides an accounting of every edge in the graph, and how certain Tetrad is of its type. The first three columns contain a list, in text form, of all of the edges in the graph. The columns to the right are all blank in manually constructed graphs, user-loaded graphs, and graphs output by searches with default settings. They are only filled in for graphs that are output by searches performed with bootstrapping. In those cases, the fourth column will contain the percentage of bootstrap outputs in which the edge type between these two variables matches the edge type in the final graph. All of the columns to the right contain the percentages of the bootstrap outputs that output each possible edge type.</p>
 
     <p>For more information on bootstrap searches, see the Search Box section of the manual.</p>
 
@@ -405,26 +383,17 @@
         is selected as the reference), and each comparison will be housed in its own tab, located on the left side of
         the window.</p>
 
-    <h2>Tabular Graph Comparisons</h2>
-
-    <p>A tabular graph comparison tallies up and presents counts of the differences and similarities between a true
+    <h2>Stats List Graph Comparisons</h2>
+
+    <p>A stats list graph comparison tallies up and presents statistics for the differences and similarities between a true
         graph and a reference graph. Consider the example used in the above section; once again, we’ll let graph one be
         the true graph. Just as above, when the graphs are input to the tabular graph compare box, we must specify which
         of the graphs is the reference graph, and whether it contains latent variables. When the comparison is complete,
         the following window results:</p>
 
-    <img src="images/compare_box_11.png" alt="" width="650">
-
-
-    <p>The first column lists the “adjacency precision”—the percentage of edges in target graph that are in the true
-        graph. The second column is the “adjacency recall”—the percentage of edges in the true graph that are in the
-        target graph. The third and fourth columns are arrowhead precision and recall. The fifth and sixth columns are
-        two-cycle (a.k.a. direct feedback cycle) precision and recall, for graphs where that is applicable. The final
-        column is the total number of two-cycle false positives in the target graph.</p>
-
-    <p>If one of the parent boxes contains multiple graphs, each graph will be compared separately to the reference
-        graph (or the estimated graph will be compared separately to each reference graph, depending on which parent box
-        is selected as the reference), and the results listed in a separate row of the table.</p>
+    <img src="images/compare_box_4.png" alt="" width="650">
+
+    <p>The first columns gives an abbreviation for the statistic; the second columns gives a definition of the statistic. The third columns gives the statistic value. </p>
 
     <h2>Misclassifications</h2>
 
@@ -498,8 +467,7 @@
     <h2>Model Fit</h2>
 
     <p>A model fit comparison takes a simulation box and a search box (ideally, a search that has been run on the
-        simulated data in the simulation box), and provides goodness-of-fit statistics, including a Student’s t
-        statistic and p value for each edge, for the output graph and the
+        simulated data in the simulation box), and provides goodness-of-fit statistics, including a Student’s t statistic and p value for each edge, for the output graph and the
         data, as well as estimating the values of any parameters. It looks and functions identically to the estimator
         box, but unlike the estimator box, it takes the search box directly as a parent, without needing to isolate and
         parameterize the graph output by the search.</p>
@@ -767,8 +735,7 @@
 
     <h2>SEM Instantiated Models</h2>
 
-    <p>A SEM instantiated model is a SEM parametric model in which the parameters and error terms have defined values.
-        It assumes that relationships between variables are linear, and that error terms have Gaussian distributions.
+    <p>A SEM instantiated model is a SEM parametric model in which the parameters and error terms have defined values. It assumes that relationships between variables are linear, and that error terms have Gaussian distributions.
         If you choose to create a SEM IM, the following window will open:</p>
 
     <img src="images/instantiated_model_box_6.png" alt="" width="450">
@@ -1465,10 +1432,13 @@
         tests and singularities. Annals of Statistics 37(2):979-1012. arXiv:math.ST/0703360. </p>
 
     <p>When the EM algorithm is used with latent variable models, we recommend multiple random restarts. The number of
-        restarts can be set in the lower right hand corner of the Estimator Box. The figure on the left shows the EM
+        restarts can be set in the lower right hand corner of the Estimator Box. 
+        
+       <!-- The figure on the left shows the EM
         results for a SEM model with 1 restart. The figure on the right shows the EM results with 20 restarts. The
         results are very different. The estimates with 20 restarts are much closer to the true values. 100 restarts
-        gives estimates that are within .1 of the first decimal and .2 of the second decimal.</p>
+        gives estimates that are within .1 of the first decimal and .2 of the second decimal.-->
+    </p>
 
     <img src="images/estimator_box_3.png" alt="" width="650">
 
@@ -2225,9 +2195,7 @@
             which edges are added between nodes in order to increase the Bayesian score. This process
             continues until no single edge addition increases the score. Finally, it performs a backward
             stepping search that removes edges until no single edge removal can increase the score. More information is
-            available <a
-                href="https://www.ccd.pitt.edu//wp-content/uploads/2018/10/FGES1c-user-documentation-5_21_2016-sample-size.pdf">here</a>
-            and
+            available <a href="https://www.ccd.pitt.edu//wp-content/uploads/2018/10/FGES1c-user-documentation-5_21_2016-sample-size.pdf">here</a> and
             <a href="https://www.ccd.pitt.edu//wp-content/uploads/2018/10/FGES1d-user-documentation-7_20_2016-sample-size.pdf">here</a>.
             The reference is Ramsey et al., 2017.
         </p>
@@ -2441,10 +2409,8 @@
             After the adjacency phase of FCI, some of the orientations of FGES are then used to provide an initial
             orientation of
             the undirected graph that is then augmented by the orientation phase of FCI to provide additional
-            orientations. A verbose description of GFCI can be found <a href="https://www.ccd.pitt.edu//pdfs/GFCId.pdf">
-                here (discrete variables)</a> and <a
-                    href="https://www.ccd.pitt.edu//wp-content/uploads/2018/10/GFCIc-overview-11_22_2016.pdf">here
-                (continuous variables)</a>.</p>
+            orientations.  A verbose description of GFCI can be found <a href="https://www.ccd.pitt.edu//pdfs/GFCId.pdf">
+                here (discrete variables)</a> and <a href="https://www.ccd.pitt.edu//wp-content/uploads/2018/10/GFCIc-overview-11_22_2016.pdf">here (continuous variables)</a>.</p>
 
     </div>
 
@@ -2826,15 +2792,13 @@
     <h4>Description</h4>
 
     <div id="lingam">
-        <p>LiNGAM (Shimizu et al., 2006) was one of the first of the algorithms that assumed linearity among the
-            variables
+        <p>LiNGAM (Shimizu et al., 2006) was one of the first of the algorithms that assumed linearity among the variables
             and non-Gaussianity of error term, and still one of the best for smaller models, for the basic algorithm,
             implemented here. The idea is to use the Independent Components Analysis (ICA) algorithm to check all
             permutations of the variables to find one that is a causal order—that is, one in which earlier variables
             can cause later variables but not vice-versa. The method is clever. First, since we assume the model is a
             directed acyclic graph (DAG), there must be some permutation of the variables for which the main diagonal
-            of the inverse of the weight matrix contains no zeros. This gives us a permuted estimate of the weight
-            matrix.
+            of the inverse of the weight matrix contains no zeros. This gives us a permuted estimate of the weight matrix.
             Then we look for a permutation of this weight matrix that is lower triangular. There must be one, since the
             model is assumed to be a DAG. But a lower triangular weight matrix just gives a causal order, so we’re done.
         </p>
@@ -2846,16 +2810,14 @@
         </p>
 
         <p>
-            Our implementation of LiNGAM has one parameter, penalty discount, used for the FGES adjacency search. The
-            method
+            Our implementation of LiNGAM has one parameter, penalty discount, used for the FGES adjacency search. The method
             as
             implemented does not scale much beyond 10 variables, because it is checking every permutation of all of the
             variables (twice). The implementation of ICA we use is FastIca (Hyvärinen et al., 2004).
         </p>
 
         <p>
-            Shimizu, S., Hoyer, P. O., Hyvärinen, A., & Kerminen, A. (2006). A linear non-Gaussian acyclic model for
-            causal
+            Shimizu, S., Hoyer, P. O., Hyvärinen, A., & Kerminen, A. (2006). A linear non-Gaussian acyclic model for causal
             discovery. Journal of Machine Learning Research, 7(Oct), 2003-2030.
         </p>
 
@@ -2871,22 +2833,22 @@
     <div id="fask">
         <p>FASK learns a linear model in which all of the variables are skewed. </p>
 
-        <p>The idea is as follows. First, FAS-stable is run on the data, producing an
+        <p>The idea is as follows. First, FAS-stable  is run on the data, producing an
             undirected graph. We use the BIC score as a conditional independence test with a specified penalty
-            discount c. This yields undirected graph G0 . The reason FAS-stable works for sparse cyclic models
-            where the linear coefficients are all less than 1 is that correlations induced by long cyclic
-            paths are statistically judged as zero, since they are products of multiple coefficients less than
-            1. Then, each of the X − Y adjacencies in G0 is oriented as a 2-cycle X += Y , or X → Y ,
-            or X ← Y . Taking up each adjacency in turn, one tests to see whether the adjacency is a
-            2-cycle by testing if the difference between corr(X, Y ) and corr(X, Y |X > 0), and corr(X, Y )
-            and corr(X, Y |Y > 0), are both significantly not zero. If so, the edges X → Y and X ← Y are added
-            to the output graph G1 . If not, the Left-Right orientation is rule is applied: Orient X → Y in
-            G1, if (E(X Y |X > 0)/ E(X 2|X > 0)E(Y 2 |X > 0) − E(X Y |Y > 0)/ E(X 2 |Y > 0)E(Y 2|Y > 0)) > 0;
-            otherwise orient X ← Y . G1 will be a fully oriented graph. For some models, where the true
-            coefficients of a 2-cycle between X and Y are more or less equal in magnitude but opposite in sign,
-            FAS-stable may fail to detect an edge between X and Y when in fact a 2-cycle exists. In this case,
-            we check explicitly whether corr(X, Y |X > 0) and corr(X, Y |Y > 0) differ by more than a set amount
-            of 0.3. If so, the adjacency is added to the graph and oriented using the aforementioned rules.
+            discount c. This yields undirected graph G0 . The reason FAS-stable  works for sparse cyclic  models
+            where the linear  coefficients  are all less than  1 is that correlations induced by long cyclic
+            paths are statistically judged as zero, since they are products of multiple coefficients less  than
+            1.  Then, each  of the X − Y  adjacencies  in G0   is  oriented  as a 2-cycle  X +=  Y , or X → Y ,
+            or X ← Y .   Taking up each  adjacency  in turn, one tests  to see  whether  the adjacency  is a
+            2-cycle by testing if the difference between  corr(X, Y ) and corr(X, Y |X  > 0), and corr(X, Y )
+            and corr(X, Y |Y  > 0), are both significantly not zero. If so, the edges X → Y and X ← Y  are added
+            to the output  graph G1 .  If not, the Left-Right  orientation is rule is applied: Orient X → Y in
+            G1, if (E(X Y |X > 0)/    E(X 2|X > 0)E(Y 2 |X > 0) − E(X Y |Y  > 0)/  E(X 2 |Y  > 0)E(Y 2|Y  > 0)) >  0;
+            otherwise orient X ← Y .  G1  will be a fully oriented graph. For some models, where the true
+            coefficients of a 2-cycle between X and Y  are more or less equal in magnitude but opposite in sign,
+            FAS-stable  may fail to detect an edge between X and Y  when in fact a 2-cycle exists. In this case,
+            we check explicitly whether corr(X, Y |X > 0) and corr(X, Y |Y  > 0) differ  by more than a set amount
+            of 0.3. If so, the adjacency  is added to the graph and oriented using the aforementioned rules.
         </p>
 
         <p>See Sanchez-Romero R, Ramsey JD, Zhang K, Glymour MR, Huang B, Glymour C. Causal discovery of feedback
@@ -2987,19 +2949,15 @@
     <p><a href="#maxit">alpha</a>, <a href="#depth">depth</a></p>
 
 
+
     <h2>Statistical Tests</h2>
 
     <h3>BDeu Test</h3>
 
     <div id="bdeu-test">
-        <p>
-            This is the BDeu score given in Heckerman, D., Geiger, D., & Chickering, D. M. (1995). Learning Bayesian
-            networks: The combination of knowledge and statistical data. <i>Machine learning, 20</i>(3), 197-243, used
-            as a test. This gives a score for any two variables conditioned on any list of others which is more positive
-            for distributions which are more strongly dependent. The test for X _||_ Y | Z compares two different
-            models, X conditional on Y, and X conditional on Y and Z; the scores for the two models are subtracted, in
-            that order. If the difference is negative, independence is inferred.
-        </p>
+    <p>
+        This is the BDeu score given in Heckerman, D., Geiger, D., & Chickering, D. M. (1995). Learning Bayesian networks: The combination of knowledge and statistical data. <i>Machine learning, 20</i>(3), 197-243, used as a test. This gives a score for any two variables conditioned on any list of others which is more positive for distributions which are more strongly dependent. The test for X _||_ Y | Z compares two different models, X conditional on Y, and X conditional on Y and Z; the scores for the two models are subtracted, in that order. If the difference is negative, independence is inferred.
+    </p>
     </div>
 
     <h4>Parameters</h4>
@@ -3009,10 +2967,9 @@
     <h3>Fisher Z Test</h3>
 
     <div id="fisher-z-test">
-        <p>
-            Fisher Z judges independence if the conditional correlation is zero. Primarily for the linear, Gaussian
-            case.
-        </p>
+    <p>
+    Fisher Z judges independence if the conditional correlation is zero. Primarily for the linear, Gaussian case.
+    </p>
     </div>
 
     <h4>Parameters</h4>
@@ -3022,41 +2979,29 @@
     <h3>Conditional Correlation Independence (CCI) Test</h3>
 
     <div id="cci-test">
-        <p>CCI ("Conditional Correlation Independence") is a fairly general independence test—not completely general,
-            but
-            general for additive noise models—that is,
-            model in which each variable is equal to a (possibly nonlinear) function of its parents, plus additive
-            noise,
-            where the noise may be arbitrarily distributed.
-            That is, X = f(parent(X)) + E, where f is any function and E is noise however distributed; the only
-            requirement
-            is that there be the “+” in the formula separating the function from the noise.
-            The noise can’t for instance, be multiplicative, e.g., X = f(parent(X)) x E.
-            The goal of the method is to estimate whether X is independent of Y given variables Z, for some X, Y, and Z.
-            It works by calculating the residual of X given Z and the residual of Y given Z and looking to see whether
-            those
-            two residuals are independent.
-            This test may be used with any constraint-based algorithm (PC, FCI, etc.)</p>
+    <p>CCI ("Conditional Correlation Independence") is a fairly general independence test—not completely general, but
+        general for additive noise models—that is,
+        model in which each variable is equal to a (possibly nonlinear) function of its parents, plus additive noise,
+        where the noise may be arbitrarily distributed.
+        That is, X = f(parent(X)) + E, where f is any function and E is noise however distributed; the only requirement
+        is that there be the “+” in the formula separating the function from the noise.
+        The noise can’t for instance, be multiplicative, e.g., X = f(parent(X)) x E.
+        The goal of the method is to estimate whether X is independent of Y given variables Z, for some X, Y, and Z.
+        It works by calculating the residual of X given Z and the residual of Y given Z and looking to see whether those
+        two residuals are independent.
+        This test may be used with any constraint-based algorithm (PC, FCI, etc.)</p>
     </div>
 
     <h4>Parameters</h4>
 
-    <p><a href="#alpha">alpha</a>, <a href="#numBasisFunctions">numBasisFunctions</a>, <a
-            href="#kernelType">kernelType</a>, <a href="#kernelMultiplier">kernelMultiplier</a>, <a href="#basisType">basisType</a>,
-        <a href="#fastFDR">fastFDR</a>, <a href="#kernelRegressionSampleSize">kernelRegressionSampleSize</a>, <a
-                href="#numDependenceSpotChecks">numDependenceSpotChecks</a></p>
+    <p><a href="#alpha">alpha</a>, <a href="#numBasisFunctions">numBasisFunctions</a>, <a href="#kernelType">kernelType</a>, <a href="#kernelMultiplier">kernelMultiplier</a>, <a href="#basisType">basisType</a>, <a href="#fastFDR">fastFDR</a>, <a href="#kernelRegressionSampleSize">kernelRegressionSampleSize</a>, <a href="#numDependenceSpotChecks">numDependenceSpotChecks</a></p>
 
     <h3>Chi Square Test</h3>
 
     <div id="chi-square-test">
-        <p>
-            This is the usual Chi-Square test for discrete variables; consult an introductory statistics book for
-            details for the unconditional case, where you're just trying, e.g., to determine if X and Y are independent.
-            For the conditional case, the test proceeds as in Fienberg, S. E. (2007). <i>The analysis of
-            cross-classified categorical data</i>. Springer Science & Business Media, by identifying and removing from
-            consideration zero rows or columns in the conditional tables and judging dependence based on the remaining
-            rows and columns.
-        </p>
+    <p>
+    This is the usual Chi-Square test for discrete variables; consult an introductory statistics book for details for the unconditional case, where you're just trying, e.g., to determine if X and Y are independent. For the conditional case, the test proceeds as in Fienberg, S. E. (2007). <i>The analysis of cross-classified categorical data</i>. Springer Science & Business Media, by identifying and removing from consideration zero rows or columns in the conditional tables and judging dependence based on the remaining rows and columns.
+    </p>
     </div>
 
     <h4>Parameters</h4>
@@ -3066,40 +3011,25 @@
     <h3>D-Separation Test</h3>
 
     <div id="d-sep-test">
-        <p>
-            This is the usual test of d-separation, a property of graphs, not distributions. It's not really a test, but
-            it can be used in place of a test of the true graph is known. This is a way to find out, for
-            constraint-based algorithms, or even for some score-based algorithms like FGES, what answer the algorithm
-            would give if all of the statistical decisions made are correct. Just draw an edge from the true graph to
-            the algorithm--the d-separation option will appear, and you can then just run the search as usual.
-        </p>
+    <p>
+    This is the usual test of d-separation, a property of graphs, not distributions. It's not really a test, but it can be used in place of a test of the true graph is known. This is a way to find out, for constraint-based algorithms, or even for some score-based algorithms like FGES, what answer the algorithm would give if all of the statistical decisions made are correct. Just draw an edge from the true graph to the algorithm--the d-separation option will appear, and you can then just run the search as usual.
+    </p>
     </div>
 
     <h3>Discrete BIC Test</h3>
 
     <div id="disc-bic-test">
-        <p>
-            This is just the BIC score for the discrete case, used as a test. The likelihood is judged by the
-            multinomial tables directly, and this is penalized as is usual for a BIC score. The only surprising thing
-            perhaps is that we use the formula BIC = 2L - k ln N, where L is the likelihood, k the number of parameters,
-            and N the sample size, instead of the usual L + k / 2 ln N. So higher BIC scores will correspond to greater
-            dependence. In the case of independence, the BIC score will be negative, since the likelihood will be zero,
-            and this will be penalized. The test yields a p-value; we simply use alpha - p as the score, where alpha is
-            the cutoff for rejecting the null hypothesis of independence. This is a number that is positive for
-            dependent cases and negative for independent cases.
-        </p>
+    <p>
+    This is just the BIC score for the discrete case, used as a test. The likelihood is judged by the multinomial tables directly, and this is penalized as is usual for a BIC score. The only surprising thing perhaps is that we use the formula BIC = 2L - k ln N, where L is the likelihood, k the number of parameters, and N the sample size, instead of the usual L + k / 2 ln N. So higher BIC scores will correspond to greater dependence. In the case of independence, the BIC score will be negative, since the likelihood will be zero, and this will be penalized.  The test yields a p-value; we simply use alpha - p as the score, where alpha is the cutoff for rejecting the null hypothesis of independence. This is a number that is positive for dependent cases and negative for independent cases.
+    </p>
     </div>
 
     <h3>G Square Test</h3>
 
     <div id="g-square-test">
-        <p>
-            This is completely parallel to the Chi-Square statistic, using a slightly different method for estimating
-            the statistic. The alternative statistic is still distributed as chi-square in the limit. In practice, this
-            statistic is more or less indistinguishable in most cases from Chi-Square. For an explanation, see Spirtes,
-            P., Glymour, C. N., Scheines, R., Heckerman, D., Meek, C., Cooper, G., & Richardson, T. (2000). <i>Causation,
-            prediction, and search</i>. MIT press.
-        </p>
+    <p>
+        This is completely parallel to the Chi-Square statistic, using a slightly different method for estimating the statistic. The alternative statistic is still distributed as chi-square in the limit. In practice, this statistic is more or less indistinguishable in most cases from Chi-Square. For an explanation, see Spirtes, P., Glymour, C. N., Scheines, R., Heckerman, D., Meek, C., Cooper, G., & Richardson, T. (2000). <i>Causation, prediction, and search</i>. MIT press.
+    </p>
     </div>
 
     <h4>Parameters</h4>
@@ -3109,38 +3039,31 @@
     <h3>Kernel Conditional Independence (KCI) Test</h3>
 
     <div id="kci-test">
-        <p>KCI ("Kernel Conditional Independence") is a general independence test for model in which X = f(parents(X),
-            eY);
-            here, eY does not need to be additive; it can stand in any functional relationships to the other variables.
-            The
-            variables may even be discrete.
-            The goal of the method is to estimate whether X is independent of Y given Z, completely generally.
-            It uses the kernel trick to estimate this.
-            As a result of using the kernel trick, the method is complex in the direction of sample size, meaning that
-            it
-            may be very slow for large samples.
-            Since it’s slow, individual independence results are always printed to the console so the user knows how far
-            a
-            procedure has gotten.
-            This test may be used with any constraint-based algorithm (PC, FCI, etc.)</p>
+    <p>KCI ("Kernel Conditional Independence") is a general independence test for model in which X = f(parents(X), eY);
+        here, eY does not need to be additive; it can stand in any functional relationships to the other variables. The
+        variables may even be discrete.
+        The goal of the method is to estimate whether X is independent of Y given Z, completely generally.
+        It uses the kernel trick to estimate this.
+        As a result of using the kernel trick, the method is complex in the direction of sample size, meaning that it
+        may be very slow for large samples.
+        Since it’s slow, individual independence results are always printed to the console so the user knows how far a
+        procedure has gotten.
+        This test may be used with any constraint-based algorithm (PC, FCI, etc.)</p>
     </div>
 
     <h4>Parameters</h4>
 
-    <p><a href="#alpha">alpha</a>, <a href="#kciUseAppromation">kciUseAppromation</a>, <a href="#kernelMultiplier">kernelMultiplier</a>,
-        <a href="#kciNumBootstraps">kciNumBootstraps</a>, <a href="#thresholdForNumEigenvalues">thresholdForNumEigenvalues</a>,
-        <a href="#kciEpsilon">kciEpsilon</a></p>
+    <p><a href="#alpha">alpha</a>, <a href="#kciUseAppromation">kciUseAppromation</a>, <a href="#kernelMultiplier">kernelMultiplier</a>, <a href="#kciNumBootstraps">kciNumBootstraps</a>, <a href="#thresholdForNumEigenvalues">thresholdForNumEigenvalues</a>, <a href="#kciEpsilon">kciEpsilon</a></p>
 
     <h3>Conditional Gaussian Likelihood Ratio Test</h3>
 
     <div id="cg-lr-test">
-        <p>Conditional Gaussian Test is a likelihood ratio test based on the conditional Gaussian likelihood function.
-            This is intended for use with datasets where there is a mixture of continuous and discrete variables.
-            It is assumed that the continuous variables are Gaussian conditional on each combination of values for the
-            discrete variables,
-            though it will work fairly well even if that assumption does not hold strictly. This test may be used with
-            any
-            constraint-based algorithm (PC, FCI, etc.)</p>
+    <p>Conditional Gaussian Test is a likelihood ratio test based on the conditional Gaussian likelihood function.
+        This is intended for use with datasets where there is a mixture of continuous and discrete variables.
+        It is assumed that the continuous variables are Gaussian conditional on each combination of values for the
+        discrete variables,
+        though it will work fairly well even if that assumption does not hold strictly. This test may be used with any
+        constraint-based algorithm (PC, FCI, etc.)</p>
     </div>
 
     <h4>Parameters</h4>
@@ -3149,28 +3072,11 @@
 
     <h3>Resampling</h3>
 
-    <p>Most TETRAD searches can be performed with resampling. This option is available on the Set Parameters screen.
-        When it is selected, the search will be performed multiple times on randomly selected subsets of the data, and
-        the final output graph will be the result of a voting procedure among all of the graphs. These subsets may be
-        selected with replacement (bootstrapping) or without. There are also options for the user to set the size of the
-        subset, and the number of resampling runs. The default number of resampling runs is zero, in which case no
-        resampling will be performed.</p>
-
-    <p>For each potential edge in the final output graph, the individual sampled graphs may contain a directed edge in
-        one direction, the other direction, a bidirected edge, an uncertain edge, or no edge at all. The voting
-        procedure reconciles all of these possible answers into a single final graph, and the "ensemble method," which
-        can be set by the user in the parameter settings screen, determines how it will do that.</p>
-
-    <p>The three available ensemble methods are Preserved, Highest, and Majority. Preserved tends to return the densest
-        graphs, then Highest, and finally Majority returns the sparsest. The Preserved ensemble method ensures that an
-        edge that has been found by some portion of the individual sample graphs is preserved in the final graph, even
-        if the majority of sample graphs returned [no edge] as their answer for that edge. So the voting procedure for
-        Preserved is to return the edge orientation that the highest percentage of sample graphs returned, other than
-        [no edge]. The Highest ensemble method, on the other hand, simply returns the edge orientation which the highest
-        proportion of sample graphs returned, even if that means returning [no edge]. And the Majority method requires
-        that at least 50 percent of the sample graphs agree on an edge orientation in order to return any edge at all.
-        If the highest proportion of sample graphs agree on, for instance, a bidirected edge, but only 40 percent of
-        them do so, then the Majority ensemble method will return [no edge] for that edge.</p>
+    <p>Most TETRAD searches can be performed with resampling. This option is available on the Set Parameters screen. When it is selected, the search will be performed multiple times on randomly selected subsets of the data, and the final output graph will be the result of a voting procedure among all of the graphs. These subsets may be selected with replacement (bootstrapping) or without. There are also options for the user to set the size of the subset, and the number of resampling runs. The default number of resampling runs is zero, in which case no resampling will be performed.</p>
+
+    <p>For each potential edge in the final output graph, the individual sampled graphs may contain a directed edge in one direction, the other direction, a bidirected edge, an uncertain edge, or no edge at all. The voting procedure reconciles all of these possible answers into a single final graph, and the "ensemble method," which can be set by the user in the parameter settings screen, determines how it will do that.</p>
+
+    <p>The three available ensemble methods are Preserved, Highest, and Majority. Preserved tends to return the densest graphs, then Highest, and finally Majority returns the sparsest. The Preserved ensemble method ensures that an edge that has been found by some portion of the individual sample graphs is preserved in the final graph, even if the majority of sample graphs returned [no edge] as their answer for that edge. So the voting procedure for Preserved is to return the edge orientation that the highest percentage of sample graphs returned, other than [no edge]. The Highest ensemble method, on the other hand, simply returns the edge orientation which the highest proportion of sample graphs returned, even if that means returning [no edge]. And the Majority method requires that at least 50 percent of the sample graphs agree on an edge orientation in order to return any edge at all. If the highest proportion of sample graphs agree on, for instance, a bidirected edge, but only 40 percent of them do so, then the Majority ensemble method will return [no edge] for that edge.</p>
 
 
     <h2>Scoring Functions</h2>
@@ -3178,12 +3084,9 @@
     <h3>BDeu Score</h3>
 
     <div id="bdeu-score">
-        <p>
-            This is the BDeu score given in Heckerman, D., Geiger, D., & Chickering, D. M. (1995). Learning Bayesian
-            networks: The combination of knowledge and statistical data. <i>Machine learning, 20</i>(3), 197-243. This
-            gives a score for any two variables conditioned on any list of others which is more positive for
-            distributions which are more strongly dependent.
-        </p>
+    <p>
+    This is the BDeu score given in Heckerman, D., Geiger, D., & Chickering, D. M. (1995). Learning Bayesian networks: The combination of knowledge and statistical data. <i>Machine learning, 20</i>(3), 197-243. This gives a score for any two variables conditioned on any list of others which is more positive for distributions which are more strongly dependent.
+    </p>
     </div>
 
     <h4>Parameters</h4>
@@ -3193,9 +3096,7 @@
     <h3>Conditional Gaussian BIC Score</h3>
 
     <div id="cg-bic-score">
-        <p>Conditional Gaussian BIC Score may be used for the case where there is a mixture of discrete and Gaussian
-            variables. Calculates a BIC score based on likelihood that is calculated using a conditional Gaussian
-            assumption.</p>
+    <p>Conditional Gaussian BIC Score may be used for the case where there is a mixture of discrete and Gaussian variables. Calculates a BIC score based on likelihood that is calculated using a conditional Gaussian assumption.</p>
     </div>
 
     <h4>Parameters</h4>
@@ -3205,54 +3106,35 @@
     <h3>Conditional Correlation Independence (CCI) Score</h3>
 
     <div id="cci-score">
-        <p>Conditional Correlation Score returns 1 - p-value for the Conditional correlation test. May be used as a
-            score for the nonlinear case, assuming additivity.</p>
+    <p>Conditional Correlation Score returns 1 - p-value for the Conditional correlation test. May be used as a score for the nonlinear case, assuming additivity.</p>
     </div>
 
     <h4>Parameters</h4>
 
-    <p><a href="#cciScoreAlpha">cciScoreAlpha</a>, <a href="#numBasisFunctions">numBasisFunctions</a>, <a
-            href="#kernelType">kernelType</a>, <a href="#kernelMultiplier">kernelMultiplier</a>, <a href="#basisType">basisType</a>,
-        <a href="#fastFDR">fastFDR</a>, <a href="#kernelRegressionSampleSize">kernelRegressionSampleSize</a>, <a
-                href="#numDependenceSpotChecks">numDependenceSpotChecks</a></p>
+    <p><a href="#cciScoreAlpha">cciScoreAlpha</a>, <a href="#numBasisFunctions">numBasisFunctions</a>, <a href="#kernelType">kernelType</a>, <a href="#kernelMultiplier">kernelMultiplier</a>, <a href="#basisType">basisType</a>, <a href="#fastFDR">fastFDR</a>, <a href="#kernelRegressionSampleSize">kernelRegressionSampleSize</a>, <a href="#numDependenceSpotChecks">numDependenceSpotChecks</a></p>
 
     <h3>D-separation Score</h3>
 
     <div id="d-sep-score">
-        <p>
-            This uses d-separation to make something that acts as a score if you know the true graph. A score in Tetrad,
-            for FGES, say, is a function that for X and Y conditional on Z, returns a negative number if X _||_ Y | Z
-            and a positive number otherwise. So to get this behavior in no u certain terms, we simply return -1 for
-            independent cases and +1 for dependent cases. Works like a charm. This can be used for FGES to check what
-            the ideal behavior of the algorithm should be. Simply draw an edge from the true graph to the search box,
-            select FGES, and search as usual.
-        </p>
+    <p>
+    This uses d-separation to make something that acts as a score if you know the true graph. A score in Tetrad, for FGES, say, is a function that for X and Y conditional on Z, returns a negative number if X _||_ Y | Z and a positive number otherwise. So to get this behavior in no u certain terms, we simply return -1 for independent cases and +1 for dependent cases. Works like a charm. This can be used for FGES to check what the ideal behavior of the algorithm should be. Simply draw an edge from the true graph to the search box, select FGES, and search as usual.
+    </p>
     </div>
 
     <h3>Discrete BIC Score</h3>
 
     <div id="disc-bic-score">
-        <p>
-            This is just the BIC score for the discrete case. The likelihood is judged by the multinomial tables
-            directly, and this is penalized as is usual for a BIC score. The only surprising thing perhaps is that we
-            use the formula BIC = 2L - k ln N, where L is the likelihood, k the number of parameters, and N the sample
-            size, instead of the usual L + k / 2 ln N. So higher BIC scores will correspond to greater dependence. In
-            the case of independence, the BIC score will be negative, since the likelihood will be zero, and this will
-            be penalized.
-        </p>
+    <p>
+    This is just the BIC score for the discrete case. The likelihood is judged by the multinomial tables directly, and this is penalized as is usual for a BIC score. The only surprising thing perhaps is that we use the formula BIC = 2L - k ln N, where L is the likelihood, k the number of parameters, and N the sample size, instead of the usual L + k / 2 ln N. So higher BIC scores will correspond to greater dependence. In the case of independence, the BIC score will be negative, since the likelihood will be zero, and this will be penalized.
+    </p>
     </div>
 
     <h3>SEM BIC Score</h3>
 
     <div id="sem-bic-score">
-        <p>
-            This is specifically a BIC score for the linear, Gaussian case, where we include an additional penalty term,
-            which is commonly used. We call this the <i>penalty discount</i>. So our formulas has BIC = 2L - ck log N,
-            where L is the likelihood, c the penalty discount (usually greater than or equal to 1), and N the sample
-            size. Since the assumption is that the data are distributed as Gaussian, this reduces to BIC = -n log sigma
-            - ck ln N, where sigma is the standard deviation of the linear residual obtained by regressing a child
-            variable onto all of its parents in the model.
-        </p>
+    <p>
+    This is specifically a BIC score for the linear, Gaussian case, where we include an additional penalty term, which is commonly used. We call this the <i>penalty discount</i>. So our formulas has BIC = 2L - ck log N, where L is the likelihood, c the penalty discount (usually greater than or equal to 1), and N the sample size. Since the assumption is that the data are distributed as Gaussian, this reduces to BIC = -n log sigma - ck ln N, where sigma is the standard deviation of the linear residual obtained by regressing a child variable onto all of its parents in the model.
+    </p>
     </div>
 
     <h4>Parameters</h4>
@@ -3263,8 +3145,7 @@
     <div id="parameters">
         <h2>Search Parameters</h2>
 
-        <p>Note: You must specify the "Value Type" of each parameter, and the value type must be one of the following:
-            Integer, Double, String, Boolean.</p>
+        <p>Note: You must specify the "Value Type" of each parameter, and the value type must be one of the following: Integer, Double, String, Boolean.</p>
         <!-- Insert the parameter descriptions here, must follow the same structure and naming conventions -->
 
 
@@ -3305,13 +3186,13 @@
 
         <h3 id="avgDegree" class="parameter_description">avgDegree</h3>
         <ul class="parameter_description_list">
-            <li>Short Description: <span id="avgDegree_short_desc">Average degree of graph (min = 0)</span></li>
+            <li>Short Description: <span id="avgDegree_short_desc">Average degree of graph (min = 1)</span></li>
             <li>Long Description: <span id="avgDegree_long_desc">The average degree of a graph is equal to 2E / V, where E is the number of edges in the graph and V the number of variables (vertices) in the graph, since each edge has two endpoints. This allows one to have control over the density of randomly generated graphs. The default average degree is 2, which corresponds to a graph in which there are the same number of edges as nodes. For denser graphs, larger average degrees can be specified.</span>
             </li>
             <li>Default Value: <span id="avgDegree_default_value">2</span></li>
-            <li>Lower Bound: <span id="avgDegree_lower_bound">0</span></li>
+            <li>Lower Bound: <span id="avgDegree_lower_bound">1</span></li>
             <li>Upper Bound: <span id="avgDegree_upper_bound">2147483647</span></li>
-            <li>Value Type: <span id="avgDegree_value_type">Double</span></li>
+            <li>Value Type: <span id="avgDegree_value_type">Integer</span></li>
             </td>
         </ul>
 
@@ -3386,13 +3267,13 @@
 
         <h3 id="colliderDiscoveryRule" class="parameter_description">colliderDiscoveryRule</h3>
         <ul class="parameter_description_list">
-            <li>Short Description: <span id="colliderDiscoveryRule_short_desc">Collider discovery: 1 = Sepsets, 2 = CPC, 3 = PC-Max</span>
+            <li>Short Description: <span id="colliderDiscoveryRule_short_desc">Collider discovery: 1 = Lookup from adjacency sepsets, 2 = Conservative (CPC), 3 = Max-P</span>
             </li>
             <li>Long Description: <span id="colliderDiscoveryRule_long_desc">For variants of PC, one may choose from one of three different ways for orienting colliders. One may look them up from sepsets, as in the original PC, or estimate them conservatively, as from the Conservative PC algorithm, or by choosing the sepsets with the maximum p-value. In simulation, CPC (default = 2) works the best for sample sizes greater than 100; for very small sample sizes, PC-Max generally works better.</span>
             </li>
             <li>Default Value: <span id="colliderDiscoveryRule_default_value">2</span></li>
             <li>Lower Bound: <span id="colliderDiscoveryRule_lower_bound">1</span></li>
-            <li>Upper Bound: <span id="colliderDiscoveryRule_upper_bound">5</span></li>
+            <li>Upper Bound: <span id="colliderDiscoveryRule_upper_bound">3</span></li>
             <li>Value Type: <span id="colliderDiscoveryRule_value_type">Integer</span></li>
             </td>
         </ul>
@@ -3583,18 +3464,6 @@
             <li>Value Type: <span id="doColliderOrientation_value_type">Boolean</span></li>
         </ul>
 
-        <h3 id="doMarkovLoop" class="parameter_description">differentGraphs</h3>
-        <ul class="parameter_description_list">
-            <li>Short Description: <span id="doMarkovLoop_short_desc">Yes if the Markov loop should be done for PC-All.</span>
-            </li>
-            <li>Long Description: <span id="doMarkovLoop_long_desc">If yes, an attempt is made to make the pattern consistent with respect to local Markov checks--i.e. to reduce the set of non-Markov nodes with respect to a node x to the empty set, to the extent possible, so that nonadjacencies will be definite.</span>
-            </li>
-            <li>Default Value: <span id="doMarkovLoop_default_value">false</span></li>
-            <li>Lower Bound: <span id="doMarkovLoop_lower_bound"></span></li>
-            <li>Upper Bound: <span id="doMarkovLoop_upper_bound"></span></li>
-            <li>Value Type: <span id="doMarkovLoop_value_type">Boolean</span></li>
-        </ul>
-
         <h3 id="errorsNormal" class="parameter_description">errorsNormal</h3>
         <ul class="parameter_description_list">
             <li>Short Description: <span id="errorsNormal_short_desc">Yes if errors should be Normal; No if they should be abs(Normal) (i.e., non-Gaussian)</span>
@@ -3611,32 +3480,14 @@
         <ul class="parameter_description_list">
             <li>Short Description: <span id="skewEdgeThreshold_short_desc">Threshold for including edges detectable by skewness</span>
             </li>
-<<<<<<< HEAD
-            <li>Long Description: <span id="skewEdgeThreshold_long_desc">For FASK, this includes an adjacency X—Y in the model if |corr(X, Y | X > 0) – corr(X, Y | Y > 0)| > delta, where delta is this number. The default is 0.3. Sanchez-Romero, Ramsey et al., (2018) Network Neuroscience.</span>
-            </li>
-            <li>Default Value: <span id="skewEdgeThreshold_default_value">0.0</span></li>
-=======
             <li>Long Description: <span id="skewEdgeThreshold_long_desc">For FASK, this includes an adjacency X—Y in the model if |corr(X, Y | X > 0) – corr(X, Y | Y > 0)| exceeds some threshold. The default for this threshold is 0.3. Sanchez-Romero, Ramsey et al., (2018) Network Neuroscience.</span>
             </li>
             <li>Default Value: <span id="skewEdgeThreshold_default_value">0.3</span></li>
->>>>>>> 21ca08e5
             <li>Lower Bound: <span id="skewEdgeThreshold_lower_bound">0.0</span></li>
             <li>Upper Bound: <span id="skewEdgeThreshold_upper_bound">Infinity</span></li>
             <li>Value Type: <span id="skewEdgeThreshold_value_type">Double</span></li>
         </ul>
 
-<<<<<<< HEAD
-        <h3 id="twoCycleThreshold" class="parameter_description">twoCycleThreshold</h3>
-        <ul class="parameter_description_list">
-            <li>Short Description: <span id="twoCycleThreshold_short_desc">Threshold for identifying 2-cycles.</span>
-            </li>
-            <li>Long Description: <span id="twoCycleThreshold_long_desc">2-cycles are identified when the left-right rule returns a small difference. This is thersholded.</span>
-            </li>
-            <li>Default Value: <span id="twoCycleThreshold_default_value">0.0</span></li>
-            <li>Lower Bound: <span id="twoCycleThreshold_lower_bound">0</span></li>
-            <li>Upper Bound: <span id="twoCycleThreshold_upper_bound">Infinity</span></li>
-            <li>Value Type: <span id="twoCycleThreshold_value_type">Double</span></li>
-=======
         <h3 id="twoCycleScreeningThreshold" class="parameter_description">twoCycleScreeningThreshold</h3>
         <ul class="parameter_description_list">
             <li>Short Description: <span id="twoCycleScreeningThreshold_short_desc">Threshold for pre-screening 2-cycles. (Set to zero to turn off pre-screening.)</span>
@@ -3671,20 +3522,10 @@
             <li>Lower Bound: <span id="faskDelta_lower_bound">-Infinity</span></li>
             <li>Upper Bound: <span id="faskDelta_upper_bound">Infinity</span></li>
             <li>Value Type: <span id="faskDelta_value_type">Double</span></li>
->>>>>>> 21ca08e5
         </ul>
 
         <h3 id="faskLeftRightRule" class="parameter_description">faskLeftRightRule</h3>
         <ul class="parameter_description_list">
-<<<<<<< HEAD
-            <li>Short Description: <span id="faskLeftRightRule_short_desc">The left right rule: 1 = FASK, 2 = RSkew, 3 = Skew</span>
-            </li>
-            <li>Long Description: <span id="faskLeftRightRule_long_desc">The FASK left right rule is default, but two other (related) left-right rules are given for relation to the literature: 1 = FASK, 2 = RSkew, 3 = Skew</span>
-            </li>
-            <li>Default Value: <span id="faskLeftRightRule_default_value">1</span></li>
-            <li>Lower Bound: <span id="faskLeftRightRule_lower_bound">1</span></li>
-            <li>Upper Bound: <span id="faskLeftRightRule_upper_bound">3</span></li>
-=======
             <li>Short Description: <span id="faskLeftRightRule_short_desc">The left right rule: 1 = FASK v1, 2 = FASK v2, 3 = RSkew, 4 = Skew, 5 = Tanh</span>
             </li>
             <li>Long Description: <span id="faskLeftRightRule_long_desc">The FASK left right rule v2 is default, but two other (related) left-right rules are given for relation to the literature, and the v1 FASK rule is included for backward compatibility.</span>
@@ -3692,7 +3533,6 @@
             <li>Default Value: <span id="faskLeftRightRule_default_value">2</span></li>
             <li>Lower Bound: <span id="faskLeftRightRule_lower_bound">1</span></li>
             <li>Upper Bound: <span id="faskLeftRightRule_upper_bound">5</span></li>
->>>>>>> 21ca08e5
             <li>Value Type: <span id="faskLeftRightRule_value_type">Integer</span></li>
         </ul>
 
@@ -3706,8 +3546,6 @@
             <li>Lower Bound: <span id="faskAssumeLinearity_lower_bound"></span></li>
             <li>Upper Bound: <span id="faskAssumeLinearity_upper_bound"></span></li>
             <li>Value Type: <span id="faskAssumeLinearity_value_type">Boolean</span></li>
-<<<<<<< HEAD
-=======
         </ul>
 
         <h3 id="faskNonempirical" class="parameter_description">faskNonempirical</h3>
@@ -3744,7 +3582,6 @@
             <li>Lower Bound: <span id="faskAdjacencyMethod_lower_bound">1</span></li>
             <li>Upper Bound: <span id="faskAdjacencyMethod_upper_bound">3</span></li>
             <li>Value Type: <span id="faskAdjacencyMethod_value_type">Integer</span></li>
->>>>>>> 21ca08e5
         </ul>
 
         <h3 id="faithfulnessAssumed" class="parameter_description">faithfulnessAssumed</h3>
@@ -3786,8 +3623,7 @@
 
         <h3 id="fastIcaMaxIter" class="parameter_description">fastIcaMaxIter</h3>
         <ul class="parameter_description_list">
-            <li>Short Description: <span
-                    id="fastIcaMaxIter_short_desc">The maximum number of optimization iterations. </span>
+            <li>Short Description: <span id="fastIcaMaxIter_short_desc">The maximum number of optimization iterations. </span>
             </li>
             <li>Long Description: <span id="fastIcaMaxIter_long_desc">This is the maximum number if iterations of the optimization procedure of ICA. (See Hyvarinen, A. (2001). Independent Component Analysis/Hyvarinen A., Karhunen J., Oja E. NY: John Wiley & Sons Inc.) It's an integer greater than 0; we use a default of 2000.</span>
             </li>
@@ -3809,22 +3645,6 @@
             <li>Value Type: <span id="fastIcaTolerance_value_type">Double</span></li>
         </ul>
 
-        <h3 id="orientationAlpha" class="parameter_description">orienationQ</h3>
-        <ul class="parameter_description_list">
-            <li>Short Description: <span id="orientationAlpha_short_desc">The alpha for orientation. Default -1.</span>
-            </li>
-            <li>Long Description: <span id="orientationAlpha_long_desc">The alpha level for orientation, which may
-                be different than the one used for adjacencies. If False Discover Rate is used, this is the q* level,
-                used to control false positive. It is guaranteed that at most q*% of the positives will be false.
-                If a value of -1 is specified, the alpha level used for adjacency search will also be used for
-                orientation.</span>
-            </li>
-            <li>Default Value: <span id="orientationAlpha_default_value">-1.0</span></li>
-            <li>Lower Bound: <span id="orientationAlpha_lower_bound">0.0</span></li>
-            <li>Upper Bound: <span id="orientationAlpha_upper_bound">1.0</span></li>
-            <li>Value Type: <span id="orientationAlpha_value_type">Double</span></li>
-        </ul>
-
         <h3 id="fisherEpsilon" class="parameter_description">fisherEpsilon</h3>
         <ul class="parameter_description_list">
             <li>Short Description: <span id="fisherEpsilon_short_desc">Epsilon where |xi.t - xi.t-1| < epsilon, criterion for convergence</span>
@@ -3835,19 +3655,6 @@
             <li>Lower Bound: <span id="fisherEpsilon_lower_bound">4.9E-324</span></li>
             <li>Upper Bound: <span id="fisherEpsilon_upper_bound">1.7976931348623157E308</span></li>
             <li>Value Type: <span id="fisherEpsilon_value_type">Double</span></li>
-        </ul>
-
-
-        <h3 id="fdrQ" class="parameter_description">fisherEpsilon</h3>
-        <ul class="parameter_description_list">
-            <li>Short Description: <span id="fdrQ_short_desc">The Q parameter for FDR (that is, the false discovery rate).</span>
-            </li>
-            <li>Long Description: <span id="fdrQ_long_desc">This is the bound on false positive discovery rate imposed by the false dicovery rate (FDR) procedure.</span>
-            </li>
-            <li>Default Value: <span id="fdrQ_default_value">0.05</span></li>
-            <li>Lower Bound: <span id="fdrQ_lower_bound">0.0</span></li>
-            <li>Upper Bound: <span id="fdrQ_upper_bound">1.0</span></li>
-            <li>Value Type: <span id="fdrQ_value_type">Double</span></li>
         </ul>
 
         <h3 id="generalSemErrorTemplate" class="parameter_description">generalSemErrorTemplate</h3>
@@ -4162,27 +3969,14 @@
 
         <h3 id="maxDegree" class="parameter_description">maxDegree</h3>
         <ul class="parameter_description_list">
-            <li>Short Description: <span id="maxDegree_short_desc">The maximum degree of the graph (min 0)</span>
+            <li>Short Description: <span id="maxDegree_short_desc">The maximum degree of the graph (min = -1)</span>
             </li>
             <li>Long Description: <span id="maxDegree_long_desc">It is possible for a random graph to have a single node with very high degree—i.e. number of adjacent edges. This parameter places an upper bound on the maximum such degree. If no limit is to be placed on the maximum degree, use the value -1.</span>
             </li>
             <li>Default Value: <span id="maxDegree_default_value">100</span></li>
-            <li>Lower Bound: <span id="maxDegree_lower_bound">0</span></li>
+            <li>Lower Bound: <span id="maxDegree_lower_bound">-1</span></li>
             <li>Upper Bound: <span id="maxDegree_upper_bound">2147483647</span></li>
             <li>Value Type: <span id="maxDegree_value_type">Integer</span></li>
-            </td>
-        </ul>
-
-        <h3 id="maxDegreeFges" class="parameter_description">maxDegreeFges</h3>
-        <ul class="parameter_description_list">
-            <li>Short Description: <span id="maxDegreeFges_short_desc">The maximum degree of the graph for FGES (min = -1 = UNLIMITED)</span>
-            </li>
-            <li>Long Description: <span id="maxDegreeFges_long_desc">The maximum degree of the graph for FGES</span>
-            </li>
-            <li>Default Value: <span id="maxDegreeFges_default_value">-1</span></li>
-            <li>Lower Bound: <span id="maxDegreeFges_lower_bound">-1</span></li>
-            <li>Upper Bound: <span id="maxDegreeFges_upper_bound">2147483647</span></li>
-            <li>Value Type: <span id="maxDegreeFges_value_type">Integer</span></li>
             </td>
         </ul>
 
@@ -4876,7 +4670,7 @@
             <li>Long Description: <span id="structurePrior_long_desc">For Tetrad, we use as a structure prior the default number of parents for any conditional probability table. Higher weight is accorded to tables with about that number of parents. The prior structure weights are distributed according to a binomial distribution.</span>
             </li>
             <li>Default Value: <span id="structurePrior_default_value">1.0</span></li>
-            <li>Lower Bound: <span id="structurePrior_lower_bound">0</span></li>
+            <li>Lower Bound: <span id="structurePrior_lower_bound">0.00000000000000001</span></li>
             <li>Upper Bound: <span id="structurePrior_upper_bound">1.7976931348623157E308</span></li>
             <li>Value Type: <span id="structurePrior_value_type">Double</span></li>
         </ul>
@@ -4992,19 +4786,6 @@
             <li>Lower Bound: <span id="useFasAdjacencies_lower_bound"></span></li>
             <li>Upper Bound: <span id="useFasAdjacencies_upper_bound"></span></li>
             <li>Value Type: <span id="useFasAdjacencies_value_type">Boolean</span></li>
-        </ul>
-
-        <h3 id="useFdrForIndependence" class="parameter_description">useFasAdjacencies</h3>
-        <ul class="parameter_description_list">
-            <li>Short Description: <span id="useFdrForIndependence_short_desc">Yes if FDR should be used for independence judgments</span>
-            </li>
-            <li>Long Description: <span id="useFdrForIndependence_long_desc">
-                Yes if the False Discovery Rate should be used to sort p-values into positives and negatives for independence judgments</span>
-            </li>
-            <li>Default Value: <span id="useFdrForIndependence_default_value">true</span></li>
-            <li>Lower Bound: <span id="useFdrForIndependence_lower_bound"></span></li>
-            <li>Upper Bound: <span id="useFdrForIndependence_upper_bound"></span></li>
-            <li>Value Type: <span id="useFdrForIndependence_value_type">Boolean</span></li>
         </ul>
 
         <h3 id="useGap" class="parameter_description">useGap</h3>
@@ -5032,29 +4813,6 @@
             <li>Value Type: <span id="useMaxPOrientationHeuristic_value_type">Boolean</span></li>
         </ul>
 
-        <h3 id="useMaxTopN" class="parameter_description">sampleSize</h3>
-        <ul class="parameter_description_list">
-            <li>Short Description: <span id="useMaxTopN_short_desc">The maximum number of top p-values to average</span></li>
-            <li>Long Description: <span id="useMaxTopN_long_desc">The CPC-MaxAvg algorithm averages the top N p-values; this specifies the maximum number of top p-values to average.</span>
-            </li>
-            <li>Default Value: <span id="useMaxTopN_default_value">1</span></li>
-            <li>Lower Bound: <span id="useMaxTopN_lower_bound">1</span></li>
-            <li>Upper Bound: <span id="useMaxTopN_upper_bound">2147483647</span></li>
-            <li>Value Type: <span id="useMaxTopN_value_type">Integer</span></li>
-            </td>
-        </ul>
-
-        <h3 id="useSellkeAdjustment" class="parameter_description">useSellkeAdjustment</h3>
-        <ul class="parameter_description_list">
-            <li>Short Description: <span id="useSellkeAdjustment_short_desc">Yes if the Sellke et al. adjustment should be used for alpha values.</span>
-            </li>
-            <li>Long Description: <span id="useSellkeAdjustment_long_desc">"Use the adjustment alpha = 1.0 / (1.0 + (1.0 / (-e * p * log(p))))."</span></li>
-            <li>Default Value: <span id="useSellkeAdjustment_default_value">false</span></li>
-            <li>Lower Bound: <span id="useSellkeAdjustment_lower_bound"></span></li>
-            <li>Upper Bound: <span id="useSellkeAdjustment_upper_bound"></span></li>
-            <li>Value Type: <span id="useSellkeAdjustment_value_type">Boolean</span></li>
-        </ul>
-
         <h3 id="useSkewAdjacencies" class="parameter_description">useSkewAdjacencies</h3>
         <ul class="parameter_description_list">
             <li>Short Description: <span id="useSkewAdjacencies_short_desc">Yes if adjacencies based on skewness should be used</span>
@@ -5084,7 +4842,7 @@
             <li>Short Description: <span id="varHigh_short_desc">High end of variance range (min = 0.0)</span></li>
             <li>Long Description: <span id="varHigh_long_desc">When simulating data from linear models, one needs to specify the distribution of the variance parameters. Here, we draw coefficients from U(v1, v2); v2 is what is being called the “high end of the variance range” and must be greater than v1. The default value is 3.0.</span>
             </li>
-            <li>Default Value: <span id="varHigh_default_value">.9</span></li>
+            <li>Default Value: <span id="varHigh_default_value">3.0</span></li>
             <li>Lower Bound: <span id="varHigh_lower_bound">0.0</span></li>
             <li>Upper Bound: <span id="varHigh_upper_bound">1.7976931348623157E308</span></li>
             <li>Value Type: <span id="varHigh_value_type">Double</span></li>
@@ -5095,7 +4853,7 @@
             <li>Short Description: <span id="varLow_short_desc">Low end of variance range (min = 0.0)</span></li>
             <li>Long Description: <span id="varLow_long_desc">When simulating data from linear models, one needs to specify the distribution of the variance parameters. Here, we draw coefficients from U(v1, v2); v1 is what is being called the “low end of the variance range” and has a minimum 0. The default value is 1.0.</span>
             </li>
-            <li>Default Value: <span id="varLow_default_value">.5</span></li>
+            <li>Default Value: <span id="varLow_default_value">1.0</span></li>
             <li>Lower Bound: <span id="varLow_lower_bound">0.0</span></li>
             <li>Upper Bound: <span id="varLow_upper_bound">1.7976931348623157E308</span></li>
             <li>Value Type: <span id="varLow_value_type">Double</span></li>
@@ -5263,7 +5021,7 @@
         <tbody>
 
         <tr>
-            <td>A --> B</td>
+            <td width="10%">A --> B</td>
             <td>A is a cause of B. It may be a direct or indirect cause that may include other measured variables. Also,
                 there may be an unmeasured confounder of A and B.
             </td>
@@ -5290,30 +5048,66 @@
         </tr>
 
         </tbody>
-
-
-        <tr>Table A1 is sufficient to understand the basic meaning of edge types in PAGs. Nonetheless, it can be helpful
-            to know the following additional perspective on the information encoded by PAGs. Each edge has two
-            endpoints, one on the A side, and one on the B side. For example A --> B has a tail at the A end, and an
-            arrowhead at the B end. Altogether, there are three kinds of edge endpoints: a tail "–", an arrowhead ">",
-            and a "o." Note that some kinds of combinations of endpoints never occur; for example, A o– B never occurs.
-            As a mnemonic device, the basic meaning of each kind of edge can be derived from three simple rules that
-            explain what the meaning of each kind of endpoint is. A tail "–" at the A end of an edge between A and B
-            means "A is a cause of B"; an arrowhead ">" at the A end of an edge between A and B means "A is not a cause
-            of B"; and a circle "o" at the A end of an edge between A and B means "can't tell whether or not A is a
-            cause of B". For example A --> B means that A is a cause of B, and that B is not a cause of A in all of the
-            CBNs represented by the PAG.
-        </tr>
-        <tr>The PAG in Figure 2 shows examples of each type of edge, and the CBNs Figure 1. show some examples of what
-            kinds of CBNs can be represented by that PAG.
-        </tr>
-
-        <tr>Figure 1. Two CBNs that FCI (as well as FCI+, GFCI, and RFCI) cannot distinguish.</tr>
-
-        <tr>Figure 2. The PAG that represents the CBN s in both Figures 1a and 1b.</tr>
-
-
     </table>
+
+
+    <p>Table A1 is sufficient to understand the basic meaning of edge types in PAGs. Nonetheless, it can be helpful
+        to know the following additional perspective on the information encoded by PAGs. Each edge has two
+        endpoints, one on the A side, and one on the B side. For example A --> B has a tail at the A end, and an
+        arrowhead at the B end. Altogether, there are three kinds of edge endpoints: a tail "–", an arrowhead ">",
+        and a "o." Note that some kinds of combinations of endpoints never occur; for example, A o– B never occurs.
+        As a mnemonic device, the basic meaning of each kind of edge can be derived from three simple rules that
+        explain what the meaning of each kind of endpoint is. A tail "–" at the A end of an edge between A and B
+        means "A is a cause of B"; an arrowhead ">" at the A end of an edge between A and B means "A is not a cause
+        of B"; and a circle "o" at the A end of an edge between A and B means "can't tell whether or not A is a
+        cause of B". For example A --> B means that A is a cause of B, and that B is not a cause of A in all of the
+        CBNs represented by the PAG.
+    </p>
+    <p>The PAG in Figure 2 shows examples of each type of edge, and the CBNs.  Figure 1. show some examples of what
+        kinds of CBNs can be represented by that PAG.
+    </p>
+
+    <img src="images/appendix_figure_1a.png" alt="" width="360">
+    <img src="images/appendix_figure_1b.png" alt="" width="360">
+    <p>Figure 1. Two CBNs that FCI (as well as FCI+, GFCI, and RFCI) cannot distinguish.</p>
+
+    <img src="images/appendix_figure_2.png" alt="" width="360">
+    <p>Figure 2. The PAG that represents the CBN s in both Figures 1a and 1b.</p>
+
+
+    <h2>Arc Specializations in PAGs</h2>
+
+    <p>This section describes two types of arc specializations that provide additional information about the nature of
+        an arc in a PAG.</p>
+
+    <p>One arc specialization is colored <span style="color:green">green</span> and is called <span
+            style="font-style: italic; ">definitely visible</span>. In a PAG P without selection bias, a
+        green (definitely visible) arc from A to B denotes that A and B do not have a latent confounder. If an arc is
+        not definitely visible (represented as black) then A and B may have a latent confounder.</p>
+
+    <p>Another arc specialization is shown as <span style="font-weight: bold; ">bold</span> and is called <span
+            style="font-style: italic; ">definitely direct</span>. In a PAG P without selection bias, a
+        bold (definitely direct) arc from A to B denotes that A is a direct cause of B, relative to the other measured
+        variables. If an arc is not definitely direct (represented as not bolded) then A may not be a direct cause of B,
+        in which case there may be one or more measured variables on every causal path from A to B.</p>
+
+
+    <p>In the following examples, the DAG representing a causal process is on the left, and the corresponding PAG is on the right. All variables are observed except for latent variable L.</p>
+
+    <p>Example of an edge C <span style="color:green; font-weight: bold;">➔</span> D that is definitely visible (green) and definitely direct (bold):</p>
+
+    <img src="images/arc_specialization_1.png" alt="" width="360">
+
+    <p>Example of an edge (C <span style="color:green; ">➔</span> E) that is definitely visible (green) and not definitely direct (not bold):</p>
+
+    <img src="images/arc_specialization_2.png" alt="" width="360">
+
+    <p>Example of an edge (F ➔ E) that is not definitely visible (black) and not definitely direct (not bold):</p>
+
+    <img src="images/arc_specialization_3.png" alt="" width="360">
+
+    <p>It is conjectured that it is not possible for an edge to be definitely direct (bold) and not definitely visible (black).</p>
+
 
     <h2>Solving Out of Memory Errors</h2>
     <p>By default Java will allocate the smaller of 1/4 system memory or 1GB to the Java virtual machine (JVM). If you
@@ -5326,8 +5120,7 @@
     <h2>Glossary of Terms</h2>
 
     <h5>Adjacent</h5>
-    <p>Two vertices in a graph are adjacent if there is a directed, or undirected, or double headed edge between
-        them.</p>
+    <p>Two vertices in a graph are adjacent if there is a directed, or undirected, or double headed edge between them.</p>
 
     <h5>Degree</h5>
     <p>The total number of edges directed both into and out of a vertex.</p>
@@ -5336,30 +5129,19 @@
     <p>The number of edges directed into a vertex.</p>
 
     <h5>Markov Blanket</h5>
-    <p>In a variable set V, with joint probability Pr, the Markov Blanket of a variable X in V is the smallest subset M
-        of V \ {X} such that X II V \ M | M. In a DAG model, the Markov Blanket of X is the union of the set of direct
-        causes (parents) of X, the set of direct effects (children) of X, and the set of direct causes of direct effects
-        of X.</p>
+    <p>In a variable set V, with joint probability Pr, the Markov Blanket of a variable X in V is the smallest subset M of V \ {X} such that X II V \ M | M. In a DAG model, the Markov Blanket of X is the union of the set of direct causes (parents) of X, the set of direct effects (children) of X, and the set of direct causes of direct effects of X.</p>
 
     <h5>Markov Equivalent Graphs</h5>
-    <p>Two directed acyclic graphs (DAGS) are Markov Equivalent if they have the same adjacencies and for every triple X
-        – Y – Z of adjacent vertices, if X and Z are not adjacent, X -> Y &lt;- Z in both graphs or in neither
-        graph.</p>
+    <p>Two directed acyclic graphs (DAGS) are Markov Equivalent if they have the same adjacencies and for every triple X – Y – Z of adjacent vertices, if X and Z are not adjacent, X -> Y &lt;- Z in both graphs or in neither graph.</p>
 
     <h5>Meek Orientation Rules</h5>
-    <p>Rules for finding all directions of edges implied by a pattern, consistent with any specified “knowledge”
-        constraints on directions. See <a
-                href="https://arxiv.org/pdf/1302.4972.pdf">https://arxiv.org/pdf/1302.4972.pdf</a></p>
+    <p>Rules for finding all directions of edges implied by a pattern, consistent with any specified “knowledge” constraints on directions. See <a href="https://arxiv.org/pdf/1302.4972.pdf">https://arxiv.org/pdf/1302.4972.pdf</a></p>
 
     <h5>Mixed Ancestral Graph (MAG)</h5>
-    <p>An acyclic graph with directed and undirected edges. Directed edges have the same interpretation as in DAGs.
-        Undirected edges represent common causes. See Richardson, T. (2003). Markov properties for acyclic directed
-        mixed graphs. <em>Scandinavian Journal of Statistics</em>, 30(1), 145-157.</p>
+    <p>An acyclic graph with directed and undirected edges. Directed edges have the same interpretation as in DAGs. Undirected edges represent common causes. See Richardson, T. (2003). Markov properties for acyclic directed mixed graphs. <em>Scandinavian Journal of Statistics</em>, 30(1), 145-157.</p>
 
     <h5>Multiple Indicator Model</h5>
-    <p>A graphical model in which unmeasured variables each have multiple measured effects. There may be directed edges
-        between unmeasured variables, but no directed edges from measured variables to unmeasured variables are
-        allowed.</p>
+    <p>A graphical model in which unmeasured variables each have multiple measured effects. There may be directed edges between unmeasured variables, but no directed edges from measured variables to unmeasured variables are allowed.</p>
 
     <h5>Outdegree</h5>
     <p>The number of edges directed out of a vertex.</p>
@@ -5368,19 +5150,14 @@
     <p>See PAG description in this manual.</p>
 
     <h5>Pattern</h5>
-    <p>A graphical representation of a Markov Equivalence Class or Classes, having both directed and undirected edges,
-        with an undirected edge indicating that for each possible direction of the edge, there is a graph in the class
-        or classes having that edge direction.</p>
+    <p>A graphical representation of a Markov Equivalence Class or Classes, having both directed and undirected edges, with an undirected edge indicating that for each possible direction of the edge, there is a graph in the class or classes having that edge direction.</p>
 
     <h5>Scale Free Graph</h5>
-    <p>A network in which the frequency of nodes with degree k obeys a power law--the relation between log of degree and
-        log of frequency is roughly linear. See <a
-                href="https://cs.brynmawr.edu/Courses/cs380/spring2013/section02/slides/10_ScaleFreeNetworks.pdf">https://cs.brynmawr.edu/Courses/cs380/spring2013/section02/slides/10_ScaleFreeNetworks.pdf</a>.
-    </p>
+    <p>A network in which the frequency of nodes with degree k obeys a power law--the relation between log of degree and log of frequency is roughly linear. See <a href="https://cs.brynmawr.edu/Courses/cs380/spring2013/section02/slides/10_ScaleFreeNetworks.pdf">https://cs.brynmawr.edu/Courses/cs380/spring2013/section02/slides/10_ScaleFreeNetworks.pdf</a>.</p>
 
     <h5>Trek</h5>
-    <p>A trek between X and Y is a directed path from X to Y or from Y to X, or two directed paths from a third variable
-        Z into X and Y that do not intersect except at Z.</p>
+    <p>A trek between X and Y is a directed path from X to Y or from Y to X, or two directed paths from a third variable Z into X and Y that do not intersect except at Z.</p>
+
 
 
 </div>
@@ -5393,7 +5170,6 @@
 
 
 
-
 </script>
 <script src="https://www.google-analytics.com/analytics.js" async defer></script>
 
